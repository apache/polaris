--- conflicted
+++ resolved
@@ -39,13 +39,8 @@
 # If a dependency is removed, check whether the LICENSE and/or NOTICE files need to be adopted
 # (aka mention of the dependency removed).
 #
-<<<<<<< HEAD
-agrona = { module = "org.agrona:agrona", version = "2.3.1" }
+agrona = { module = "org.agrona:agrona", version = "2.3.2" }
 antlr4-runtime = { module = "org.antlr:antlr4-runtime", version.strictly = "4.13.1" } # spark integration tests
-=======
-agrona = { module = "org.agrona:agrona", version = "2.3.2" }
-antlr4-runtime = { module = "org.antlr:antlr4-runtime", version.strictly = "4.9.3" } # spark integration tests
->>>>>>> 7c8b7a25
 apache-httpclient5 = { module = "org.apache.httpcomponents.client5:httpclient5", version = "5.5.1" }
 assertj-core = { module = "org.assertj:assertj-core", version = "3.27.6" }
 auth0-jwt = { module = "com.auth0:java-jwt", version = "4.5.0" }
