#
# Licensed to the Apache Software Foundation (ASF) under one
# or more contributor license agreements.  See the NOTICE file
# distributed with this work for additional information
# regarding copyright ownership.  The ASF licenses this file
# to you under the Apache License, Version 2.0 (the
# "License"); you may not use this file except in compliance
# with the License.  You may obtain a copy of the License at
#
#   http://www.apache.org/licenses/LICENSE-2.0
#
# Unless required by applicable law or agreed to in writing,
# software distributed under the License is distributed on an
# "AS IS" BASIS, WITHOUT WARRANTIES OR CONDITIONS OF ANY
# KIND, either express or implied.  See the License for the
# specific language governing permissions and limitations
# under the License.
#

[versions]
checkstyle = "10.25.0"
hadoop = "3.4.1"
hive = "3.1.3"
iceberg = "1.9.2" # Ensure to update the iceberg version in regtests to keep regtests up-to-date
<<<<<<< HEAD
quarkus = "3.24.4"
immutables = "2.11.1"
jmh = "1.37"
=======
quarkus = "3.25.0"
immutables = "2.11.3"
>>>>>>> 8d4cacb2
picocli = "4.7.7"
scala212 = "2.12.19"
spark35 = "3.5.6"
slf4j = "2.0.17"
swagger = "1.6.16"

[bundles]


[libraries]
#
# If a dependency is removed, check whether the LICENSE and/or NOTICE files need to be adopted
# (aka mention of the dependency removed).
#
antlr4-runtime = { module = "org.antlr:antlr4-runtime", version.strictly = "4.9.3" } # spark integration tests
assertj-core = { module = "org.assertj:assertj-core", version = "3.27.4" }
auth0-jwt = { module = "com.auth0:java-jwt", version = "4.5.0" }
awssdk-bom = { module = "software.amazon.awssdk:bom", version = "2.32.24" }
awaitility = { module = "org.awaitility:awaitility", version = "4.3.0" }
azuresdk-bom = { module = "com.azure:azure-sdk-bom", version = "1.2.37" }
caffeine = { module = "com.github.ben-manes.caffeine:caffeine", version = "3.2.2" }
commons-codec = { module = "commons-codec:commons-codec", version = "1.19.0" }
commons-lang3 = { module = "org.apache.commons:commons-lang3", version = "3.18.0" }
commons-text = { module = "org.apache.commons:commons-text", version = "1.14.0" }
eclipselink = { module = "org.eclipse.persistence:eclipselink", version = "4.0.7" }
errorprone = { module = "com.google.errorprone:error_prone_core", version = "2.41.0" }
google-cloud-storage-bom = { module = "com.google.cloud:google-cloud-storage-bom", version = "2.55.0" }
guava = { module = "com.google.guava:guava", version = "33.4.8-jre" }
h2 = { module = "com.h2database:h2", version = "2.3.232" }
dnsjava = { module = "dnsjava:dnsjava", version = "3.6.3" }
hadoop-client-api = { module = "org.apache.hadoop:hadoop-client-api", version.ref = "hadoop" }
hadoop-client-runtime = { module = "org.apache.hadoop:hadoop-client-runtime", version.ref = "hadoop" }
hadoop-common = { module = "org.apache.hadoop:hadoop-common", version.ref = "hadoop" }
hive-metastore = { module = "org.apache.hive:hive-metastore", version.ref = "hive" }
hadoop-hdfs-client = { module = "org.apache.hadoop:hadoop-hdfs-client", version.ref = "hadoop" }
hawkular-agent-prometheus-scraper = { module = "org.hawkular.agent:prometheus-scraper", version = "0.23.0.Final" }
immutables-builder = { module = "org.immutables:builder", version.ref = "immutables" }
immutables-value-annotations = { module = "org.immutables:value-annotations", version.ref = "immutables" }
immutables-value-processor = { module = "org.immutables:value-processor", version.ref = "immutables" }
iceberg-bom = { module = "org.apache.iceberg:iceberg-bom", version.ref = "iceberg" }
jackson-bom = { module = "com.fasterxml.jackson:jackson-bom", version = "2.19.2" }
jakarta-annotation-api = { module = "jakarta.annotation:jakarta.annotation-api", version = "3.0.0" }
jakarta-enterprise-cdi-api = { module = "jakarta.enterprise:jakarta.enterprise.cdi-api", version = "4.1.0" }
jakarta-inject-api = { module = "jakarta.inject:jakarta.inject-api", version = "2.0.1" }
jakarta-persistence-api = { module = "jakarta.persistence:jakarta.persistence-api", version = "3.2.0" }
jakarta-servlet-api = { module = "jakarta.servlet:jakarta.servlet-api", version = "6.1.0" }
jakarta-validation-api = { module = "jakarta.validation:jakarta.validation-api", version = "3.1.1" }
jakarta-ws-rs-api = { module = "jakarta.ws.rs:jakarta.ws.rs-api", version = "4.0.0" }
javax-servlet-api = { module = "javax.servlet:javax.servlet-api", version = "4.0.1" }
<<<<<<< HEAD
jcstress-core = { module = "org.openjdk.jcstress:jcstress-core", version = "0.16" }
jmh-core = { module = "org.openjdk.jmh:jmh-core", version.ref = "jmh" }
jmh-generator-annprocess = { module = "org.openjdk.jmh:jmh-generator-annprocess", version.ref = "jmh" }
junit-bom = { module = "org.junit:junit-bom", version = "5.13.3" }
=======
junit-bom = { module = "org.junit:junit-bom", version = "5.13.4" }
keycloak-admin-client = { module = "org.keycloak:keycloak-admin-client", version = "26.0.6" }
>>>>>>> 8d4cacb2
logback-classic = { module = "ch.qos.logback:logback-classic", version = "1.5.18" }
micrometer-bom = { module = "io.micrometer:micrometer-bom", version = "1.15.3" }
microprofile-fault-tolerance-api = { module = "org.eclipse.microprofile.fault-tolerance:microprofile-fault-tolerance-api", version = "4.1.2" }
mockito-core = { module = "org.mockito:mockito-core", version = "5.19.0" }
mockito-junit-jupiter = { module = "org.mockito:mockito-junit-jupiter", version = "5.19.0" }
opentelemetry-bom = { module = "io.opentelemetry:opentelemetry-bom", version = "1.53.0" }
opentelemetry-semconv = { module = "io.opentelemetry.semconv:opentelemetry-semconv", version = "1.34.0" }
picocli = { module = "info.picocli:picocli-codegen", version.ref = "picocli" }
picocli-codegen = { module = "info.picocli:picocli-codegen", version.ref = "picocli" }
postgresql = { module = "org.postgresql:postgresql", version = "42.7.7" }
prometheus-metrics-exporter-servlet-jakarta = { module = "io.prometheus:prometheus-metrics-exporter-servlet-jakarta", version = "1.4.1" }
quarkus-bom = { module = "io.quarkus.platform:quarkus-bom", version.ref = "quarkus" }
scala212-lang-library = { module = "org.scala-lang:scala-library", version.ref = "scala212" }
scala212-lang-reflect = { module = "org.scala-lang:scala-reflect", version.ref = "scala212" }
s3mock-testcontainers = { module = "com.adobe.testing:s3mock-testcontainers", version = "4.7.0" }
slf4j-api = { module = "org.slf4j:slf4j-api", version.ref = "slf4j" }
smallrye-common-annotation = { module = "io.smallrye.common:smallrye-common-annotation", version = "2.13.8" }
smallrye-config-core = { module = "io.smallrye.config:smallrye-config-core", version = "3.13.4" }
spark35-sql-scala212 = { module = "org.apache.spark:spark-sql_2.12", version.ref = "spark35" }
swagger-annotations = { module = "io.swagger:swagger-annotations", version.ref = "swagger" }
swagger-jaxrs = { module = "io.swagger:swagger-jaxrs", version.ref = "swagger" }
testcontainers-bom = { module = "org.testcontainers:testcontainers-bom", version = "1.21.3" }
testcontainers-keycloak = { module = "com.github.dasniko:testcontainers-keycloak", version = "3.8.0" }
threeten-extra = { module = "org.threeten:threeten-extra", version = "1.8.0" }

[plugins]
<<<<<<< HEAD
jandex = { id = "org.kordamp.gradle.jandex", version = "2.1.0" }
jcstress = { id = "io.github.reyerizo.gradle.jcstress", version = "0.8.15" }
jmh = { id = "me.champeau.jmh", version = "0.7.3" }
=======
jandex = { id = "org.kordamp.gradle.jandex", version = "2.2.0" }
>>>>>>> 8d4cacb2
openapi-generator = { id = "org.openapi.generator", version = "7.12.0" }
quarkus = { id = "io.quarkus", version.ref = "quarkus" }
rat = { id = "org.nosphere.apache.rat", version = "0.8.1" }
jetbrains-changelog = { id = "org.jetbrains.changelog",  version = "2.4.0"}<|MERGE_RESOLUTION|>--- conflicted
+++ resolved
@@ -22,14 +22,9 @@
 hadoop = "3.4.1"
 hive = "3.1.3"
 iceberg = "1.9.2" # Ensure to update the iceberg version in regtests to keep regtests up-to-date
-<<<<<<< HEAD
-quarkus = "3.24.4"
-immutables = "2.11.1"
-jmh = "1.37"
-=======
 quarkus = "3.25.0"
 immutables = "2.11.3"
->>>>>>> 8d4cacb2
+jmh = "1.37"
 picocli = "4.7.7"
 scala212 = "2.12.19"
 spark35 = "3.5.6"
@@ -79,15 +74,12 @@
 jakarta-validation-api = { module = "jakarta.validation:jakarta.validation-api", version = "3.1.1" }
 jakarta-ws-rs-api = { module = "jakarta.ws.rs:jakarta.ws.rs-api", version = "4.0.0" }
 javax-servlet-api = { module = "javax.servlet:javax.servlet-api", version = "4.0.1" }
-<<<<<<< HEAD
+junit-bom = { module = "org.junit:junit-bom", version = "5.13.4" }
+keycloak-admin-client = { module = "org.keycloak:keycloak-admin-client", version = "26.0.6" }
 jcstress-core = { module = "org.openjdk.jcstress:jcstress-core", version = "0.16" }
 jmh-core = { module = "org.openjdk.jmh:jmh-core", version.ref = "jmh" }
 jmh-generator-annprocess = { module = "org.openjdk.jmh:jmh-generator-annprocess", version.ref = "jmh" }
 junit-bom = { module = "org.junit:junit-bom", version = "5.13.3" }
-=======
-junit-bom = { module = "org.junit:junit-bom", version = "5.13.4" }
-keycloak-admin-client = { module = "org.keycloak:keycloak-admin-client", version = "26.0.6" }
->>>>>>> 8d4cacb2
 logback-classic = { module = "ch.qos.logback:logback-classic", version = "1.5.18" }
 micrometer-bom = { module = "io.micrometer:micrometer-bom", version = "1.15.3" }
 microprofile-fault-tolerance-api = { module = "org.eclipse.microprofile.fault-tolerance:microprofile-fault-tolerance-api", version = "4.1.2" }
@@ -114,13 +106,9 @@
 threeten-extra = { module = "org.threeten:threeten-extra", version = "1.8.0" }
 
 [plugins]
-<<<<<<< HEAD
-jandex = { id = "org.kordamp.gradle.jandex", version = "2.1.0" }
+jandex = { id = "org.kordamp.gradle.jandex", version = "2.2.0" }
 jcstress = { id = "io.github.reyerizo.gradle.jcstress", version = "0.8.15" }
 jmh = { id = "me.champeau.jmh", version = "0.7.3" }
-=======
-jandex = { id = "org.kordamp.gradle.jandex", version = "2.2.0" }
->>>>>>> 8d4cacb2
 openapi-generator = { id = "org.openapi.generator", version = "7.12.0" }
 quarkus = { id = "io.quarkus", version.ref = "quarkus" }
 rat = { id = "org.nosphere.apache.rat", version = "0.8.1" }
