--- conflicted
+++ resolved
@@ -71,12 +71,8 @@
 jakarta-validation-api = { module = "jakarta.validation:jakarta.validation-api", version = "3.1.1" }
 jakarta-ws-rs-api = { module = "jakarta.ws.rs:jakarta.ws.rs-api", version = "4.0.0" }
 javax-servlet-api = { module = "javax.servlet:javax.servlet-api", version = "4.0.1" }
-<<<<<<< HEAD
-junit-bom = { module = "org.junit:junit-bom", version = "5.13.1" }
+junit-bom = { module = "org.junit:junit-bom", version = "5.13.3" }
 localstack = { module = "org.testcontainers:localstack", version = "1.19.7" }
-=======
-junit-bom = { module = "org.junit:junit-bom", version = "5.13.3" }
->>>>>>> fb418a26
 logback-classic = { module = "ch.qos.logback:logback-classic", version = "1.5.18" }
 micrometer-bom = { module = "io.micrometer:micrometer-bom", version = "1.15.2" }
 microprofile-fault-tolerance-api = { module = "org.eclipse.microprofile.fault-tolerance:microprofile-fault-tolerance-api", version = "4.1.2" }
