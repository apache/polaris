--- conflicted
+++ resolved
@@ -74,11 +74,8 @@
 jakarta-ws-rs-api = { module = "jakarta.ws.rs:jakarta.ws.rs-api", version = "4.0.0" }
 javax-servlet-api = { module = "javax.servlet:javax.servlet-api", version = "4.0.1" }
 junit-bom = { module = "org.junit:junit-bom", version = "5.13.4" }
-<<<<<<< HEAD
 localstack = { module = "org.testcontainers:localstack", version = "1.19.7" }
-=======
 keycloak-admin-client = { module = "org.keycloak:keycloak-admin-client", version = "26.0.6" }
->>>>>>> bc5d0c49
 logback-classic = { module = "ch.qos.logback:logback-classic", version = "1.5.18" }
 micrometer-bom = { module = "io.micrometer:micrometer-bom", version = "1.15.3" }
 microprofile-fault-tolerance-api = { module = "org.eclipse.microprofile.fault-tolerance:microprofile-fault-tolerance-api", version = "4.1.2" }
