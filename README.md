--- conflicted
+++ resolved
@@ -56,16 +56,11 @@
 - `docker compose up --build --exit-code-from regtest` - To run regression tests in a Docker environment.
 
 Running in Kubernetes
-<<<<<<< HEAD
-- `./setup.sh` - To run Polaris as a mini-deployment locally. This will create one pod that bind itself to ports `8181` and `8182`.
+- `./run.sh` - To run Polaris as a mini-deployment locally. This will create one pod that bind itself to ports `8181` and `8182`.
 - `kubectl port-forward svc/polaris-service -n polaris 8181:8181 8182:8182` - To create secure connections between a local machine and a pod within the cluster for both service and metrics endpoints.
   - Currrently supported metrics endpoints:
     - localhost:8182/metrics
     - localhost:8182/healthcheck
-=======
-- `./run.sh` - To run Polaris as a mini-deployment locally. This will create two pods that bind themselves to port `8181`.
-- `kubectl port-forward svc/polaris-service -n polaris 8181:8181` - To create a secure connection between a local machine and a pod within the cluster.
->>>>>>> be5c29af
 - `kubectl get pods -n polaris` - To check the status of the pods.
 - `kubectl get deployment -n polaris` - To check the status of the deployment.
 - `kubectl describe deployment polaris-deployment -n polaris` - To troubleshoot if things aren't working as expected.
