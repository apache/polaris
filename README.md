<!--
  Licensed to the Apache Software Foundation (ASF) under one
  or more contributor license agreements.  See the NOTICE file
  distributed with this work for additional information
  regarding copyright ownership.  The ASF licenses this file
  to you under the Apache License, Version 2.0 (the
  "License"); you may not use this file except in compliance
  with the License.  You may obtain a copy of the License at
 
   http://www.apache.org/licenses/LICENSE-2.0
 
  Unless required by applicable law or agreed to in writing,
  software distributed under the License is distributed on an
  "AS IS" BASIS, WITHOUT WARRANTIES OR CONDITIONS OF ANY
  KIND, either express or implied.  See the License for the
  specific language governing permissions and limitations
  under the License.
-->

# Apache Polaris (incubating)

Apache Polaris&trade; is an open-source, fully-featured catalog for Apache Iceberg&trade;. It implements Iceberg's 
[REST API](https://github.com/apache/iceberg/blob/main/open-api/rest-catalog-open-api.yaml),
enabling seamless multi-engine interoperability across a wide range of platforms, including Apache Doris™, Apache Flink®,
Apache Spark™, Dremio® OSS, StarRocks, and Trino. 

Documentation is available at https://polaris.apache.org. The REST OpenAPI specifications are available here:
[Polaris management API doc](https://editor-next.swagger.io/?url=https://raw.githubusercontent.com/apache/polaris/refs/heads/main/spec/polaris-management-service.yml)
and [Polaris Catalog API doc](https://editor-next.swagger.io/?url=https://raw.githubusercontent.com/apache/polaris/refs/heads/main/spec/generated/bundled-polaris-catalog-service.yaml).

[Subscribe to the dev mailing list][dev-list-subscribe] to join discussions via email or browse [the archives](https://lists.apache.org/list.html?dev@polaris.apache.org). Check out the [CONTRIBUTING guide](CONTRIBUTING.md)
for contribution guidelines.

[![Slack](https://img.shields.io/badge/chat-on%20Slack-brightgreen.svg?style=for-the-badge)](https://join.slack.com/t/apache-polaris/shared_invite/zt-2y3l3r0fr-VtoW42ltir~nSzCYOrQgfw)
[![Build Status](https://img.shields.io/github/actions/workflow/status/apache/polaris/gradle.yml?branch=main&label=Main%20CI&logo=Github&style=for-the-badge)](https://github.com/apache/polaris/actions/workflows/gradle.yml?query=branch%3Amain)

[dev-list-subscribe]: mailto:dev-subscribe@polaris.apache.org

## Polaris Overview
Click [here](https://polaris.apache.org/in-dev/unreleased/) for a quick overview of Polaris.

## Quickstart
Click [here](https://polaris.apache.org/in-dev/unreleased/getting-started/install-dependencies/) for the quickstart experience, which will help you set up a Polaris instance locally or on any supported cloud provider.

## Project Structure

Apache Polaris is organized into the following modules:
<<<<<<< HEAD
- Primary modules:
  - [`polaris-core`](./polaris-core/README.md) - The main Polaris entity definitions and core business logic
  - [API modules](./api/README.md) - Build scripts for generating Java classes from the OpenAPI specifications:
  - `polaris-api-management-model` - Polaris Management API model classes
  - `polaris-api-management-service` - Polaris Management API service classes
  - `polaris-api-iceberg-service` - The Iceberg REST service classes
  - `polaris-api-catalog-service` - The Polaris Catalog API service classes
  - Runtime modules:
      - [`polaris-admin`](./runtime/admin/README.md) - The Polaris Admin Tool; mainly for bootstrapping persistence
      - [`polaris-runtime-defaults`](./runtime/defaults/README.md) - The runtime configuration defaults
      - [`polaris-distribution`](./runtime/distribution/README.md) - The Polaris distribution
      - [`polaris-server`](./runtime/server/README.md) - The Polaris Quarkus Server
      - [`polaris-runtime-service`](./runtime/service/README.md) - The package containing the Polaris service.
      - `polaris-runtime-spark-tests` - Integration tests for the Polaris Spark plugin
      - `polaris-runtime-test-common` - Test utilities
  - Persistence modules:
      - `polaris-eclipselink` - The Eclipselink implementation of the MetaStoreManager interface
      - `polaris-relational-jdbc` - The JDBC implementation of BasePersistence to be used via AtomicMetaStoreManager
  - Extensions modules:
      - `polaris-extensions-federation-hadoop` - The Hadoop federation extension
      - [`polaris-extensions-federation-hive`](./extensions/federation/hive/README.md) - The Hive federation extension
- Secondary modules:
    - `agregated-license-report` - Generates the aggregated license report
    - `polaris-bom` - The Bill of Materials (BOM) for Polaris
    - `polaris-build-logic` - Establishes consistent build logic
    - [`polaris-tests`](./integration-tests/README.md) - Normative integration tests for reuse in downstream projects
- Tool modules:
    - Documentation configuration:
        - `polaris-config-docs-annotations` - Annotations for documentation generator
        - `polaris-config-docs-generator` - Generates Polaris reference docs
        - `polaris-config-docs-site` - The configuration documentation site
    - Other Tools:
        - `polaris-container-spec-helper` - Helper for container specifications
        - `polaris-immutables` - Predefined Immutables configuration & annotations for Polaris
        - `polaris-minio-testcontainer` - Minio test container
        - `polaris-misc-types` - Miscellaneous types for Polaris
        - `polaris-version` - Versioning for Polaris

In addition to modules, there are:
- [API specifications](./spec/README.md) - The OpenAPI specifications
- [Python client](./client/python/README.md) - The Python client
- [codestyle](./codestyle/README.md) - The code style guidelines
- [getting-started](./getting-started/README.md) - A collection of getting started examples
- [gradle](./gradle) - The Gradle wrapper and Gradle configuration files including banned dependencies
- [helm](./helm) - The Helm charts for Polaris.
- [Spark Plugin](./plugins/spark/README.md) - The Polaris Spark plugin
- [regtests](./regtests/README.md) - Regression tests
- [server-templates](./server-templates) - OpenAPI Generator templates to generate the server code
- [site](./site/README.md) - The Polaris website
=======

- [`polaris-core`](./polaris-core/README.md) - The main Polaris entity definitions and core business logic
- API modules (implementing the Iceberg REST API and Polaris management API):
  - `polaris-api-management-model` - The Polaris management model
  - `polaris-api-management-service` - The Polaris management service
  - `polaris-api-iceberg-service` - The Iceberg REST service
- Runtime modules:
  - `polaris-runtime-service` - The runtime components of the Polaris server
  - `polaris-runtime-defaults` - The runtime configuration defaults
  - `polaris-server` - The Polaris server
  - `polaris-admin` - The Polaris admin & maintenance tool
- Persistence modules:
  - `polaris-eclipselink` - The Eclipselink implementation of the MetaStoreManager interface (deprecated for removal)
  - `polaris-relational-jdbc` - The JDBC implementation of BasePersistence to be used via AtomicMetaStoreManager
>>>>>>> 9057fc39

## Building and Running

Apache Polaris is built using Gradle with Java 21+ and Docker 27+.

- `./gradlew build` - To build and run tests. Make sure Docker is running, as the integration tests depend on it.
- `./gradlew assemble` - To skip tests.
- `./gradlew check` - To run all checks, including unit tests and integration tests.
- `./gradlew run` - To run the Polaris server locally; the server is reachable at localhost:8181. This is also suitable for running regression tests, or for connecting with Spark. Set your own credentials by specifying system property `./gradlew run -Dpolaris.bootstrap.credentials=POLARIS,root,secret` where:
  - `POLARIS` is the realm
  - `root` is the CLIENT_ID
  - `secret` is the CLIENT_SECRET
  - If credentials are not set, it will use preset credentials `POLARIS,root,s3cr3t`
- `./regtests/run_spark_sql.sh` - To connect from Spark SQL. Here are some example commands to run in the Spark SQL shell:
```sql
create database db1;
show databases;
create table db1.table1 (id int, name string);
insert into db1.table1 values (1, 'a');
select * from db1.table1;
```
- `env POLARIS_HOST=localhost ./regtests/run.sh` - To run regression tests locally, see more options [here](./regtests/README.md).

## Makefile Convenience Commands

To streamline the developer experience, especially for common setup and build tasks, a root-level Makefile is available. This Makefile acts as a convenient wrapper around various Gradle commands and other tooling, simplifying interactions. While Gradle remains the primary build system, the Makefile provides concise shortcuts for frequent operations like:
  - Building Polaris components: e.g., `make build-server, make build-admin`
  - Managing development clusters: e.g., `make minikube-start-cluster, make minikube-cleanup`
  - Automating Helm tasks: e.g., `make helm-doc-generate, make helm-unittest`
  - Handling dependencies: e.g., `make install-dependencies-brew`
  - Managing client operations: e.g., `make client-lint, make client-regenerate`

To see available commands:
```bash
make help
```

For example, to build the Polaris server and its container image, you can simply run:
```bash
make build-server
```

### More build and run options

#### Running in Docker

- To build the image locally:
  ```bash
  ./gradlew \
    :polaris-server:assemble \
    :polaris-server:quarkusAppPartsBuild --rerun \
    -Dquarkus.container-image.build=true
  ```
- `docker run -p 8181:8181 -p 8182:8182 apache/polaris:latest` - To run the image.

The Polaris codebase contains some docker compose examples to quickly get started with Polaris,
using different configurations. Check the `./getting-started` directory for more information.

#### Running in Kubernetes

- See [README in `helm/polaris`](helm/polaris/README.md) for more information.

#### Configuring Polaris

Polaris Servers can be configured using a variety of ways.
Please see the [Configuration Guide](site/content/in-dev/unreleased/configuration.md)
for more information.

Default configuration values can be found in `runtime/defaults/src/main/resources/application.properties`.

#### Building docs

- Docs are generated using [Hugo](https://gohugo.io/) using the [Docsy](https://www.docsy.dev/docs/) theme.
- To view the site locally, run
  ```bash
  site/bin/run-hugo-in-docker.sh
  ```
- See [README in `site/`](site/README.md) for more information.

#### Publishing Build Scans to develocity.apache.org

All authenticated builds of Apache Polaris will automatically publish build scans to the ASF Develocity instance at 
[develocity.apache.org](https://develocity.apache.org/scans?search.rootProjectNames=polaris). 

CI builds originating from the `apache/polaris` repository will have access to the Apache organization-level secret 
`DEVELOCITY_ACCESS_KEY` and publish build scans using the secret. CI builds originating from pull requests from forks 
will not have access to the secret and will silently skip build scan publication.

Apache committers can publish build scans from their local machine by 
[provisioning an access key](https://docs.gradle.com/develocity/gradle-plugin/current/#automated_access_key_provisioning) 
using ASF LDAP credentials. Builds by anonymous, unauthenticated contributors will silently skip build scan publication.

## License

Apache Polaris is under the Apache License Version 2.0. See the [LICENSE](LICENSE).

## ASF Incubator disclaimer

Apache Polaris&trade; is an effort undergoing incubation at The Apache Software Foundation (ASF), sponsored by the Apache Incubator. Incubation is required of all newly accepted projects until a further review indicates that the infrastructure, communications, and decision making process have stabilized in a manner consistent with other successful ASF projects. While incubation status is not necessarily a reflection of the completeness or stability of the code, it does indicate that the project has yet to be fully endorsed by the ASF.
 
<sub>Apache&reg;, Apache Polaris&trade;, Apache Iceberg&trade;, Apache Spark&trade; are either registered trademarks or trademarks of the Apache Software Foundation in the United States and/or other countries.</sub><|MERGE_RESOLUTION|>--- conflicted
+++ resolved
@@ -45,7 +45,6 @@
 ## Project Structure
 
 Apache Polaris is organized into the following modules:
-<<<<<<< HEAD
 - Primary modules:
   - [`polaris-core`](./polaris-core/README.md) - The main Polaris entity definitions and core business logic
   - [API modules](./api/README.md) - Build scripts for generating Java classes from the OpenAPI specifications:
@@ -62,7 +61,7 @@
       - `polaris-runtime-spark-tests` - Integration tests for the Polaris Spark plugin
       - `polaris-runtime-test-common` - Test utilities
   - Persistence modules:
-      - `polaris-eclipselink` - The Eclipselink implementation of the MetaStoreManager interface
+      - `polaris-eclipselink` - The Eclipselink implementation of the MetaStoreManager interface (deprecated for removal)
       - `polaris-relational-jdbc` - The JDBC implementation of BasePersistence to be used via AtomicMetaStoreManager
   - Extensions modules:
       - `polaris-extensions-federation-hadoop` - The Hadoop federation extension
@@ -95,22 +94,6 @@
 - [regtests](./regtests/README.md) - Regression tests
 - [server-templates](./server-templates) - OpenAPI Generator templates to generate the server code
 - [site](./site/README.md) - The Polaris website
-=======
-
-- [`polaris-core`](./polaris-core/README.md) - The main Polaris entity definitions and core business logic
-- API modules (implementing the Iceberg REST API and Polaris management API):
-  - `polaris-api-management-model` - The Polaris management model
-  - `polaris-api-management-service` - The Polaris management service
-  - `polaris-api-iceberg-service` - The Iceberg REST service
-- Runtime modules:
-  - `polaris-runtime-service` - The runtime components of the Polaris server
-  - `polaris-runtime-defaults` - The runtime configuration defaults
-  - `polaris-server` - The Polaris server
-  - `polaris-admin` - The Polaris admin & maintenance tool
-- Persistence modules:
-  - `polaris-eclipselink` - The Eclipselink implementation of the MetaStoreManager interface (deprecated for removal)
-  - `polaris-relational-jdbc` - The JDBC implementation of BasePersistence to be used via AtomicMetaStoreManager
->>>>>>> 9057fc39
 
 ## Building and Running
 
