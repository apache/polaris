--- conflicted
+++ resolved
@@ -142,15 +142,11 @@
 {{- $value := index . 1 -}}
 {{- $global := index . 2 -}}
 {{- $valAsString := "" -}}
-<<<<<<< HEAD
-{{- if $value -}}
-=======
 {{/* Note: We really need the statement below to be "if ne $value nil". This is unusual, but here we
 need to distinguish other zero-values from nil. For example, "someProperty: false" or
 "someProperty: 0" should result in the config property "someProperty" being included in the
 ConfigMap, with value false or 0.*/}}
 {{- if ne $value nil -}}
->>>>>>> 5a93a5f9
 {{- $valAsString = tpl (toString $value) $global -}}
 {{- if contains "\r\n" $valAsString -}}
 {{- $valAsString = $valAsString | nindent 4 | replace "\r\n" "\\\r\n" -}}
