--- conflicted
+++ resolved
@@ -17,15 +17,9 @@
   under the License.
 */}}
 
-<<<<<<< HEAD
-{{- if .Values.ingress.enabled -}}
-{{- $fullName := include "polaris.fullname" . -}}
-{{- $svcPort := index .Values.service.ports "polaris-service" -}}
-=======
 {{- if .Values.ingress.enabled }}
 {{- $fullName := include "polaris.fullname" . }}
 {{- $svcPort := index .Values.service.ports "polaris-service" }}
->>>>>>> 084582c5
 apiVersion: networking.k8s.io/v1
 kind: Ingress
 metadata:
