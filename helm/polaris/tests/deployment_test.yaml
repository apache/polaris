--- conflicted
+++ resolved
@@ -969,7 +969,6 @@
                       - key: private.key
                         path: private.pem
 
-<<<<<<< HEAD
   - it: should configure config volume with token broker secret (symmetric-key - deprecation)
     set:
       image.configDir: /config/dir
@@ -1125,8 +1124,6 @@
                       - key: custom.xml
                         path: persistence.xml
 
-=======
->>>>>>> f80b4f37
   - it: should set relational-jdbc persistence environment variables
     set:
       persistence: { type: "relational-jdbc", relationalJdbc: { secret: { name: "polaris-persistence", username: "username", password: "password", jdbcUrl: "jdbcUrl" } } }
