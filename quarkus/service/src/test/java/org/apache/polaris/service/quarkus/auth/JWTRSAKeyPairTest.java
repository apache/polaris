/*
 * Licensed to the Apache Software Foundation (ASF) under one
 * or more contributor license agreements.  See the NOTICE file
 * distributed with this work for additional information
 * regarding copyright ownership.  The ASF licenses this file
 * to you under the Apache License, Version 2.0 (the
 * "License"); you may not use this file except in compliance
 * with the License.  You may obtain a copy of the License at
 *
 *   http://www.apache.org/licenses/LICENSE-2.0
 *
 * Unless required by applicable law or agreed to in writing,
 * software distributed under the License is distributed on an
 * "AS IS" BASIS, WITHOUT WARRANTIES OR CONDITIONS OF ANY
 * KIND, either express or implied.  See the License for the
 * specific language governing permissions and limitations
 * under the License.
 */
package org.apache.polaris.service.quarkus.auth;

import static org.assertj.core.api.Assertions.assertThat;

import com.auth0.jwt.JWT;
import com.auth0.jwt.JWTVerifier;
import com.auth0.jwt.algorithms.Algorithm;
import com.auth0.jwt.interfaces.DecodedJWT;
import java.nio.file.Files;
import java.nio.file.Path;
import java.security.interfaces.RSAPrivateKey;
import java.security.interfaces.RSAPublicKey;
import java.util.HashMap;
import org.apache.polaris.core.PolarisCallContext;
import org.apache.polaris.core.auth.PolarisSecretsManager.PrincipalSecretsResult;
import org.apache.polaris.core.entity.PolarisBaseEntity;
import org.apache.polaris.core.entity.PolarisEntitySubType;
import org.apache.polaris.core.entity.PolarisEntityType;
import org.apache.polaris.core.entity.PolarisPrincipalSecrets;
import org.apache.polaris.core.persistence.PolarisMetaStoreManager;
import org.apache.polaris.service.auth.JWTRSAKeyPair;
import org.apache.polaris.service.auth.LocalRSAKeyProvider;
import org.apache.polaris.service.auth.PemUtils;
import org.apache.polaris.service.auth.TokenBroker;
import org.apache.polaris.service.auth.TokenRequestValidator;
import org.apache.polaris.service.auth.TokenResponse;
<<<<<<< HEAD
import org.apache.polaris.service.config.DefaultConfigurationStore;
=======
import org.apache.polaris.service.types.TokenType;
>>>>>>> 42af733d
import org.junit.jupiter.api.Test;
import org.mockito.Mockito;

public class JWTRSAKeyPairTest {

  @Test
  public void testSuccessfulTokenGeneration() throws Exception {
    Path privateFileLocation = Files.createTempFile("test-private", ".pem");
    Path publicFileLocation = Files.createTempFile("test-public", ".pem");
    PemUtils.generateKeyPair(privateFileLocation, publicFileLocation);

    final String clientId = "test-client-id";
    final String scope = "PRINCIPAL_ROLE:TEST";

    DefaultConfigurationStore store = new DefaultConfigurationStore(new HashMap<>());
    PolarisCallContext polarisCallContext = new PolarisCallContext(null, null, store, null);
    PolarisMetaStoreManager metastoreManager = Mockito.mock(PolarisMetaStoreManager.class);
    String mainSecret = "client-secret";
    PolarisPrincipalSecrets principalSecrets =
        new PolarisPrincipalSecrets(1L, clientId, mainSecret, "otherSecret");
    Mockito.when(metastoreManager.loadPrincipalSecrets(polarisCallContext, clientId))
        .thenReturn(new PrincipalSecretsResult(principalSecrets));
    PolarisBaseEntity principal =
        new PolarisBaseEntity(
            0L,
            1L,
            PolarisEntityType.PRINCIPAL,
            PolarisEntitySubType.NULL_SUBTYPE,
            0L,
            "principal");
    Mockito.when(metastoreManager.loadEntity(polarisCallContext, 0L, 1L))
        .thenReturn(new PolarisMetaStoreManager.EntityResult(principal));
    TokenBroker tokenBroker =
        new JWTRSAKeyPair(metastoreManager, 420, publicFileLocation, privateFileLocation);
    TokenResponse token =
        tokenBroker.generateFromClientSecrets(
            clientId,
            mainSecret,
            TokenRequestValidator.CLIENT_CREDENTIALS,
            scope,
<<<<<<< HEAD
            polarisCallContext);
=======
            TokenType.ACCESS_TOKEN);
>>>>>>> 42af733d
    assertThat(token).isNotNull();
    assertThat(token.getExpiresIn()).isEqualTo(420);

    LocalRSAKeyProvider provider = new LocalRSAKeyProvider(publicFileLocation, privateFileLocation);
    assertThat(provider.getPrivateKey()).isNotNull();
    assertThat(provider.getPublicKey()).isNotNull();
    JWTVerifier verifier =
        JWT.require(
                Algorithm.RSA256(
                    (RSAPublicKey) provider.getPublicKey(),
                    (RSAPrivateKey) provider.getPrivateKey()))
            .withIssuer("polaris")
            .build();
    DecodedJWT decodedJWT = verifier.verify(token.getAccessToken());
    assertThat(decodedJWT).isNotNull();
    assertThat(decodedJWT.getClaim("scope").asString()).isEqualTo("PRINCIPAL_ROLE:TEST");
    assertThat(decodedJWT.getClaim("client_id").asString()).isEqualTo("test-client-id");
  }
}<|MERGE_RESOLUTION|>--- conflicted
+++ resolved
@@ -42,11 +42,8 @@
 import org.apache.polaris.service.auth.TokenBroker;
 import org.apache.polaris.service.auth.TokenRequestValidator;
 import org.apache.polaris.service.auth.TokenResponse;
-<<<<<<< HEAD
 import org.apache.polaris.service.config.DefaultConfigurationStore;
-=======
 import org.apache.polaris.service.types.TokenType;
->>>>>>> 42af733d
 import org.junit.jupiter.api.Test;
 import org.mockito.Mockito;
 
@@ -87,11 +84,8 @@
             mainSecret,
             TokenRequestValidator.CLIENT_CREDENTIALS,
             scope,
-<<<<<<< HEAD
-            polarisCallContext);
-=======
+            polarisCallContext,
             TokenType.ACCESS_TOKEN);
->>>>>>> 42af733d
     assertThat(token).isNotNull();
     assertThat(token.getExpiresIn()).isEqualTo(420);
 
