/*
 * Licensed to the Apache Software Foundation (ASF) under one
 * or more contributor license agreements.  See the NOTICE file
 * distributed with this work for additional information
 * regarding copyright ownership.  The ASF licenses this file
 * to you under the Apache License, Version 2.0 (the
 * "License"); you may not use this file except in compliance
 * with the License.  You may obtain a copy of the License at
 *
 *   http://www.apache.org/licenses/LICENSE-2.0
 *
 * Unless required by applicable law or agreed to in writing,
 * software distributed under the License is distributed on an
 * "AS IS" BASIS, WITHOUT WARRANTIES OR CONDITIONS OF ANY
 * KIND, either express or implied.  See the License for the
 * specific language governing permissions and limitations
 * under the License.
 */
package org.apache.polaris.service.quarkus.catalog;

import io.quarkus.test.junit.QuarkusTest;
import io.quarkus.test.junit.TestProfile;
import jakarta.annotation.Nullable;
import org.apache.polaris.core.PolarisCallContext;
import org.apache.polaris.core.persistence.PolarisMetaStoreManager;
import org.apache.polaris.core.persistence.cache.InMemoryEntityCache;

@QuarkusTest
@TestProfile(IcebergCatalogTest.Profile.class)
public class PolarisCatalogWithEntityCacheTest extends IcebergCatalogTest {

  @Nullable
  @Override
<<<<<<< HEAD
  protected EntityCache createEntityCache(
      PolarisMetaStoreManager metaStoreManager, PolarisCallContext polarisCallContext) {
    return new EntityCache(metaStoreManager, polarisCallContext);
=======
  protected InMemoryEntityCache createEntityCache(PolarisMetaStoreManager metaStoreManager) {
    return new InMemoryEntityCache(metaStoreManager);
>>>>>>> 0da202f6
  }
}<|MERGE_RESOLUTION|>--- conflicted
+++ resolved
@@ -31,13 +31,8 @@
 
   @Nullable
   @Override
-<<<<<<< HEAD
-  protected EntityCache createEntityCache(
+  protected InMemoryEntityCache createEntityCache(
       PolarisMetaStoreManager metaStoreManager, PolarisCallContext polarisCallContext) {
-    return new EntityCache(metaStoreManager, polarisCallContext);
-=======
-  protected InMemoryEntityCache createEntityCache(PolarisMetaStoreManager metaStoreManager) {
-    return new InMemoryEntityCache(metaStoreManager);
->>>>>>> 0da202f6
+    return new InMemoryEntityCache(metaStoreManager, polarisCallContext);
   }
 }