/*
 * Licensed to the Apache Software Foundation (ASF) under one
 * or more contributor license agreements.  See the NOTICE file
 * distributed with this work for additional information
 * regarding copyright ownership.  The ASF licenses this file
 * to you under the Apache License, Version 2.0 (the
 * "License"); you may not use this file except in compliance
 * with the License.  You may obtain a copy of the License at
 *
 *   http://www.apache.org/licenses/LICENSE-2.0
 *
 * Unless required by applicable law or agreed to in writing,
 * software distributed under the License is distributed on an
 * "AS IS" BASIS, WITHOUT WARRANTIES OR CONDITIONS OF ANY
 * KIND, either express or implied.  See the License for the
 * specific language governing permissions and limitations
 * under the License.
 */
package org.apache.polaris.service.quarkus.auth;

import static org.assertj.core.api.Assertions.assertThat;

import com.auth0.jwt.JWT;
import com.auth0.jwt.JWTVerifier;
import com.auth0.jwt.algorithms.Algorithm;
import com.auth0.jwt.interfaces.DecodedJWT;
import java.util.Map;
import org.apache.polaris.core.PolarisCallContext;
import org.apache.polaris.core.context.CallContext;
import org.apache.polaris.core.context.RealmContext;
import org.apache.polaris.core.entity.PolarisBaseEntity;
import org.apache.polaris.core.entity.PolarisEntitySubType;
import org.apache.polaris.core.entity.PolarisEntityType;
import org.apache.polaris.core.entity.PolarisPrincipalSecrets;
import org.apache.polaris.core.persistence.PolarisMetaStoreManager;
import org.apache.polaris.service.auth.JWTSymmetricKeyBroker;
import org.apache.polaris.service.auth.TokenBroker;
import org.apache.polaris.service.auth.TokenRequestValidator;
import org.apache.polaris.service.auth.TokenResponse;
import org.apache.polaris.service.types.TokenType;
import org.junit.jupiter.api.Test;
import org.mockito.Mockito;

public class JWTSymmetricKeyGeneratorTest {

  /** Sanity test to verify that we can generate a token */
  @Test
  public void testJWTSymmetricKeyGenerator() {
    PolarisCallContext polarisCallContext = new PolarisCallContext(null, null, null, null);
    CallContext.setCurrentContext(
        new CallContext() {
          @Override
          public RealmContext getRealmContext() {
            return () -> "realm";
          }

          @Override
          public PolarisCallContext getPolarisCallContext() {
            return polarisCallContext;
          }

          @Override
          public Map<String, Object> contextVariables() {
            return Map.of();
          }
        });
    PolarisMetaStoreManager metastoreManager = Mockito.mock(PolarisMetaStoreManager.class);
    String mainSecret = "test_secret";
    String clientId = "test_client_id";
    PolarisPrincipalSecrets principalSecrets =
        new PolarisPrincipalSecrets(1L, clientId, mainSecret, "otherSecret");
    Mockito.when(metastoreManager.loadPrincipalSecrets(polarisCallContext, clientId))
        .thenReturn(new PolarisMetaStoreManager.PrincipalSecretsResult(principalSecrets));
    PolarisBaseEntity principal =
        new PolarisBaseEntity(
            0L,
            1L,
            PolarisEntityType.PRINCIPAL,
            PolarisEntitySubType.NULL_SUBTYPE,
            0L,
            "principal");
    Mockito.when(metastoreManager.loadEntity(polarisCallContext, 0L, 1L))
        .thenReturn(new PolarisMetaStoreManager.EntityResult(principal));
    TokenBroker generator = new JWTSymmetricKeyBroker(metastoreManager, 666, () -> "polaris");
    TokenResponse token =
        generator.generateFromClientSecrets(
            clientId,
            mainSecret,
            TokenRequestValidator.CLIENT_CREDENTIALS,
            "PRINCIPAL_ROLE:TEST",
<<<<<<< HEAD
            polarisCallContext);
=======
            TokenType.ACCESS_TOKEN);
>>>>>>> 42af733d
    assertThat(token).isNotNull();

    JWTVerifier verifier = JWT.require(Algorithm.HMAC256("polaris")).withIssuer("polaris").build();
    DecodedJWT decodedJWT = verifier.verify(token.getAccessToken());
    assertThat(decodedJWT).isNotNull();
    assertThat(token.getExpiresIn()).isEqualTo(666);
    assertThat(decodedJWT.getClaim("scope").asString()).isEqualTo("PRINCIPAL_ROLE:TEST");
    assertThat(decodedJWT.getClaim("client_id").asString()).isEqualTo(clientId);
  }
}<|MERGE_RESOLUTION|>--- conflicted
+++ resolved
@@ -88,11 +88,8 @@
             mainSecret,
             TokenRequestValidator.CLIENT_CREDENTIALS,
             "PRINCIPAL_ROLE:TEST",
-<<<<<<< HEAD
-            polarisCallContext);
-=======
+            polarisCallContext,
             TokenType.ACCESS_TOKEN);
->>>>>>> 42af733d
     assertThat(token).isNotNull();
 
     JWTVerifier verifier = JWT.require(Algorithm.HMAC256("polaris")).withIssuer("polaris").build();
