/*
 * Licensed to the Apache Software Foundation (ASF) under one
 * or more contributor license agreements.  See the NOTICE file
 * distributed with this work for additional information
 * regarding copyright ownership.  The ASF licenses this file
 * to you under the Apache License, Version 2.0 (the
 * "License"); you may not use this file except in compliance
 * with the License.  You may obtain a copy of the License at
 *
 *   http://www.apache.org/licenses/LICENSE-2.0
 *
 * Unless required by applicable law or agreed to in writing,
 * software distributed under the License is distributed on an
 * "AS IS" BASIS, WITHOUT WARRANTIES OR CONDITIONS OF ANY
 * KIND, either express or implied.  See the License for the
 * specific language governing permissions and limitations
 * under the License.
 */
package org.apache.polaris.service.quarkus.catalog;

import static java.nio.charset.StandardCharsets.UTF_8;
import static org.apache.iceberg.types.Types.NestedField.required;
import static org.mockito.ArgumentMatchers.any;
import static org.mockito.ArgumentMatchers.isA;
import static org.mockito.Mockito.doReturn;
import static org.mockito.Mockito.doThrow;
import static org.mockito.Mockito.spy;
import static org.mockito.Mockito.when;

import com.azure.core.exception.HttpResponseException;
import com.google.cloud.storage.StorageException;
import com.google.common.collect.ImmutableMap;
import io.quarkus.test.junit.QuarkusMock;
import io.quarkus.test.junit.QuarkusTestProfile;
import io.quarkus.test.junit.TestProfile;
import jakarta.annotation.Nonnull;
import jakarta.annotation.Nullable;
import jakarta.inject.Inject;
import jakarta.ws.rs.core.SecurityContext;
import java.io.IOException;
import java.lang.reflect.Method;
import java.time.Clock;
import java.util.Arrays;
import java.util.EnumMap;
import java.util.HashMap;
import java.util.List;
import java.util.Map;
import java.util.Set;
import java.util.UUID;
import java.util.function.Function;
import java.util.function.Supplier;
import java.util.stream.Stream;
import org.apache.commons.lang3.NotImplementedException;
import org.apache.iceberg.BaseTable;
import org.apache.iceberg.CatalogProperties;
import org.apache.iceberg.PartitionSpec;
import org.apache.iceberg.Schema;
import org.apache.iceberg.SortOrder;
import org.apache.iceberg.Table;
import org.apache.iceberg.TableMetadata;
import org.apache.iceberg.TableMetadataParser;
import org.apache.iceberg.UpdateSchema;
import org.apache.iceberg.catalog.CatalogTests;
import org.apache.iceberg.catalog.Namespace;
import org.apache.iceberg.catalog.TableIdentifier;
import org.apache.iceberg.exceptions.AlreadyExistsException;
import org.apache.iceberg.exceptions.BadRequestException;
import org.apache.iceberg.exceptions.CommitFailedException;
import org.apache.iceberg.exceptions.ForbiddenException;
import org.apache.iceberg.exceptions.NoSuchNamespaceException;
import org.apache.iceberg.inmemory.InMemoryFileIO;
import org.apache.iceberg.io.FileIO;
import org.apache.iceberg.types.Types;
import org.apache.polaris.core.PolarisCallContext;
import org.apache.polaris.core.PolarisDiagnostics;
import org.apache.polaris.core.admin.model.AwsStorageConfigInfo;
import org.apache.polaris.core.admin.model.CreateCatalogRequest;
import org.apache.polaris.core.admin.model.StorageConfigInfo;
import org.apache.polaris.core.auth.AuthenticatedPolarisPrincipal;
import org.apache.polaris.core.auth.PolarisAuthorizerImpl;
import org.apache.polaris.core.config.FeatureConfiguration;
import org.apache.polaris.core.config.PolarisConfigurationStore;
import org.apache.polaris.core.context.CallContext;
import org.apache.polaris.core.context.RealmContext;
import org.apache.polaris.core.entity.CatalogEntity;
import org.apache.polaris.core.entity.PolarisBaseEntity;
import org.apache.polaris.core.entity.PolarisEntity;
import org.apache.polaris.core.entity.PolarisEntitySubType;
import org.apache.polaris.core.entity.PolarisEntityType;
import org.apache.polaris.core.entity.PrincipalEntity;
import org.apache.polaris.core.entity.TaskEntity;
import org.apache.polaris.core.persistence.MetaStoreManagerFactory;
import org.apache.polaris.core.persistence.PolarisEntityManager;
import org.apache.polaris.core.persistence.PolarisMetaStoreManager;
import org.apache.polaris.core.persistence.PolarisResolvedPathWrapper;
import org.apache.polaris.core.persistence.bootstrap.RootCredentialsSet;
import org.apache.polaris.core.persistence.cache.InMemoryEntityCache;
import org.apache.polaris.core.persistence.dao.entity.BaseResult;
import org.apache.polaris.core.persistence.dao.entity.EntityResult;
import org.apache.polaris.core.persistence.dao.entity.PrincipalSecretsResult;
import org.apache.polaris.core.persistence.transactional.TransactionalPersistence;
import org.apache.polaris.core.secrets.UserSecretsManager;
import org.apache.polaris.core.secrets.UserSecretsManagerFactory;
import org.apache.polaris.core.storage.PolarisCredentialProperty;
import org.apache.polaris.core.storage.PolarisStorageActions;
import org.apache.polaris.core.storage.PolarisStorageIntegration;
import org.apache.polaris.core.storage.PolarisStorageIntegrationProvider;
import org.apache.polaris.core.storage.aws.AwsCredentialsStorageIntegration;
import org.apache.polaris.core.storage.aws.AwsStorageConfigurationInfo;
import org.apache.polaris.core.storage.cache.StorageCredentialCache;
import org.apache.polaris.service.admin.PolarisAdminService;
import org.apache.polaris.service.catalog.PolarisPassthroughResolutionView;
import org.apache.polaris.service.catalog.iceberg.IcebergCatalog;
import org.apache.polaris.service.catalog.io.DefaultFileIOFactory;
import org.apache.polaris.service.catalog.io.ExceptionMappingFileIO;
import org.apache.polaris.service.catalog.io.FileIOFactory;
import org.apache.polaris.service.catalog.io.MeasuredFileIOFactory;
import org.apache.polaris.service.config.RealmEntityManagerFactory;
import org.apache.polaris.service.exception.FakeAzureHttpResponse;
import org.apache.polaris.service.exception.IcebergExceptionMapper;
import org.apache.polaris.service.storage.PolarisStorageIntegrationProviderImpl;
import org.apache.polaris.service.task.TableCleanupTaskHandler;
import org.apache.polaris.service.task.TaskExecutor;
import org.apache.polaris.service.task.TaskFileIOSupplier;
import org.apache.polaris.service.types.NotificationRequest;
import org.apache.polaris.service.types.NotificationType;
import org.apache.polaris.service.types.TableUpdateNotification;
import org.assertj.core.api.Assertions;
import org.assertj.core.api.ThrowableAssert.ThrowingCallable;
import org.assertj.core.configuration.PreferredAssumptionException;
import org.junit.jupiter.api.AfterEach;
import org.junit.jupiter.api.Assumptions;
import org.junit.jupiter.api.BeforeAll;
import org.junit.jupiter.api.BeforeEach;
import org.junit.jupiter.api.Test;
import org.junit.jupiter.api.TestInfo;
import org.junit.jupiter.params.ParameterizedTest;
import org.junit.jupiter.params.provider.Arguments;
import org.junit.jupiter.params.provider.MethodSource;
import org.junit.jupiter.params.provider.ValueSource;
import org.mockito.MockedStatic;
import org.mockito.Mockito;
import software.amazon.awssdk.core.exception.NonRetryableException;
import software.amazon.awssdk.core.exception.RetryableException;
import software.amazon.awssdk.services.sts.StsClient;
import software.amazon.awssdk.services.sts.model.AssumeRoleRequest;
import software.amazon.awssdk.services.sts.model.AssumeRoleResponse;
import software.amazon.awssdk.services.sts.model.Credentials;

@TestProfile(IcebergCatalogTest.Profile.class)
public abstract class IcebergCatalogTest extends CatalogTests<IcebergCatalog> {
  static {
    org.assertj.core.api.Assumptions.setPreferredAssumptionException(
        PreferredAssumptionException.JUNIT5);
  }

  public static class Profile implements QuarkusTestProfile {

    @Override
    public Map<String, String> getConfigOverrides() {
      return Map.of(
          "polaris.features.defaults.\"ALLOW_SPECIFYING_FILE_IO_IMPL\"",
          "true",
          "polaris.features.defaults.\"INITIALIZE_DEFAULT_CATALOG_FILEIO_FOR_TEST\"",
          "true",
          "polaris.features.defaults.\"SUPPORTED_CATALOG_STORAGE_TYPES\"",
          "[\"FILE\"]");
    }
  }

  protected static final Namespace NS = Namespace.of("newdb");
  protected static final TableIdentifier TABLE = TableIdentifier.of(NS, "table");
  protected static final Schema SCHEMA =
      new Schema(
          required(3, "id", Types.IntegerType.get(), "unique ID 🤪"),
          required(4, "data", Types.StringType.get()));
  private static final String VIEW_QUERY = "select * from ns1.layer1_table";
  public static final String CATALOG_NAME = "polaris-catalog";
  public static final String TEST_ACCESS_KEY = "test_access_key";
  public static final String SECRET_ACCESS_KEY = "secret_access_key";
  public static final String SESSION_TOKEN = "session_token";

  public static Map<String, String> TABLE_PREFIXES =
      Map.of(
          CatalogProperties.TABLE_DEFAULT_PREFIX + "default-key1",
          "catalog-default-key1",
          CatalogProperties.TABLE_DEFAULT_PREFIX + "default-key2",
          "catalog-default-key2",
          CatalogProperties.TABLE_DEFAULT_PREFIX + "override-key3",
          "catalog-default-key3",
          CatalogProperties.TABLE_OVERRIDE_PREFIX + "override-key3",
          "catalog-override-key3",
          CatalogProperties.TABLE_OVERRIDE_PREFIX + "override-key4",
          "catalog-override-key4");

  @Inject MetaStoreManagerFactory managerFactory;
  @Inject PolarisConfigurationStore configurationStore;
  @Inject PolarisStorageIntegrationProvider storageIntegrationProvider;
  @Inject UserSecretsManagerFactory userSecretsManagerFactory;
  @Inject PolarisDiagnostics diagServices;

  private IcebergCatalog catalog;
  private CallContext callContext;
  private String realmName;
  private PolarisMetaStoreManager metaStoreManager;
  private UserSecretsManager userSecretsManager;
  private PolarisCallContext polarisContext;
  private PolarisAdminService adminService;
  private PolarisEntityManager entityManager;
  private FileIOFactory fileIOFactory;
  private PolarisEntity catalogEntity;
  private SecurityContext securityContext;

  @BeforeAll
  public static void setUpMocks() {
    PolarisStorageIntegrationProviderImpl mock =
        Mockito.mock(PolarisStorageIntegrationProviderImpl.class);
    QuarkusMock.installMockForType(mock, PolarisStorageIntegrationProviderImpl.class);
  }

  @Nullable
<<<<<<< HEAD
  protected abstract EntityCache createEntityCache(
      PolarisMetaStoreManager metaStoreManager, PolarisCallContext polarisCallContext);
=======
  protected abstract InMemoryEntityCache createEntityCache(
      PolarisMetaStoreManager metaStoreManager);
>>>>>>> 0da202f6

  @BeforeEach
  @SuppressWarnings("unchecked")
  public void before(TestInfo testInfo) {
    realmName =
        "realm_%s_%s"
            .formatted(
                testInfo.getTestMethod().map(Method::getName).orElse("test"), System.nanoTime());
    RealmContext realmContext = () -> realmName;
    metaStoreManager = managerFactory.getOrCreateMetaStoreManager(realmContext);
    userSecretsManager = userSecretsManagerFactory.getOrCreateUserSecretsManager(realmContext);
    polarisContext =
        new PolarisCallContext(
            managerFactory.getOrCreateSessionSupplier(realmContext).get(),
            diagServices,
            configurationStore,
            Clock.systemDefaultZone());
    entityManager =
        new PolarisEntityManager(
            metaStoreManager,
            new StorageCredentialCache(polarisContext),
            createEntityCache(metaStoreManager, polarisContext));

    callContext = CallContext.of(realmContext, polarisContext);

    PrincipalEntity rootEntity =
        new PrincipalEntity(
            PolarisEntity.of(
                metaStoreManager
                    .readEntityByName(
                        polarisContext,
                        null,
                        PolarisEntityType.PRINCIPAL,
                        PolarisEntitySubType.NULL_SUBTYPE,
                        "root")
                    .getEntity()));

    AuthenticatedPolarisPrincipal authenticatedRoot =
        new AuthenticatedPolarisPrincipal(rootEntity, Set.of());

    securityContext = Mockito.mock(SecurityContext.class);
    when(securityContext.getUserPrincipal()).thenReturn(authenticatedRoot);
    when(securityContext.isUserInRole(isA(String.class))).thenReturn(true);
    adminService =
        new PolarisAdminService(
            callContext,
            entityManager,
            metaStoreManager,
            userSecretsManager,
            securityContext,
            new PolarisAuthorizerImpl(new PolarisConfigurationStore() {}));

    String storageLocation = "s3://my-bucket/path/to/data";
    AwsStorageConfigInfo storageConfigModel =
        AwsStorageConfigInfo.builder()
            .setRoleArn("arn:aws:iam::012345678901:role/jdoe")
            .setExternalId("externalId")
            .setUserArn("aws::a:user:arn")
            .setStorageType(StorageConfigInfo.StorageTypeEnum.S3)
            .setAllowedLocations(List.of(storageLocation, "s3://externally-owned-bucket"))
            .build();
    catalogEntity =
        adminService.createCatalog(
<<<<<<< HEAD
            new CatalogEntity.Builder()
                .setName(CATALOG_NAME)
                .setDefaultBaseLocation(storageLocation)
                .setReplaceNewLocationPrefixWithCatalogDefault("file:")
                .addProperty(
                    FeatureConfiguration.ALLOW_EXTERNAL_TABLE_LOCATION.catalogConfig(), "true")
                .addProperty(
                    FeatureConfiguration.ALLOW_UNSTRUCTURED_TABLE_LOCATION.catalogConfig(), "true")
                .setStorageConfigurationInfo(storageConfigModel, storageLocation, polarisContext)
                .build());
=======
            new CreateCatalogRequest(
                new CatalogEntity.Builder()
                    .setName(CATALOG_NAME)
                    .setDefaultBaseLocation(storageLocation)
                    .setReplaceNewLocationPrefixWithCatalogDefault("file:")
                    .addProperty(
                        FeatureConfiguration.ALLOW_EXTERNAL_TABLE_LOCATION.catalogConfig(), "true")
                    .addProperty(
                        FeatureConfiguration.ALLOW_UNSTRUCTURED_TABLE_LOCATION.catalogConfig(),
                        "true")
                    .setStorageConfigurationInfo(storageConfigModel, storageLocation)
                    .build()
                    .asCatalog()));
>>>>>>> 0da202f6

    RealmEntityManagerFactory realmEntityManagerFactory =
        new RealmEntityManagerFactory(createMockMetaStoreManagerFactory());
    this.fileIOFactory =
        new DefaultFileIOFactory(realmEntityManagerFactory, managerFactory, configurationStore);

    StsClient stsClient = Mockito.mock(StsClient.class);
    when(stsClient.assumeRole(isA(AssumeRoleRequest.class)))
        .thenReturn(
            AssumeRoleResponse.builder()
                .credentials(
                    Credentials.builder()
                        .accessKeyId(TEST_ACCESS_KEY)
                        .secretAccessKey(SECRET_ACCESS_KEY)
                        .sessionToken(SESSION_TOKEN)
                        .build())
                .build());
    PolarisStorageIntegration<AwsStorageConfigurationInfo> storageIntegration =
        new AwsCredentialsStorageIntegration(stsClient);
    when(storageIntegrationProvider.getStorageIntegrationForConfig(
            isA(AwsStorageConfigurationInfo.class)))
        .thenReturn((PolarisStorageIntegration) storageIntegration);

    this.catalog = initCatalog("my-catalog", ImmutableMap.of());
  }

  @AfterEach
  public void after() throws IOException {
    catalog().close();
    metaStoreManager.purge(polarisContext);
  }

  @Override
  protected IcebergCatalog catalog() {
    return catalog;
  }

  /**
   * Initialize a IcebergCatalog for testing.
   *
   * @param catalogName this parameter is currently unused.
   * @param additionalProperties additional properties to apply on top of the default test settings
   * @return a configured instance of IcebergCatalog
   */
  @Override
  protected IcebergCatalog initCatalog(
      String catalogName, Map<String, String> additionalProperties) {
    PolarisPassthroughResolutionView passthroughView =
        new PolarisPassthroughResolutionView(
            callContext, entityManager, securityContext, CATALOG_NAME);
    TaskExecutor taskExecutor = Mockito.mock();
    IcebergCatalog icebergCatalog =
        new IcebergCatalog(
            entityManager,
            metaStoreManager,
            callContext,
            passthroughView,
            securityContext,
            taskExecutor,
            fileIOFactory);
    ImmutableMap.Builder<String, String> propertiesBuilder =
        ImmutableMap.<String, String>builder()
            .put(CatalogProperties.FILE_IO_IMPL, "org.apache.iceberg.inmemory.InMemoryFileIO")
            .putAll(TABLE_PREFIXES)
            .putAll(additionalProperties);
    icebergCatalog.initialize(CATALOG_NAME, propertiesBuilder.buildKeepingLast());
    return icebergCatalog;
  }

  @Override
  protected boolean requiresNamespaceCreate() {
    return true;
  }

  @Override
  protected boolean supportsNestedNamespaces() {
    return true;
  }

  @Override
  protected boolean overridesRequestedLocation() {
    return true;
  }

  protected boolean supportsNotifications() {
    return true;
  }

  private MetaStoreManagerFactory createMockMetaStoreManagerFactory() {
    return new MetaStoreManagerFactory() {
      @Override
      public PolarisMetaStoreManager getOrCreateMetaStoreManager(RealmContext realmContext) {
        return metaStoreManager;
      }

      @Override
      public Supplier<TransactionalPersistence> getOrCreateSessionSupplier(
          RealmContext realmContext) {
        return () -> ((TransactionalPersistence) polarisContext.getMetaStore());
      }

      @Override
      public StorageCredentialCache getOrCreateStorageCredentialCache(
          RealmContext realmContext, PolarisCallContext polarisCallContext) {
        return new StorageCredentialCache(polarisCallContext);
      }

      @Override
<<<<<<< HEAD
      public EntityCache getOrCreateEntityCache(
          RealmContext realmContext, PolarisCallContext polarisCallContext) {
        return new EntityCache(metaStoreManager, polarisCallContext);
=======
      public InMemoryEntityCache getOrCreateEntityCache(RealmContext realmContext) {
        return new InMemoryEntityCache(metaStoreManager);
>>>>>>> 0da202f6
      }

      @Override
      public Map<String, PrincipalSecretsResult> bootstrapRealms(
          Iterable<String> realms, RootCredentialsSet rootCredentialsSet) {
        throw new NotImplementedException("Bootstrapping realms is not supported");
      }

      @Override
      public Map<String, BaseResult> purgeRealms(Iterable<String> realms) {
        throw new NotImplementedException("Purging realms is not supported");
      }
    };
  }

  @Test
  public void testEmptyNamespace() {
    IcebergCatalog catalog = catalog();
    TableIdentifier tableInRootNs = TableIdentifier.of("table");
    String expectedMessage = "Namespace does not exist: ''";

    ThrowingCallable createEmptyNamespace = () -> catalog.createNamespace(Namespace.empty());
    Assertions.assertThatThrownBy(createEmptyNamespace)
        .isInstanceOf(AlreadyExistsException.class)
        .hasMessage("Cannot create root namespace, as it already exists implicitly.");

    ThrowingCallable dropEmptyNamespace = () -> catalog.dropNamespace(Namespace.empty());
    Assertions.assertThatThrownBy(dropEmptyNamespace)
        .isInstanceOf(IllegalArgumentException.class)
        .hasMessage("Cannot drop root namespace");

    ThrowingCallable createTable = () -> catalog.createTable(tableInRootNs, SCHEMA);
    Assertions.assertThatThrownBy(createTable)
        .isInstanceOf(NoSuchNamespaceException.class)
        .hasMessageContaining(expectedMessage);

    ThrowingCallable createView =
        () ->
            catalog
                .buildView(tableInRootNs)
                .withSchema(SCHEMA)
                .withDefaultNamespace(Namespace.empty())
                .withQuery("spark", VIEW_QUERY)
                .create();
    Assertions.assertThatThrownBy(createView)
        .isInstanceOf(NoSuchNamespaceException.class)
        .hasMessageContaining(expectedMessage);

    ThrowingCallable listTables = () -> catalog.listTables(Namespace.empty());
    Assertions.assertThatThrownBy(listTables)
        .isInstanceOf(NoSuchNamespaceException.class)
        .hasMessageContaining(expectedMessage);

    ThrowingCallable listViews = () -> catalog.listViews(Namespace.empty());
    Assertions.assertThatThrownBy(listViews)
        .isInstanceOf(NoSuchNamespaceException.class)
        .hasMessageContaining(expectedMessage);
  }

  @Test
  public void testRenameTableMissingDestinationNamespace() {
    Assumptions.assumeTrue(
        requiresNamespaceCreate(),
        "Only applicable if namespaces must be created before adding children");

    IcebergCatalog catalog = catalog();
    catalog.createNamespace(NS);

    Assertions.assertThat(catalog.tableExists(TABLE))
        .as("Source table should not exist before create")
        .isFalse();

    catalog.buildTable(TABLE, SCHEMA).create();
    Assertions.assertThat(catalog.tableExists(TABLE))
        .as("Table should exist after create")
        .isTrue();

    Namespace newNamespace = Namespace.of("nonexistent_namespace");
    TableIdentifier renamedTable = TableIdentifier.of(newNamespace, "table_renamed");

    Assertions.assertThat(catalog.namespaceExists(newNamespace))
        .as("Destination namespace should not exist before rename")
        .isFalse();

    Assertions.assertThat(catalog.tableExists(renamedTable))
        .as("Destination table should not exist before rename")
        .isFalse();

    Assertions.assertThatThrownBy(() -> catalog.renameTable(TABLE, renamedTable))
        .isInstanceOf(NoSuchNamespaceException.class)
        .hasMessageContaining("Namespace does not exist");

    Assertions.assertThat(catalog.namespaceExists(newNamespace))
        .as("Destination namespace should not exist after failed rename")
        .isFalse();

    Assertions.assertThat(catalog.tableExists(renamedTable))
        .as("Table should not exist after failed rename")
        .isFalse();
  }

  @Test
  public void testCreateNestedNamespaceUnderMissingParent() {
    Assumptions.assumeTrue(
        requiresNamespaceCreate(),
        "Only applicable if namespaces must be created before adding children");
    Assumptions.assumeTrue(
        supportsNestedNamespaces(), "Only applicable if nested namespaces are supoprted");

    IcebergCatalog catalog = catalog();

    Namespace child1 = Namespace.of("parent", "child1");

    Assertions.assertThatThrownBy(() -> catalog.createNamespace(child1))
        .isInstanceOf(NoSuchNamespaceException.class)
        .hasMessageContaining("Parent");
  }

  @Test
  public void testValidateNotificationWhenTableAndNamespacesDontExist() {
    Assumptions.assumeTrue(
        requiresNamespaceCreate(),
        "Only applicable if namespaces must be created before adding children");
    Assumptions.assumeTrue(
        supportsNestedNamespaces(), "Only applicable if nested namespaces are supported");
    Assumptions.assumeTrue(
        supportsNotifications(), "Only applicable if notifications are supported");

    final String tableLocation = "s3://externally-owned-bucket/validate_table/";
    final String tableMetadataLocation = tableLocation + "metadata/v1.metadata.json";
    IcebergCatalog catalog = catalog();

    Namespace namespace = Namespace.of("parent", "child1");
    TableIdentifier table = TableIdentifier.of(namespace, "table");

    // For a VALIDATE request we can pass in a full metadata JSON filename or just the table's
    // metadata directory; either way the path will be validated to be under the allowed locations,
    // but any actual metadata JSON file will not be accessed.
    NotificationRequest request = new NotificationRequest();
    request.setNotificationType(NotificationType.VALIDATE);
    TableUpdateNotification update = new TableUpdateNotification();
    update.setMetadataLocation(tableMetadataLocation);
    update.setTableName(table.name());
    update.setTableUuid(UUID.randomUUID().toString());
    update.setTimestamp(230950845L);
    request.setPayload(update);

    // We should be able to send the notification without creating the metadata file since it's
    // only validating the ability to send the CREATE/UPDATE notification possibly before actually
    // creating the table at all on the remote catalog.
    Assertions.assertThat(catalog.sendNotification(table, request))
        .as("Notification should be sent successfully")
        .isTrue();
    Assertions.assertThat(catalog.namespaceExists(namespace))
        .as("Intermediate namespaces should not be created")
        .isFalse();
    Assertions.assertThat(catalog.tableExists(table))
        .as("Table should not be created for a VALIDATE notification")
        .isFalse();

    // Now also check that despite creating the metadata file, the validation call still doesn't
    // create any namespaces or tables.
    InMemoryFileIO fileIO = getInMemoryIo(catalog);
    fileIO.addFile(
        tableMetadataLocation,
        TableMetadataParser.toJson(createSampleTableMetadata(tableLocation)).getBytes(UTF_8));

    Assertions.assertThat(catalog.sendNotification(table, request))
        .as("Notification should be sent successfully")
        .isTrue();
    Assertions.assertThat(catalog.namespaceExists(namespace))
        .as("Intermediate namespaces should not be created")
        .isFalse();
    Assertions.assertThat(catalog.tableExists(table))
        .as("Table should not be created for a VALIDATE notification")
        .isFalse();
  }

  @Test
  public void testValidateNotificationInDisallowedLocation() {
    Assumptions.assumeTrue(
        requiresNamespaceCreate(),
        "Only applicable if namespaces must be created before adding children");
    Assumptions.assumeTrue(
        supportsNestedNamespaces(), "Only applicable if nested namespaces are supported");
    Assumptions.assumeTrue(
        supportsNotifications(), "Only applicable if notifications are supported");

    // The location of the metadata JSON file specified in the create will be forbidden.
    // For a VALIDATE call we can pass in the metadata/ prefix itself instead of a metadata JSON
    // filename.
    final String tableLocation = "s3://forbidden-table-location/table/";
    final String tableMetadataLocation = tableLocation + "metadata/";
    IcebergCatalog catalog = catalog();

    Namespace namespace = Namespace.of("parent", "child1");
    TableIdentifier table = TableIdentifier.of(namespace, "table");

    NotificationRequest request = new NotificationRequest();
    request.setNotificationType(NotificationType.VALIDATE);
    TableUpdateNotification update = new TableUpdateNotification();
    update.setMetadataLocation(tableMetadataLocation);
    update.setTableName(table.name());
    update.setTableUuid(UUID.randomUUID().toString());
    update.setTimestamp(230950845L);
    request.setPayload(update);

    Assertions.assertThatThrownBy(() -> catalog.sendNotification(table, request))
        .isInstanceOf(ForbiddenException.class)
        .hasMessageContaining("Invalid location");
  }

  @Test
  public void testValidateNotificationFailToCreateFileIO() {
    Assumptions.assumeTrue(
        requiresNamespaceCreate(),
        "Only applicable if namespaces must be created before adding children");
    Assumptions.assumeTrue(
        supportsNestedNamespaces(), "Only applicable if nested namespaces are supported");
    Assumptions.assumeTrue(
        supportsNotifications(), "Only applicable if notifications are supported");

    // The location of the metadata JSON file specified in the create will be allowed, but
    // we'll inject a separate ForbiddenException during FileIO instantiation.
    // For a VALIDATE call we can pass in the metadata/ prefix itself instead of a metadata JSON
    // filename.
    final String tableLocation = "s3://externally-owned-bucket/validate_table/";
    final String tableMetadataLocation = tableLocation + "metadata/";
    PolarisPassthroughResolutionView passthroughView =
        new PolarisPassthroughResolutionView(
            callContext, entityManager, securityContext, catalog().name());
    FileIOFactory fileIOFactory =
        spy(
            new DefaultFileIOFactory(
                new RealmEntityManagerFactory(createMockMetaStoreManagerFactory()),
                managerFactory,
                configurationStore));
    IcebergCatalog catalog =
        new IcebergCatalog(
            entityManager,
            metaStoreManager,
            callContext,
            passthroughView,
            securityContext,
            Mockito.mock(TaskExecutor.class),
            fileIOFactory);
    catalog.initialize(
        CATALOG_NAME,
        ImmutableMap.of(
            CatalogProperties.FILE_IO_IMPL, "org.apache.iceberg.inmemory.InMemoryFileIO"));

    Namespace namespace = Namespace.of("parent", "child1");
    TableIdentifier table = TableIdentifier.of(namespace, "table");

    NotificationRequest request = new NotificationRequest();
    request.setNotificationType(NotificationType.VALIDATE);
    TableUpdateNotification update = new TableUpdateNotification();
    update.setMetadataLocation(tableMetadataLocation);
    update.setTableName(table.name());
    update.setTableUuid(UUID.randomUUID().toString());
    update.setTimestamp(230950845L);
    request.setPayload(update);

    doThrow(new ForbiddenException("Fake failure applying downscoped credentials"))
        .when(fileIOFactory)
        .loadFileIO(any(), any(), any(), any(), any(), any(), any());
    Assertions.assertThatThrownBy(() -> catalog.sendNotification(table, request))
        .isInstanceOf(ForbiddenException.class)
        .hasMessageContaining("Fake failure applying downscoped credentials");
  }

  @Test
  public void testUpdateNotificationWhenTableAndNamespacesDontExist() {
    Assumptions.assumeTrue(
        requiresNamespaceCreate(),
        "Only applicable if namespaces must be created before adding children");
    Assumptions.assumeTrue(
        supportsNestedNamespaces(), "Only applicable if nested namespaces are supported");
    Assumptions.assumeTrue(
        supportsNotifications(), "Only applicable if notifications are supported");

    final String tableLocation = "s3://externally-owned-bucket/table/";
    final String tableMetadataLocation = tableLocation + "metadata/v1.metadata.json";
    IcebergCatalog catalog = catalog();

    Namespace namespace = Namespace.of("parent", "child1");
    TableIdentifier table = TableIdentifier.of(namespace, "table");

    NotificationRequest request = new NotificationRequest();
    request.setNotificationType(NotificationType.UPDATE);
    TableUpdateNotification update = new TableUpdateNotification();
    update.setMetadataLocation(tableMetadataLocation);
    update.setTableName(table.name());
    update.setTableUuid(UUID.randomUUID().toString());
    update.setTimestamp(230950845L);
    request.setPayload(update);

    InMemoryFileIO fileIO = getInMemoryIo(catalog);

    fileIO.addFile(
        tableMetadataLocation,
        TableMetadataParser.toJson(createSampleTableMetadata(tableLocation)).getBytes(UTF_8));

    Assertions.assertThat(catalog.sendNotification(table, request))
        .as("Notification should be sent successfully")
        .isTrue();
    Assertions.assertThat(catalog.namespaceExists(namespace))
        .as("Intermediate namespaces should be created")
        .isTrue();
    Assertions.assertThat(catalog.tableExists(table))
        .as("Table should be created on receiving notification")
        .isTrue();
  }

  @Test
  public void testUpdateNotificationCreateTableInDisallowedLocation() {
    Assumptions.assumeTrue(
        requiresNamespaceCreate(),
        "Only applicable if namespaces must be created before adding children");
    Assumptions.assumeTrue(
        supportsNestedNamespaces(), "Only applicable if nested namespaces are supported");
    Assumptions.assumeTrue(
        supportsNotifications(), "Only applicable if notifications are supported");

    // The location of the metadata JSON file specified in the create will be forbidden.
    final String tableLocation = "s3://forbidden-table-location/table/";
    final String tableMetadataLocation = tableLocation + "metadata/v1.metadata.json";
    IcebergCatalog catalog = catalog();

    Namespace namespace = Namespace.of("parent", "child1");
    TableIdentifier table = TableIdentifier.of(namespace, "table");

    NotificationRequest request = new NotificationRequest();
    request.setNotificationType(NotificationType.UPDATE);
    TableUpdateNotification update = new TableUpdateNotification();
    update.setMetadataLocation(tableMetadataLocation);
    update.setTableName(table.name());
    update.setTableUuid(UUID.randomUUID().toString());
    update.setTimestamp(230950845L);
    request.setPayload(update);

    InMemoryFileIO fileIO = getInMemoryIo(catalog);

    fileIO.addFile(
        tableMetadataLocation,
        TableMetadataParser.toJson(createSampleTableMetadata(tableLocation)).getBytes(UTF_8));

    Assertions.assertThatThrownBy(() -> catalog.sendNotification(table, request))
        .isInstanceOf(ForbiddenException.class)
        .hasMessageContaining("Invalid location");
  }

  @Test
  public void testCreateNotificationCreateTableInExternalLocation() {
    Assumptions.assumeTrue(
        requiresNamespaceCreate(),
        "Only applicable if namespaces must be created before adding children");
    Assumptions.assumeTrue(
        supportsNestedNamespaces(), "Only applicable if nested namespaces are supported");
    Assumptions.assumeTrue(
        supportsNotifications(), "Only applicable if notifications are supported");

    // The location of the metadata JSON file specified is outside of the table's base location
    // according to the
    // metadata. We assume this is fraudulent and disallowed
    final String tableLocation = "s3://my-bucket/path/to/data/my_table/";
    final String tableMetadataLocation = tableLocation + "metadata/v1.metadata.json";
    final String anotherTableLocation = "s3://my-bucket/path/to/data/another_table/";

    metaStoreManager.updateEntityPropertiesIfNotChanged(
        polarisContext,
        List.of(PolarisEntity.toCore(catalogEntity)),
        new CatalogEntity.Builder(CatalogEntity.of(catalogEntity))
            .addProperty(
                FeatureConfiguration.ALLOW_EXTERNAL_TABLE_LOCATION.catalogConfig(), "false")
            .addProperty(
                FeatureConfiguration.ALLOW_UNSTRUCTURED_TABLE_LOCATION.catalogConfig(), "true")
            .build());
    IcebergCatalog catalog = catalog();
    TableMetadata tableMetadata =
        TableMetadata.buildFromEmpty()
            .assignUUID()
            .setLocation(anotherTableLocation)
            .addSchema(SCHEMA)
            .addPartitionSpec(PartitionSpec.unpartitioned())
            .addSortOrder(SortOrder.unsorted())
            .build();
    TableMetadataParser.write(tableMetadata, catalog.getIo().newOutputFile(tableMetadataLocation));

    Namespace namespace = Namespace.of("parent", "child1");
    TableIdentifier table = TableIdentifier.of(namespace, "my_table");

    NotificationRequest request = new NotificationRequest();
    request.setNotificationType(NotificationType.CREATE);
    TableUpdateNotification update = new TableUpdateNotification();
    update.setMetadataLocation(tableMetadataLocation);
    update.setTableName(table.name());
    update.setTableUuid(UUID.randomUUID().toString());
    update.setTimestamp(230950845L);
    request.setPayload(update);

    Assertions.assertThatThrownBy(() -> catalog.sendNotification(table, request))
        .isInstanceOf(BadRequestException.class)
        .hasMessageContaining("is not allowed outside of table location");
  }

  @Test
  public void testCreateNotificationCreateTableOutsideOfMetadataLocation() {
    Assumptions.assumeTrue(
        requiresNamespaceCreate(),
        "Only applicable if namespaces must be created before adding children");
    Assumptions.assumeTrue(
        supportsNestedNamespaces(), "Only applicable if nested namespaces are supported");
    Assumptions.assumeTrue(
        supportsNotifications(), "Only applicable if notifications are supported");

    // The location of the metadata JSON file specified is outside of the table's metadata directory
    // according to the
    // metadata. We assume this is fraudulent and disallowed
    final String tableLocation = "s3://my-bucket/path/to/data/my_table/";
    final String tableMetadataLocation = tableLocation + "metadata/v3.metadata.json";

    // this passes the first validation, since it's within the namespace subdirectory, but
    // the location is in another table's subdirectory
    final String anotherTableLocation = "s3://my-bucket/path/to/data/another_table";

    metaStoreManager.updateEntityPropertiesIfNotChanged(
        polarisContext,
        List.of(PolarisEntity.toCore(catalogEntity)),
        new CatalogEntity.Builder(CatalogEntity.of(catalogEntity))
            .addProperty(
                FeatureConfiguration.ALLOW_EXTERNAL_TABLE_LOCATION.catalogConfig(), "false")
            .addProperty(
                FeatureConfiguration.ALLOW_UNSTRUCTURED_TABLE_LOCATION.catalogConfig(), "true")
            .build());
    IcebergCatalog catalog = catalog();
    TableMetadata tableMetadata =
        TableMetadata.buildFromEmpty()
            .assignUUID()
            .setLocation(anotherTableLocation)
            .addSchema(SCHEMA)
            .addPartitionSpec(PartitionSpec.unpartitioned())
            .addSortOrder(SortOrder.unsorted())
            .build();
    TableMetadataParser.write(tableMetadata, catalog.getIo().newOutputFile(tableMetadataLocation));

    Namespace namespace = Namespace.of("parent", "child1");
    TableIdentifier table = TableIdentifier.of(namespace, "my_table");

    NotificationRequest request = new NotificationRequest();
    request.setNotificationType(NotificationType.CREATE);
    TableUpdateNotification update = new TableUpdateNotification();
    update.setMetadataLocation(tableMetadataLocation);
    update.setTableName(table.name());
    update.setTableUuid(UUID.randomUUID().toString());
    update.setTimestamp(230950845L);
    request.setPayload(update);

    Assertions.assertThatThrownBy(() -> catalog.sendNotification(table, request))
        .isInstanceOf(BadRequestException.class)
        .hasMessageContaining("is not allowed outside of table location");
  }

  @Test
  public void testUpdateNotificationCreateTableInExternalLocation() {
    Assumptions.assumeTrue(
        requiresNamespaceCreate(),
        "Only applicable if namespaces must be created before adding children");
    Assumptions.assumeTrue(
        supportsNestedNamespaces(), "Only applicable if nested namespaces are supported");
    Assumptions.assumeTrue(
        supportsNotifications(), "Only applicable if notifications are supported");

    // The location of the metadata JSON file specified is outside of the table's base location
    // according to the
    // metadata. We assume this is fraudulent and disallowed
    final String tableLocation = "s3://my-bucket/path/to/data/my_table/";
    final String tableMetadataLocation = tableLocation + "metadata/v1.metadata.json";
    final String anotherTableLocation = "s3://my-bucket/path/to/data/another_table/";

    metaStoreManager.updateEntityPropertiesIfNotChanged(
        polarisContext,
        List.of(PolarisEntity.toCore(catalogEntity)),
        new CatalogEntity.Builder(CatalogEntity.of(catalogEntity))
            .addProperty(
                FeatureConfiguration.ALLOW_EXTERNAL_TABLE_LOCATION.catalogConfig(), "false")
            .addProperty(
                FeatureConfiguration.ALLOW_UNSTRUCTURED_TABLE_LOCATION.catalogConfig(), "true")
            .build());
    IcebergCatalog catalog = catalog();
    InMemoryFileIO fileIO = getInMemoryIo(catalog);

    fileIO.addFile(
        tableMetadataLocation,
        TableMetadataParser.toJson(createSampleTableMetadata(tableLocation)).getBytes(UTF_8));

    Namespace namespace = Namespace.of("parent", "child1");
    TableIdentifier table = TableIdentifier.of(namespace, "my_table");

    NotificationRequest createRequest = new NotificationRequest();
    createRequest.setNotificationType(NotificationType.CREATE);
    TableUpdateNotification create = new TableUpdateNotification();
    create.setMetadataLocation(tableMetadataLocation);
    create.setTableName(table.name());
    create.setTableUuid(UUID.randomUUID().toString());
    create.setTimestamp(230950845L);
    createRequest.setPayload(create);

    // the create should succeed
    catalog.sendNotification(table, createRequest);

    // now craft the malicious metadata file
    final String maliciousMetadataFile = tableLocation + "metadata/v2.metadata.json";
    TableMetadata tableMetadata =
        TableMetadata.buildFromEmpty()
            .assignUUID()
            .setLocation(anotherTableLocation)
            .addSchema(SCHEMA)
            .addPartitionSpec(PartitionSpec.unpartitioned())
            .addSortOrder(SortOrder.unsorted())
            .build();
    TableMetadataParser.write(tableMetadata, catalog.getIo().newOutputFile(maliciousMetadataFile));

    NotificationRequest updateRequest = new NotificationRequest();
    updateRequest.setNotificationType(NotificationType.UPDATE);
    TableUpdateNotification update = new TableUpdateNotification();
    update.setMetadataLocation(maliciousMetadataFile);
    update.setTableName(table.name());
    update.setTableUuid(UUID.randomUUID().toString());
    update.setTimestamp(230950849L);
    updateRequest.setPayload(update);

    Assertions.assertThatThrownBy(() -> catalog.sendNotification(table, updateRequest))
        .isInstanceOf(BadRequestException.class)
        .hasMessageContaining("is not allowed outside of table location");
  }

  @Test
  public void testUpdateNotificationCreateTableWithLocalFilePrefix() {
    Assumptions.assumeTrue(
        requiresNamespaceCreate(),
        "Only applicable if namespaces must be created before adding children");
    Assumptions.assumeTrue(
        supportsNestedNamespaces(), "Only applicable if nested namespaces are supported");
    Assumptions.assumeTrue(
        supportsNotifications(), "Only applicable if notifications are supported");

    // The location of the metadata JSON file specified in the create will be forbidden.
    final String metadataLocation = "file:///etc/metadata.json/../passwd";
    String catalogWithoutStorage = "catalogWithoutStorage";
    PolarisEntity catalogEntity =
        adminService.createCatalog(
            new CreateCatalogRequest(
                new CatalogEntity.Builder()
                    .setDefaultBaseLocation("file://")
                    .setName(catalogWithoutStorage)
                    .build()
                    .asCatalog()));

    PolarisPassthroughResolutionView passthroughView =
        new PolarisPassthroughResolutionView(
            callContext, entityManager, securityContext, catalogWithoutStorage);
    TaskExecutor taskExecutor = Mockito.mock();
    IcebergCatalog catalog =
        new IcebergCatalog(
            entityManager,
            metaStoreManager,
            callContext,
            passthroughView,
            securityContext,
            taskExecutor,
            fileIOFactory);
    catalog.initialize(
        catalogWithoutStorage,
        ImmutableMap.of(
            CatalogProperties.FILE_IO_IMPL, "org.apache.iceberg.inmemory.InMemoryFileIO"));

    Namespace namespace = Namespace.of("parent", "child1");
    TableIdentifier table = TableIdentifier.of(namespace, "table");

    NotificationRequest request = new NotificationRequest();
    request.setNotificationType(NotificationType.UPDATE);
    TableUpdateNotification update = new TableUpdateNotification();
    update.setMetadataLocation(metadataLocation);
    update.setTableName(table.name());
    update.setTableUuid(UUID.randomUUID().toString());
    update.setTimestamp(230950845L);
    request.setPayload(update);

    InMemoryFileIO fileIO = getInMemoryIo(catalog);

    fileIO.addFile(
        metadataLocation,
        TableMetadataParser.toJson(createSampleTableMetadata(metadataLocation)).getBytes(UTF_8));

    PolarisCallContext polarisCallContext = callContext.getPolarisCallContext();
    if (!polarisCallContext
        .getConfigurationStore()
        .getConfiguration(polarisCallContext, FeatureConfiguration.SUPPORTED_CATALOG_STORAGE_TYPES)
        .contains("FILE")) {
      Assertions.assertThatThrownBy(() -> catalog.sendNotification(table, request))
          .isInstanceOf(ForbiddenException.class)
          .hasMessageContaining("Invalid location");
    }
  }

  @Test
  public void testUpdateNotificationCreateTableWithHttpPrefix() {
    Assumptions.assumeTrue(
        requiresNamespaceCreate(),
        "Only applicable if namespaces must be created before adding children");
    Assumptions.assumeTrue(
        supportsNestedNamespaces(), "Only applicable if nested namespaces are supported");
    Assumptions.assumeTrue(
        supportsNotifications(), "Only applicable if notifications are supported");

    String catalogName = "catalogForMaliciousDomain";
    adminService.createCatalog(
        new CreateCatalogRequest(
            new CatalogEntity.Builder()
                .setDefaultBaseLocation("http://maliciousdomain.com")
                .setName(catalogName)
                .build()
                .asCatalog()));

    PolarisPassthroughResolutionView passthroughView =
        new PolarisPassthroughResolutionView(
            callContext, entityManager, securityContext, catalogName);
    TaskExecutor taskExecutor = Mockito.mock();
    IcebergCatalog catalog =
        new IcebergCatalog(
            entityManager,
            metaStoreManager,
            callContext,
            passthroughView,
            securityContext,
            taskExecutor,
            fileIOFactory);
    catalog.initialize(
        catalogName,
        ImmutableMap.of(
            CatalogProperties.FILE_IO_IMPL, "org.apache.iceberg.inmemory.InMemoryFileIO"));

    Namespace namespace = Namespace.of("parent", "child1");
    TableIdentifier table = TableIdentifier.of(namespace, "table");

    InMemoryFileIO fileIO = getInMemoryIo(catalog);

    // The location of the metadata JSON file specified in the create will be forbidden.
    final String metadataLocation = "http://maliciousdomain.com/metadata.json";
    NotificationRequest request = new NotificationRequest();
    request.setNotificationType(NotificationType.UPDATE);
    TableUpdateNotification update = new TableUpdateNotification();
    update.setMetadataLocation(metadataLocation);
    update.setTableName(table.name());
    update.setTableUuid(UUID.randomUUID().toString());
    update.setTimestamp(230950845L);
    request.setPayload(update);

    fileIO.addFile(
        metadataLocation,
        TableMetadataParser.toJson(createSampleTableMetadata(metadataLocation)).getBytes(UTF_8));

    PolarisCallContext polarisCallContext = callContext.getPolarisCallContext();
    if (!polarisCallContext
        .getConfigurationStore()
        .getConfiguration(polarisCallContext, FeatureConfiguration.SUPPORTED_CATALOG_STORAGE_TYPES)
        .contains("FILE")) {
      Assertions.assertThatThrownBy(() -> catalog.sendNotification(table, request))
          .isInstanceOf(ForbiddenException.class)
          .hasMessageContaining("Invalid location");
    }

    // It also fails if we try to use https
    final String httpsMetadataLocation = "https://maliciousdomain.com/metadata.json";
    NotificationRequest newRequest = new NotificationRequest();
    newRequest.setNotificationType(NotificationType.UPDATE);
    newRequest.setPayload(
        new TableUpdateNotification(
            table.name(), 230950845L, UUID.randomUUID().toString(), httpsMetadataLocation, null));

    fileIO.addFile(
        httpsMetadataLocation,
        TableMetadataParser.toJson(createSampleTableMetadata(metadataLocation)).getBytes(UTF_8));

    if (!polarisCallContext
        .getConfigurationStore()
        .getConfiguration(polarisCallContext, FeatureConfiguration.SUPPORTED_CATALOG_STORAGE_TYPES)
        .contains("FILE")) {
      Assertions.assertThatThrownBy(() -> catalog.sendNotification(table, newRequest))
          .isInstanceOf(ForbiddenException.class)
          .hasMessageContaining("Invalid location");
    }
  }

  @Test
  public void testUpdateNotificationWhenNamespacesExist() {
    Assumptions.assumeTrue(
        requiresNamespaceCreate(),
        "Only applicable if namespaces must be created before adding children");
    Assumptions.assumeTrue(
        supportsNestedNamespaces(), "Only applicable if nested namespaces are supported");
    Assumptions.assumeTrue(
        supportsNotifications(), "Only applicable if notifications are supported");

    final String tableLocation = "s3://externally-owned-bucket/table/";
    final String tableMetadataLocation = tableLocation + "metadata/v1.metadata.json";
    IcebergCatalog catalog = catalog();

    Namespace namespace = Namespace.of("parent", "child1");

    createNonExistingNamespaces(namespace);

    TableIdentifier table = TableIdentifier.of(namespace, "table");

    NotificationRequest request = new NotificationRequest();
    request.setNotificationType(NotificationType.UPDATE);
    TableUpdateNotification update = new TableUpdateNotification();
    update.setMetadataLocation(tableMetadataLocation);
    update.setTableName(table.name());
    update.setTableUuid(UUID.randomUUID().toString());
    update.setTimestamp(230950845L);
    request.setPayload(update);

    InMemoryFileIO fileIO = getInMemoryIo(catalog);

    fileIO.addFile(
        tableMetadataLocation,
        TableMetadataParser.toJson(createSampleTableMetadata(tableLocation)).getBytes(UTF_8));

    Assertions.assertThat(catalog.sendNotification(table, request))
        .as("Notification should be sent successfully")
        .isTrue();
    Assertions.assertThat(catalog.namespaceExists(namespace))
        .as("Intermediate namespaces should be created")
        .isTrue();
    Assertions.assertThat(catalog.tableExists(table))
        .as("Table should be created on receiving notification")
        .isTrue();
  }

  @Test
  public void testUpdateNotificationWhenTableExists() {
    Assumptions.assumeTrue(
        requiresNamespaceCreate(),
        "Only applicable if namespaces must be created before adding children");
    Assumptions.assumeTrue(
        supportsNestedNamespaces(), "Only applicable if nested namespaces are supported");
    Assumptions.assumeTrue(
        supportsNotifications(), "Only applicable if notifications are supported");

    final String tableLocation = "s3://externally-owned-bucket/table/";
    final String tableMetadataLocation = tableLocation + "metadata/v1.metadata.json";
    IcebergCatalog catalog = catalog();

    Namespace namespace = Namespace.of("parent", "child1");

    createNonExistingNamespaces(namespace);

    TableIdentifier table = TableIdentifier.of(namespace, "table");

    catalog.createTable(
        table,
        new Schema(
            Types.NestedField.required(1, "intType", Types.IntegerType.get()),
            Types.NestedField.required(2, "stringType", Types.StringType.get())));

    NotificationRequest request = new NotificationRequest();
    request.setNotificationType(NotificationType.UPDATE);
    TableUpdateNotification update = new TableUpdateNotification();
    update.setMetadataLocation(tableMetadataLocation);
    update.setTableName(table.name());
    update.setTableUuid(UUID.randomUUID().toString());
    update.setTimestamp(230950845L);
    request.setPayload(update);

    InMemoryFileIO fileIO = getInMemoryIo(catalog);

    fileIO.addFile(
        tableMetadataLocation,
        TableMetadataParser.toJson(createSampleTableMetadata(tableLocation)).getBytes(UTF_8));

    Assertions.assertThat(catalog.sendNotification(table, request))
        .as("Notification should be sent successfully")
        .isTrue();
    Assertions.assertThat(catalog.namespaceExists(namespace))
        .as("Intermediate namespaces should be created")
        .isTrue();
    Assertions.assertThat(catalog.tableExists(table))
        .as("Table should be created on receiving notification")
        .isTrue();
  }

  @Test
  public void testUpdateNotificationWhenTableExistsInDisallowedLocation() {
    Assumptions.assumeTrue(
        requiresNamespaceCreate(),
        "Only applicable if namespaces must be created before adding children");
    Assumptions.assumeTrue(
        supportsNestedNamespaces(), "Only applicable if nested namespaces are supported");
    Assumptions.assumeTrue(
        supportsNotifications(), "Only applicable if notifications are supported");

    // The location of the metadata JSON file specified in the update will be forbidden.
    final String tableLocation = "s3://forbidden-table-location/table/";
    final String tableMetadataLocation = tableLocation + "metadata/v1.metadata.json";
    IcebergCatalog catalog = catalog();

    Namespace namespace = Namespace.of("parent", "child1");

    createNonExistingNamespaces(namespace);

    TableIdentifier table = TableIdentifier.of(namespace, "table");

    catalog.createTable(
        table,
        new Schema(
            Types.NestedField.required(1, "intType", Types.IntegerType.get()),
            Types.NestedField.required(2, "stringType", Types.StringType.get())));

    NotificationRequest request = new NotificationRequest();
    request.setNotificationType(NotificationType.UPDATE);
    TableUpdateNotification update = new TableUpdateNotification();
    update.setMetadataLocation(tableMetadataLocation);
    update.setTableName(table.name());
    update.setTableUuid(UUID.randomUUID().toString());
    update.setTimestamp(230950845L);
    request.setPayload(update);

    InMemoryFileIO fileIO = getInMemoryIo(catalog);

    fileIO.addFile(
        tableMetadataLocation,
        TableMetadataParser.toJson(createSampleTableMetadata(tableLocation)).getBytes(UTF_8));

    Assertions.assertThatThrownBy(() -> catalog.sendNotification(table, request))
        .isInstanceOf(ForbiddenException.class)
        .hasMessageContaining("Invalid location");
  }

  @Test
  public void testUpdateNotificationRejectOutOfOrderTimestamp() {
    Assumptions.assumeTrue(
        requiresNamespaceCreate(),
        "Only applicable if namespaces must be created before adding children");
    Assumptions.assumeTrue(
        supportsNestedNamespaces(), "Only applicable if nested namespaces are supported");
    Assumptions.assumeTrue(
        supportsNotifications(), "Only applicable if notifications are supported");

    final String tableLocation = "s3://externally-owned-bucket/table/";
    final String tableMetadataLocation = tableLocation + "metadata/v1.metadata.json";
    IcebergCatalog catalog = catalog();

    Namespace namespace = Namespace.of("parent", "child1");
    TableIdentifier table = TableIdentifier.of(namespace, "table");

    long timestamp = 230950845L;
    NotificationRequest request = new NotificationRequest();
    request.setNotificationType(NotificationType.CREATE);
    TableUpdateNotification update = new TableUpdateNotification();
    update.setMetadataLocation(tableMetadataLocation);
    update.setTableName(table.name());
    update.setTableUuid(UUID.randomUUID().toString());
    update.setTimestamp(timestamp);
    request.setPayload(update);

    InMemoryFileIO fileIO = getInMemoryIo(catalog);

    fileIO.addFile(
        tableMetadataLocation,
        TableMetadataParser.toJson(createSampleTableMetadata(tableLocation)).getBytes(UTF_8));

    catalog.sendNotification(table, request);

    // Send a notification with a timestamp same as that of the previous notification, should fail
    NotificationRequest request2 = new NotificationRequest();
    request2.setNotificationType(NotificationType.UPDATE);
    TableUpdateNotification update2 = new TableUpdateNotification();
    update2.setMetadataLocation(tableLocation + "metadata/v2.metadata.json");
    update2.setTableName(table.name());
    update2.setTableUuid(UUID.randomUUID().toString());
    update2.setTimestamp(timestamp);
    request2.setPayload(update2);

    Assertions.assertThatThrownBy(() -> catalog.sendNotification(table, request2))
        .isInstanceOf(AlreadyExistsException.class)
        .hasMessageContaining(
            "A notification with a newer timestamp has been processed for table parent.child1.table");

    // Verify that DROP notification won't be rejected due to timestamp
    NotificationRequest request3 = new NotificationRequest();
    request3.setNotificationType(NotificationType.DROP);
    TableUpdateNotification update3 = new TableUpdateNotification();
    update3.setMetadataLocation(tableLocation + "metadata/v2.metadata.json");
    update3.setTableName(table.name());
    update3.setTableUuid(UUID.randomUUID().toString());
    update3.setTimestamp(timestamp);
    request3.setPayload(update3);

    Assertions.assertThat(catalog.sendNotification(table, request3))
        .as("Drop notification should not fail despite timestamp being outdated")
        .isTrue();
  }

  @Test
  public void testUpdateNotificationWhenTableExistsFileSpecifiesDisallowedLocation() {
    Assumptions.assumeTrue(
        requiresNamespaceCreate(),
        "Only applicable if namespaces must be created before adding children");
    Assumptions.assumeTrue(
        supportsNestedNamespaces(), "Only applicable if nested namespaces are supported");
    Assumptions.assumeTrue(
        supportsNotifications(), "Only applicable if notifications are supported");

    final String tableLocation = "s3://externally-owned-bucket/table/";
    final String tableMetadataLocation = tableLocation + "metadata/v1.metadata.json";
    IcebergCatalog catalog = catalog();

    Namespace namespace = Namespace.of("parent", "child1");

    createNonExistingNamespaces(namespace);

    TableIdentifier table = TableIdentifier.of(namespace, "table");

    catalog.createTable(
        table,
        new Schema(
            Types.NestedField.required(1, "intType", Types.IntegerType.get()),
            Types.NestedField.required(2, "stringType", Types.StringType.get())));

    NotificationRequest request = new NotificationRequest();
    request.setNotificationType(NotificationType.UPDATE);
    TableUpdateNotification update = new TableUpdateNotification();
    update.setMetadataLocation(tableMetadataLocation);
    update.setTableName(table.name());
    update.setTableUuid(UUID.randomUUID().toString());
    update.setTimestamp(230950845L);
    request.setPayload(update);

    InMemoryFileIO fileIO = getInMemoryIo(catalog);

    // Though the metadata JSON file itself is in an allowed location, make it internally specify
    // a forbidden table location.
    TableMetadata forbiddenMetadata =
        createSampleTableMetadata("s3://forbidden-table-location/table/");
    fileIO.addFile(
        tableMetadataLocation, TableMetadataParser.toJson(forbiddenMetadata).getBytes(UTF_8));

    Assertions.assertThatThrownBy(() -> catalog.sendNotification(table, request))
        .isInstanceOf(ForbiddenException.class)
        .hasMessageContaining("Invalid location");
  }

  @Test
  public void testDropNotificationWhenTableAndNamespacesDontExist() {
    Assumptions.assumeTrue(
        requiresNamespaceCreate(),
        "Only applicable if namespaces must be created before adding children");
    Assumptions.assumeTrue(
        supportsNestedNamespaces(), "Only applicable if nested namespaces are supported");
    Assumptions.assumeTrue(
        supportsNotifications(), "Only applicable if notifications are supported");

    final String tableLocation = "s3://externally-owned-bucket/table/";
    final String tableMetadataLocation = tableLocation + "metadata/v1.metadata.json";
    IcebergCatalog catalog = catalog();

    Namespace namespace = Namespace.of("parent", "child1");
    TableIdentifier table = TableIdentifier.of(namespace, "table");

    NotificationRequest request = new NotificationRequest();
    request.setNotificationType(NotificationType.DROP);
    TableUpdateNotification update = new TableUpdateNotification();
    update.setMetadataLocation(tableMetadataLocation);
    update.setTableName(table.name());
    update.setTableUuid(UUID.randomUUID().toString());
    update.setTimestamp(230950845L);
    request.setPayload(update);

    Assertions.assertThat(catalog.sendNotification(table, request))
        .as("Notification should fail since the target table doesn't exist")
        .isFalse();
    Assertions.assertThat(catalog.namespaceExists(namespace))
        .as("Intermediate namespaces should not be created")
        .isFalse();
    Assertions.assertThat(catalog.tableExists(table)).as("Table should not exist").isFalse();
  }

  @Test
  public void testDropNotificationWhenNamespacesExist() {
    Assumptions.assumeTrue(
        requiresNamespaceCreate(),
        "Only applicable if namespaces must be created before adding children");
    Assumptions.assumeTrue(
        supportsNestedNamespaces(), "Only applicable if nested namespaces are supported");
    Assumptions.assumeTrue(
        supportsNotifications(), "Only applicable if notifications are supported");

    final String tableLocation = "s3://externally-owned-bucket/table/";
    final String tableMetadataLocation = tableLocation + "metadata/v1.metadata.json";
    IcebergCatalog catalog = catalog();

    Namespace namespace = Namespace.of("parent", "child1");

    createNonExistingNamespaces(namespace);

    TableIdentifier table = TableIdentifier.of(namespace, "table");

    NotificationRequest request = new NotificationRequest();
    request.setNotificationType(NotificationType.DROP);
    TableUpdateNotification update = new TableUpdateNotification();
    update.setMetadataLocation(tableMetadataLocation);
    update.setTableName(table.name());
    update.setTableUuid(UUID.randomUUID().toString());
    update.setTimestamp(230950845L);
    request.setPayload(update);

    InMemoryFileIO fileIO = getInMemoryIo(catalog);

    fileIO.addFile(
        tableMetadataLocation,
        TableMetadataParser.toJson(createSampleTableMetadata(tableLocation)).getBytes(UTF_8));

    Assertions.assertThat(catalog.sendNotification(table, request))
        .as("Notification should fail since table doesn't exist")
        .isFalse();
    Assertions.assertThat(catalog.namespaceExists(namespace))
        .as("Intermediate namespaces should exist")
        .isTrue();
    Assertions.assertThat(catalog.tableExists(table))
        .as("Table should not be created on receiving notification")
        .isFalse();
  }

  @Test
  public void testDropNotificationWhenTableExists() {
    Assumptions.assumeTrue(
        requiresNamespaceCreate(),
        "Only applicable if namespaces must be created before adding children");
    Assumptions.assumeTrue(
        supportsNestedNamespaces(), "Only applicable if nested namespaces are supported");
    Assumptions.assumeTrue(
        supportsNotifications(), "Only applicable if notifications are supported");

    final String tableLocation = "s3://externally-owned-bucket/table/";
    final String tableMetadataLocation = tableLocation + "metadata/v1.metadata.json";
    IcebergCatalog catalog = catalog();

    Namespace namespace = Namespace.of("parent", "child1");

    createNonExistingNamespaces(namespace);

    TableIdentifier table = TableIdentifier.of(namespace, "table");

    catalog.createTable(
        table,
        new Schema(
            Types.NestedField.required(1, "intType", Types.IntegerType.get()),
            Types.NestedField.required(2, "stringType", Types.StringType.get())));

    NotificationRequest request = new NotificationRequest();
    request.setNotificationType(NotificationType.DROP);
    TableUpdateNotification update = new TableUpdateNotification();
    update.setMetadataLocation(tableMetadataLocation);
    update.setTableName(table.name());
    update.setTableUuid(UUID.randomUUID().toString());
    update.setTimestamp(230950845L);
    request.setPayload(update);

    InMemoryFileIO fileIO = getInMemoryIo(catalog);

    fileIO.addFile(
        tableMetadataLocation,
        TableMetadataParser.toJson(createSampleTableMetadata(tableLocation)).getBytes(UTF_8));

    Assertions.assertThat(catalog.sendNotification(table, request))
        .as("Notification should be sent successfully")
        .isTrue();
    Assertions.assertThat(catalog.namespaceExists(namespace))
        .as("Intermediate namespaces should already exist")
        .isTrue();
    Assertions.assertThat(catalog.tableExists(table))
        .as("Table should be dropped on receiving notification")
        .isFalse();
  }

  @Test
  @Override
  public void testDropTableWithPurge() {
    if (this.requiresNamespaceCreate()) {
      catalog.createNamespace(NS);
    }

    Assertions.assertThatPredicate(catalog::tableExists)
        .as("Table should not exist before create")
        .rejects(TABLE);

    Table table = catalog.buildTable(TABLE, SCHEMA).create();
    Assertions.assertThatPredicate(catalog::tableExists)
        .as("Table should exist after create")
        .accepts(TABLE);
    Assertions.assertThat(table).isInstanceOf(BaseTable.class);
    TableMetadata tableMetadata = ((BaseTable) table).operations().current();

    boolean dropped = catalog.dropTable(TABLE, true);
    Assertions.assertThat(dropped)
        .as("Should drop a table that does exist", new Object[0])
        .isTrue();
    Assertions.assertThatPredicate(catalog::tableExists)
        .as("Table should not exist after drop")
        .rejects(TABLE);
    List<PolarisBaseEntity> tasks =
        metaStoreManager.loadTasks(polarisContext, "testExecutor", 1).getEntities();
    Assertions.assertThat(tasks).hasSize(1);
    TaskEntity taskEntity = TaskEntity.of(tasks.get(0));
    EnumMap<PolarisCredentialProperty, String> credentials =
        metaStoreManager
            .getSubscopedCredsForEntity(
                polarisContext,
                0,
                taskEntity.getId(),
                taskEntity.getType(),
                true,
                Set.of(tableMetadata.location()),
                Set.of(tableMetadata.location()))
            .getCredentials();
    Assertions.assertThat(credentials)
        .isNotNull()
        .isNotEmpty()
        .containsEntry(PolarisCredentialProperty.AWS_KEY_ID, TEST_ACCESS_KEY)
        .containsEntry(PolarisCredentialProperty.AWS_SECRET_KEY, SECRET_ACCESS_KEY)
        .containsEntry(PolarisCredentialProperty.AWS_TOKEN, SESSION_TOKEN);
    MetaStoreManagerFactory metaStoreManagerFactory = createMockMetaStoreManagerFactory();
    FileIO fileIO =
        new TaskFileIOSupplier(
                new DefaultFileIOFactory(
                    new RealmEntityManagerFactory(metaStoreManagerFactory),
                    metaStoreManagerFactory,
                    configurationStore))
            .apply(taskEntity, callContext);
    Assertions.assertThat(fileIO).isNotNull().isInstanceOf(ExceptionMappingFileIO.class);
    Assertions.assertThat(((ExceptionMappingFileIO) fileIO).getInnerIo())
        .isInstanceOf(InMemoryFileIO.class);
  }

  @Test
  public void testDropTableWithPurgeDisabled() {
    // Create a catalog with purge disabled:
    String noPurgeCatalogName = CATALOG_NAME + "_no_purge";
    String storageLocation = "s3://testDropTableWithPurgeDisabled/data";
    AwsStorageConfigInfo noPurgeStorageConfigModel =
        AwsStorageConfigInfo.builder()
            .setRoleArn("arn:aws:iam::012345678901:role/jdoe")
            .setExternalId("externalId")
            .setUserArn("aws::a:user:arn")
            .setStorageType(StorageConfigInfo.StorageTypeEnum.S3)
            .build();
    adminService.createCatalog(
<<<<<<< HEAD
        new CatalogEntity.Builder()
            .setName(noPurgeCatalogName)
            .setDefaultBaseLocation(storageLocation)
            .setReplaceNewLocationPrefixWithCatalogDefault("file:")
            .addProperty(FeatureConfiguration.ALLOW_EXTERNAL_TABLE_LOCATION.catalogConfig(), "true")
            .addProperty(
                FeatureConfiguration.ALLOW_UNSTRUCTURED_TABLE_LOCATION.catalogConfig(), "true")
            .addProperty(FeatureConfiguration.DROP_WITH_PURGE_ENABLED.catalogConfig(), "false")
            .setStorageConfigurationInfo(noPurgeStorageConfigModel, storageLocation, polarisContext)
            .build());
=======
        new CreateCatalogRequest(
            new CatalogEntity.Builder()
                .setName(noPurgeCatalogName)
                .setDefaultBaseLocation(storageLocation)
                .setReplaceNewLocationPrefixWithCatalogDefault("file:")
                .addProperty(
                    FeatureConfiguration.ALLOW_EXTERNAL_TABLE_LOCATION.catalogConfig(), "true")
                .addProperty(
                    FeatureConfiguration.ALLOW_UNSTRUCTURED_TABLE_LOCATION.catalogConfig(), "true")
                .addProperty(FeatureConfiguration.DROP_WITH_PURGE_ENABLED.catalogConfig(), "false")
                .setStorageConfigurationInfo(noPurgeStorageConfigModel, storageLocation)
                .build()
                .asCatalog()));
>>>>>>> 0da202f6
    PolarisPassthroughResolutionView passthroughView =
        new PolarisPassthroughResolutionView(
            callContext, entityManager, securityContext, noPurgeCatalogName);
    IcebergCatalog noPurgeCatalog =
        new IcebergCatalog(
            entityManager,
            metaStoreManager,
            callContext,
            passthroughView,
            securityContext,
            Mockito.mock(),
            fileIOFactory);
    noPurgeCatalog.initialize(
        noPurgeCatalogName,
        ImmutableMap.of(
            CatalogProperties.FILE_IO_IMPL, "org.apache.iceberg.inmemory.InMemoryFileIO"));

    if (this.requiresNamespaceCreate()) {
      noPurgeCatalog.createNamespace(NS);
    }

    Assertions.assertThatPredicate(noPurgeCatalog::tableExists)
        .as("Table should not exist before create")
        .rejects(TABLE);

    Table table = noPurgeCatalog.buildTable(TABLE, SCHEMA).create();
    Assertions.assertThatPredicate(noPurgeCatalog::tableExists)
        .as("Table should exist after create")
        .accepts(TABLE);
    Assertions.assertThat(table).isInstanceOf(BaseTable.class);

    // Attempt to drop the table:
    Assertions.assertThatThrownBy(() -> noPurgeCatalog.dropTable(TABLE, true))
        .isInstanceOf(ForbiddenException.class)
        .hasMessageContaining(FeatureConfiguration.DROP_WITH_PURGE_ENABLED.key);
  }

  private TableMetadata createSampleTableMetadata(String tableLocation) {
    Schema schema =
        new Schema(
            Types.NestedField.required(1, "intType", Types.IntegerType.get()),
            Types.NestedField.required(2, "stringType", Types.StringType.get()));
    PartitionSpec partitionSpec =
        PartitionSpec.builderFor(schema).identity("intType").withSpecId(1000).build();

    return TableMetadata.newTableMetadata(schema, partitionSpec, tableLocation, ImmutableMap.of());
  }

  private void createNonExistingNamespaces(Namespace namespace) {
    // Pre-create namespaces if they don't exist
    for (int i = 1; i <= namespace.length(); i++) {
      Namespace nsLevel = Namespace.of(Arrays.copyOf(namespace.levels(), i));
      if (!catalog.namespaceExists(nsLevel)) {
        catalog.createNamespace(nsLevel);
      }
    }
  }

  @ParameterizedTest
  @MethodSource
  public void testRetriableException(Exception exception, boolean shouldRetry) {
    Assertions.assertThat(IcebergCatalog.SHOULD_RETRY_REFRESH_PREDICATE.test(exception))
        .isEqualTo(shouldRetry);
  }

  static Stream<Arguments> testRetriableException() {
    Set<Integer> NON_RETRYABLE_CODES = Set.of(401, 403, 404);
    Set<Integer> RETRYABLE_CODES = Set.of(408, 504);

    // Create a map of HTTP code returned from a cloud provider to whether it should be retried
    Map<Integer, Boolean> cloudCodeMappings = new HashMap<>();
    NON_RETRYABLE_CODES.forEach(code -> cloudCodeMappings.put(code, false));
    RETRYABLE_CODES.forEach(code -> cloudCodeMappings.put(code, true));

    return Stream.of(
            Stream.of(
                Arguments.of(new RuntimeException(new IOException("Connection reset")), true),
                Arguments.of(RetryableException.builder().build(), true),
                Arguments.of(NonRetryableException.builder().build(), false)),
            IcebergExceptionMapper.getAccessDeniedHints().stream()
                .map(hint -> Arguments.of(new RuntimeException(hint), false)),
            cloudCodeMappings.entrySet().stream()
                .flatMap(
                    entry ->
                        Stream.of(
                            Arguments.of(
                                new HttpResponseException(
                                    "", new FakeAzureHttpResponse(entry.getKey()), ""),
                                entry.getValue()),
                            Arguments.of(
                                new StorageException(entry.getKey(), ""), entry.getValue()))),
            IcebergExceptionMapper.RETRYABLE_AZURE_HTTP_CODES.stream()
                .map(
                    code ->
                        Arguments.of(
                            new HttpResponseException("", new FakeAzureHttpResponse(code), ""),
                            true)))
        .flatMap(Function.identity());
  }

  @Test
  public void testFileIOWrapper() {
    PolarisPassthroughResolutionView passthroughView =
        new PolarisPassthroughResolutionView(
            callContext, entityManager, securityContext, CATALOG_NAME);

    MeasuredFileIOFactory measured =
        new MeasuredFileIOFactory(
            new RealmEntityManagerFactory(createMockMetaStoreManagerFactory()),
            managerFactory,
            configurationStore);
    IcebergCatalog catalog =
        new IcebergCatalog(
            entityManager,
            metaStoreManager,
            callContext,
            passthroughView,
            securityContext,
            Mockito.mock(),
            measured);
    catalog.initialize(
        CATALOG_NAME,
        ImmutableMap.of(
            CatalogProperties.FILE_IO_IMPL, "org.apache.iceberg.inmemory.InMemoryFileIO"));

    Assertions.assertThat(measured.getNumOutputFiles() + measured.getInputBytes())
        .as("Nothing was created yet")
        .isEqualTo(0);

    catalog.createNamespace(NS);
    Table table = catalog.buildTable(TABLE, SCHEMA).create();

    // Asserting greaterThan 0 is sufficient for validating that the wrapper works without making
    // assumptions about the
    // specific implementations of table operations.
    Assertions.assertThat(measured.getNumOutputFiles()).as("A table was created").isGreaterThan(0);

    table.updateProperties().set("foo", "bar").commit();
    Assertions.assertThat(measured.getInputBytes())
        .as("A table was read and written, but a trip to storage was made")
        .isEqualTo(0);

    Assertions.assertThat(catalog.dropTable(TABLE)).as("Table deletion should succeed").isTrue();
    TaskEntity taskEntity =
        TaskEntity.of(
            metaStoreManager
                .loadTasks(callContext.getPolarisCallContext(), "testExecutor", 1)
                .getEntities()
                .getFirst());
    Map<String, String> properties = taskEntity.getInternalPropertiesAsMap();
    properties.put(CatalogProperties.FILE_IO_IMPL, "org.apache.iceberg.inmemory.InMemoryFileIO");
    taskEntity.setInternalPropertiesAsMap(properties);
    TaskFileIOSupplier taskFileIOSupplier =
        new TaskFileIOSupplier(
            new FileIOFactory() {
              @Override
              public FileIO loadFileIO(
                  @Nonnull CallContext callContext,
                  @Nonnull String ioImplClassName,
                  @Nonnull Map<String, String> properties,
                  @Nonnull TableIdentifier identifier,
                  @Nonnull Set<String> tableLocations,
                  @Nonnull Set<PolarisStorageActions> storageActions,
                  @Nonnull PolarisResolvedPathWrapper resolvedEntityPath) {
                return measured.loadFileIO(
                    callContext,
                    "org.apache.iceberg.inmemory.InMemoryFileIO",
                    Map.of(),
                    TABLE,
                    Set.of(table.location()),
                    Set.of(PolarisStorageActions.ALL),
                    Mockito.mock());
              }
            });

    TableCleanupTaskHandler handler =
        new TableCleanupTaskHandler(
            Mockito.mock(), createMockMetaStoreManagerFactory(), taskFileIOSupplier);
    handler.handleTask(taskEntity, callContext);
    Assertions.assertThat(measured.getNumDeletedFiles()).as("A table was deleted").isGreaterThan(0);
  }

  @Test
  public void testRegisterTableWithSlashlessMetadataLocation() {
    IcebergCatalog catalog = catalog();
    Assertions.assertThatThrownBy(
            () -> catalog.registerTable(TABLE, "metadata_location_without_slashes"))
        .isInstanceOf(IllegalArgumentException.class)
        .hasMessageContaining("Invalid metadata file location");
  }

  @Test
  public void testConcurrencyConflictCreateTableUpdatedDuringFinalTransaction() {
    Assumptions.assumeTrue(
        requiresNamespaceCreate(),
        "Only applicable if namespaces must be created before adding children");
    Assumptions.assumeTrue(
        supportsNestedNamespaces(), "Only applicable if nested namespaces are supported");

    final String tableLocation = "s3://externally-owned-bucket/table/";
    final String tableMetadataLocation = tableLocation + "metadata/v1.metadata.json";

    // Use a spy so that non-transactional pre-requisites succeed normally, but we inject
    // a concurrency failure at final commit.
    PolarisMetaStoreManager spyMetaStore = spy(metaStoreManager);
    PolarisPassthroughResolutionView passthroughView =
        new PolarisPassthroughResolutionView(
            callContext, entityManager, securityContext, CATALOG_NAME);
    final IcebergCatalog catalog =
        new IcebergCatalog(
            entityManager,
            spyMetaStore,
            callContext,
            passthroughView,
            securityContext,
            Mockito.mock(TaskExecutor.class),
            fileIOFactory);
    catalog.initialize(
        CATALOG_NAME,
        ImmutableMap.of(
            CatalogProperties.FILE_IO_IMPL, "org.apache.iceberg.inmemory.InMemoryFileIO"));

    Namespace namespace = Namespace.of("parent", "child1");

    createNonExistingNamespaces(namespace);

    final TableIdentifier table = TableIdentifier.of(namespace, "conflict_table");

    doReturn(
            new EntityResult(
                BaseResult.ReturnStatus.ENTITY_ALREADY_EXISTS,
                PolarisEntitySubType.ICEBERG_TABLE.getCode()))
        .when(spyMetaStore)
        .createEntityIfNotExists(any(), any(), any());
    Assertions.assertThatThrownBy(() -> catalog.createTable(table, SCHEMA))
        .isInstanceOf(AlreadyExistsException.class)
        .hasMessageContaining("conflict_table");
  }

  @Test
  public void testConcurrencyConflictUpdateTableDuringFinalTransaction() {
    Assumptions.assumeTrue(
        requiresNamespaceCreate(),
        "Only applicable if namespaces must be created before adding children");
    Assumptions.assumeTrue(
        supportsNestedNamespaces(), "Only applicable if nested namespaces are supported");

    final String tableLocation = "s3://externally-owned-bucket/table/";
    final String tableMetadataLocation = tableLocation + "metadata/v1.metadata.json";

    // Use a spy so that non-transactional pre-requisites succeed normally, but we inject
    // a concurrency failure at final commit.
    PolarisMetaStoreManager spyMetaStore = spy(metaStoreManager);
    PolarisPassthroughResolutionView passthroughView =
        new PolarisPassthroughResolutionView(
            callContext, entityManager, securityContext, CATALOG_NAME);
    final IcebergCatalog catalog =
        new IcebergCatalog(
            entityManager,
            spyMetaStore,
            callContext,
            passthroughView,
            securityContext,
            Mockito.mock(TaskExecutor.class),
            fileIOFactory);
    catalog.initialize(
        CATALOG_NAME,
        ImmutableMap.of(
            CatalogProperties.FILE_IO_IMPL, "org.apache.iceberg.inmemory.InMemoryFileIO"));
    Namespace namespace = Namespace.of("parent", "child1");

    createNonExistingNamespaces(namespace);

    final TableIdentifier tableId = TableIdentifier.of(namespace, "conflict_table");

    Table table = catalog.buildTable(tableId, SCHEMA).create();

    doReturn(new EntityResult(BaseResult.ReturnStatus.TARGET_ENTITY_CONCURRENTLY_MODIFIED, null))
        .when(spyMetaStore)
        .updateEntityPropertiesIfNotChanged(any(), any(), any());

    UpdateSchema update = table.updateSchema().addColumn("new_col", Types.LongType.get());
    Schema expected = update.apply();

    Assertions.assertThatThrownBy(() -> update.commit())
        .isInstanceOf(CommitFailedException.class)
        .hasMessageContaining("conflict_table");
  }

  @ParameterizedTest
  @ValueSource(booleans = {false, true})
  public void testTableOperationsDoesNotRefreshAfterCommit(boolean updateMetadataOnCommit) {
    Assumptions.assumeTrue(
        requiresNamespaceCreate(),
        "Only applicable if namespaces must be created before adding children");

    catalog.createNamespace(NS);
    catalog.buildTable(TABLE, SCHEMA).create();

    IcebergCatalog.BasePolarisTableOperations realOps =
        (IcebergCatalog.BasePolarisTableOperations)
            catalog.newTableOps(TABLE, updateMetadataOnCommit);
    IcebergCatalog.BasePolarisTableOperations ops = Mockito.spy(realOps);

    try (MockedStatic<TableMetadataParser> mocked =
        Mockito.mockStatic(TableMetadataParser.class, Mockito.CALLS_REAL_METHODS)) {
      TableMetadata base1 = ops.current();
      mocked.verify(
          () -> TableMetadataParser.read(Mockito.any(), Mockito.anyString()), Mockito.times(1));

      TableMetadata base2 = ops.refresh();
      mocked.verify(
          () -> TableMetadataParser.read(Mockito.any(), Mockito.anyString()), Mockito.times(1));

      Assertions.assertThat(base1.metadataFileLocation()).isEqualTo(base2.metadataFileLocation());
      Assertions.assertThat(base1).isEqualTo(base2);

      Schema newSchema =
          new Schema(Types.NestedField.optional(100, "new_col", Types.LongType.get()));
      TableMetadata newMetadata =
          TableMetadata.buildFrom(base1).setCurrentSchema(newSchema, 100).build();
      ops.commit(base2, newMetadata);
      mocked.verify(
          () -> TableMetadataParser.read(Mockito.any(), Mockito.anyString()), Mockito.times(1));

      ops.current();
      int expectedReads = updateMetadataOnCommit ? 1 : 2;
      mocked.verify(
          () -> TableMetadataParser.read(Mockito.any(), Mockito.anyString()),
          Mockito.times(expectedReads));
      ops.refresh();
      mocked.verify(
          () -> TableMetadataParser.read(Mockito.any(), Mockito.anyString()),
          Mockito.times(expectedReads));
    } finally {
      catalog.dropTable(TABLE, true);
    }
  }

  private static InMemoryFileIO getInMemoryIo(IcebergCatalog catalog) {
    return (InMemoryFileIO) ((ExceptionMappingFileIO) catalog.getIo()).getInnerIo();
  }
}<|MERGE_RESOLUTION|>--- conflicted
+++ resolved
@@ -219,13 +219,8 @@
   }
 
   @Nullable
-<<<<<<< HEAD
-  protected abstract EntityCache createEntityCache(
+  protected abstract InMemoryEntityCache createEntityCache(
       PolarisMetaStoreManager metaStoreManager, PolarisCallContext polarisCallContext);
-=======
-  protected abstract InMemoryEntityCache createEntityCache(
-      PolarisMetaStoreManager metaStoreManager);
->>>>>>> 0da202f6
 
   @BeforeEach
   @SuppressWarnings("unchecked")
@@ -289,18 +284,6 @@
             .build();
     catalogEntity =
         adminService.createCatalog(
-<<<<<<< HEAD
-            new CatalogEntity.Builder()
-                .setName(CATALOG_NAME)
-                .setDefaultBaseLocation(storageLocation)
-                .setReplaceNewLocationPrefixWithCatalogDefault("file:")
-                .addProperty(
-                    FeatureConfiguration.ALLOW_EXTERNAL_TABLE_LOCATION.catalogConfig(), "true")
-                .addProperty(
-                    FeatureConfiguration.ALLOW_UNSTRUCTURED_TABLE_LOCATION.catalogConfig(), "true")
-                .setStorageConfigurationInfo(storageConfigModel, storageLocation, polarisContext)
-                .build());
-=======
             new CreateCatalogRequest(
                 new CatalogEntity.Builder()
                     .setName(CATALOG_NAME)
@@ -311,10 +294,9 @@
                     .addProperty(
                         FeatureConfiguration.ALLOW_UNSTRUCTURED_TABLE_LOCATION.catalogConfig(),
                         "true")
-                    .setStorageConfigurationInfo(storageConfigModel, storageLocation)
+                    .setStorageConfigurationInfo(storageConfigModel, storageLocation, polarisContext)
                     .build()
                     .asCatalog()));
->>>>>>> 0da202f6
 
     RealmEntityManagerFactory realmEntityManagerFactory =
         new RealmEntityManagerFactory(createMockMetaStoreManagerFactory());
@@ -423,14 +405,9 @@
       }
 
       @Override
-<<<<<<< HEAD
-      public EntityCache getOrCreateEntityCache(
+      public InMemoryEntityCache getOrCreateEntityCache(
           RealmContext realmContext, PolarisCallContext polarisCallContext) {
-        return new EntityCache(metaStoreManager, polarisCallContext);
-=======
-      public InMemoryEntityCache getOrCreateEntityCache(RealmContext realmContext) {
-        return new InMemoryEntityCache(metaStoreManager);
->>>>>>> 0da202f6
+        return new InMemoryEntityCache(metaStoreManager, polarisCallContext);
       }
 
       @Override
@@ -1590,18 +1567,6 @@
             .setStorageType(StorageConfigInfo.StorageTypeEnum.S3)
             .build();
     adminService.createCatalog(
-<<<<<<< HEAD
-        new CatalogEntity.Builder()
-            .setName(noPurgeCatalogName)
-            .setDefaultBaseLocation(storageLocation)
-            .setReplaceNewLocationPrefixWithCatalogDefault("file:")
-            .addProperty(FeatureConfiguration.ALLOW_EXTERNAL_TABLE_LOCATION.catalogConfig(), "true")
-            .addProperty(
-                FeatureConfiguration.ALLOW_UNSTRUCTURED_TABLE_LOCATION.catalogConfig(), "true")
-            .addProperty(FeatureConfiguration.DROP_WITH_PURGE_ENABLED.catalogConfig(), "false")
-            .setStorageConfigurationInfo(noPurgeStorageConfigModel, storageLocation, polarisContext)
-            .build());
-=======
         new CreateCatalogRequest(
             new CatalogEntity.Builder()
                 .setName(noPurgeCatalogName)
@@ -1612,10 +1577,9 @@
                 .addProperty(
                     FeatureConfiguration.ALLOW_UNSTRUCTURED_TABLE_LOCATION.catalogConfig(), "true")
                 .addProperty(FeatureConfiguration.DROP_WITH_PURGE_ENABLED.catalogConfig(), "false")
-                .setStorageConfigurationInfo(noPurgeStorageConfigModel, storageLocation)
+                .setStorageConfigurationInfo(noPurgeStorageConfigModel, storageLocation, polarisContext)
                 .build()
                 .asCatalog()));
->>>>>>> 0da202f6
     PolarisPassthroughResolutionView passthroughView =
         new PolarisPassthroughResolutionView(
             callContext, entityManager, securityContext, noPurgeCatalogName);
