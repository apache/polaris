/*
 * Licensed to the Apache Software Foundation (ASF) under one
 * or more contributor license agreements.  See the NOTICE file
 * distributed with this work for additional information
 * regarding copyright ownership.  The ASF licenses this file
 * to you under the Apache License, Version 2.0 (the
 * "License"); you may not use this file except in compliance
 * with the License.  You may obtain a copy of the License at
 *
 *   http://www.apache.org/licenses/LICENSE-2.0
 *
 * Unless required by applicable law or agreed to in writing,
 * software distributed under the License is distributed on an
 * "AS IS" BASIS, WITHOUT WARRANTIES OR CONDITIONS OF ANY
 * KIND, either express or implied.  See the License for the
 * specific language governing permissions and limitations
 * under the License.
 */
package org.apache.polaris.service.quarkus.catalog;

import static java.nio.charset.StandardCharsets.UTF_8;
import static org.mockito.ArgumentMatchers.any;
import static org.mockito.ArgumentMatchers.isA;
import static org.mockito.Mockito.doReturn;
import static org.mockito.Mockito.doThrow;
import static org.mockito.Mockito.spy;
import static org.mockito.Mockito.when;

import com.azure.core.exception.HttpResponseException;
import com.google.cloud.storage.StorageException;
import com.google.common.collect.ImmutableMap;
import io.quarkus.test.junit.QuarkusMock;
import io.quarkus.test.junit.QuarkusTestProfile;
import io.quarkus.test.junit.TestProfile;
import jakarta.annotation.Nonnull;
import jakarta.annotation.Nullable;
import jakarta.inject.Inject;
import jakarta.ws.rs.core.SecurityContext;
import java.io.IOException;
import java.lang.reflect.Method;
import java.time.Clock;
import java.util.Arrays;
import java.util.EnumMap;
import java.util.HashMap;
import java.util.List;
import java.util.Map;
import java.util.Set;
import java.util.UUID;
import java.util.function.Function;
import java.util.function.Supplier;
import java.util.stream.Stream;
import org.apache.commons.lang3.NotImplementedException;
import org.apache.iceberg.BaseTable;
import org.apache.iceberg.CatalogProperties;
import org.apache.iceberg.PartitionSpec;
import org.apache.iceberg.Schema;
import org.apache.iceberg.SortOrder;
import org.apache.iceberg.Table;
import org.apache.iceberg.TableMetadata;
import org.apache.iceberg.TableMetadataParser;
import org.apache.iceberg.UpdateSchema;
import org.apache.iceberg.catalog.CatalogTests;
import org.apache.iceberg.catalog.Namespace;
import org.apache.iceberg.catalog.TableIdentifier;
import org.apache.iceberg.exceptions.AlreadyExistsException;
import org.apache.iceberg.exceptions.BadRequestException;
import org.apache.iceberg.exceptions.CommitFailedException;
import org.apache.iceberg.exceptions.ForbiddenException;
import org.apache.iceberg.exceptions.NoSuchNamespaceException;
import org.apache.iceberg.inmemory.InMemoryFileIO;
import org.apache.iceberg.io.FileIO;
import org.apache.iceberg.types.Types;
import org.apache.polaris.core.PolarisCallContext;
import org.apache.polaris.core.PolarisDiagnostics;
import org.apache.polaris.core.admin.model.AwsStorageConfigInfo;
import org.apache.polaris.core.admin.model.CreateCatalogRequest;
import org.apache.polaris.core.admin.model.StorageConfigInfo;
import org.apache.polaris.core.admin.model.UpdateCatalogRequest;
import org.apache.polaris.core.auth.AuthenticatedPolarisPrincipal;
import org.apache.polaris.core.auth.PolarisAuthorizerImpl;
import org.apache.polaris.core.config.FeatureConfiguration;
import org.apache.polaris.core.config.PolarisConfigurationStore;
import org.apache.polaris.core.context.CallContext;
import org.apache.polaris.core.context.RealmContext;
import org.apache.polaris.core.entity.CatalogEntity;
import org.apache.polaris.core.entity.PolarisBaseEntity;
import org.apache.polaris.core.entity.PolarisEntity;
import org.apache.polaris.core.entity.PolarisEntitySubType;
import org.apache.polaris.core.entity.PolarisEntityType;
import org.apache.polaris.core.entity.PrincipalEntity;
import org.apache.polaris.core.entity.TaskEntity;
import org.apache.polaris.core.persistence.MetaStoreManagerFactory;
import org.apache.polaris.core.persistence.PolarisEntityManager;
import org.apache.polaris.core.persistence.PolarisMetaStoreManager;
import org.apache.polaris.core.persistence.PolarisResolvedPathWrapper;
import org.apache.polaris.core.persistence.bootstrap.RootCredentialsSet;
import org.apache.polaris.core.persistence.cache.InMemoryEntityCache;
import org.apache.polaris.core.persistence.dao.entity.BaseResult;
import org.apache.polaris.core.persistence.dao.entity.EntityResult;
import org.apache.polaris.core.persistence.dao.entity.PrincipalSecretsResult;
<<<<<<< HEAD
import org.apache.polaris.core.persistence.pagination.Page;
import org.apache.polaris.core.persistence.pagination.PageRequest;
=======
import org.apache.polaris.core.persistence.pagination.PageToken;
import org.apache.polaris.core.persistence.resolver.PolarisResolutionManifestCatalogView;
>>>>>>> 5e4a6f01
import org.apache.polaris.core.persistence.transactional.TransactionalPersistence;
import org.apache.polaris.core.secrets.UserSecretsManager;
import org.apache.polaris.core.secrets.UserSecretsManagerFactory;
import org.apache.polaris.core.storage.PolarisStorageActions;
import org.apache.polaris.core.storage.PolarisStorageIntegration;
import org.apache.polaris.core.storage.PolarisStorageIntegrationProvider;
import org.apache.polaris.core.storage.StorageAccessProperty;
import org.apache.polaris.core.storage.aws.AwsCredentialsStorageIntegration;
import org.apache.polaris.core.storage.aws.AwsStorageConfigurationInfo;
import org.apache.polaris.core.storage.cache.StorageCredentialCache;
import org.apache.polaris.service.admin.PolarisAdminService;
import org.apache.polaris.service.catalog.PolarisPassthroughResolutionView;
import org.apache.polaris.service.catalog.iceberg.IcebergCatalog;
import org.apache.polaris.service.catalog.io.DefaultFileIOFactory;
import org.apache.polaris.service.catalog.io.ExceptionMappingFileIO;
import org.apache.polaris.service.catalog.io.FileIOFactory;
import org.apache.polaris.service.catalog.io.MeasuredFileIOFactory;
import org.apache.polaris.service.config.RealmEntityManagerFactory;
import org.apache.polaris.service.config.ReservedProperties;
import org.apache.polaris.service.events.AfterTableCommitedEvent;
import org.apache.polaris.service.events.AfterTableRefreshedEvent;
import org.apache.polaris.service.events.BeforeTableCommitedEvent;
import org.apache.polaris.service.events.BeforeTableRefreshedEvent;
import org.apache.polaris.service.events.PolarisEventListener;
import org.apache.polaris.service.events.TestPolarisEventListener;
import org.apache.polaris.service.exception.FakeAzureHttpResponse;
import org.apache.polaris.service.exception.IcebergExceptionMapper;
import org.apache.polaris.service.quarkus.config.QuarkusReservedProperties;
import org.apache.polaris.service.quarkus.test.TestData;
import org.apache.polaris.service.storage.PolarisStorageIntegrationProviderImpl;
import org.apache.polaris.service.task.TableCleanupTaskHandler;
import org.apache.polaris.service.task.TaskExecutor;
import org.apache.polaris.service.task.TaskFileIOSupplier;
import org.apache.polaris.service.types.NotificationRequest;
import org.apache.polaris.service.types.NotificationType;
import org.apache.polaris.service.types.TableUpdateNotification;
import org.assertj.core.api.Assertions;
import org.assertj.core.api.ThrowableAssert.ThrowingCallable;
import org.assertj.core.configuration.PreferredAssumptionException;
import org.junit.jupiter.api.AfterEach;
import org.junit.jupiter.api.Assumptions;
import org.junit.jupiter.api.BeforeAll;
import org.junit.jupiter.api.BeforeEach;
import org.junit.jupiter.api.Test;
import org.junit.jupiter.api.TestInfo;
import org.junit.jupiter.params.ParameterizedTest;
import org.junit.jupiter.params.provider.Arguments;
import org.junit.jupiter.params.provider.MethodSource;
import org.junit.jupiter.params.provider.ValueSource;
import org.mockito.MockedStatic;
import org.mockito.Mockito;
import software.amazon.awssdk.core.exception.NonRetryableException;
import software.amazon.awssdk.core.exception.RetryableException;
import software.amazon.awssdk.services.sts.StsClient;
import software.amazon.awssdk.services.sts.model.AssumeRoleRequest;
import software.amazon.awssdk.services.sts.model.AssumeRoleResponse;
import software.amazon.awssdk.services.sts.model.Credentials;

@TestProfile(IcebergCatalogTest.Profile.class)
public abstract class IcebergCatalogTest extends CatalogTests<IcebergCatalog> {
  static {
    org.assertj.core.api.Assumptions.setPreferredAssumptionException(
        PreferredAssumptionException.JUNIT5);
  }

  public static class Profile implements QuarkusTestProfile {

    @Override
    public Map<String, String> getConfigOverrides() {
      return Map.of(
          "polaris.features.\"ALLOW_SPECIFYING_FILE_IO_IMPL\"",
          "true",
          "polaris.features.\"ALLOW_INSECURE_STORAGE_TYPES\"",
          "true",
          "polaris.features.\"SUPPORTED_CATALOG_STORAGE_TYPES\"",
          "[\"FILE\",\"S3\"]",
          "polaris.features.\"LIST_PAGINATION_ENABLED\"",
          "true",
          "polaris.event-listener.type",
          "test",
<<<<<<< HEAD
          "LIST_PAGINATION_ENABLED",
=======
          "polaris.readiness.ignore-severe-issues",
>>>>>>> 5e4a6f01
          "true");
    }
  }

  private static final String VIEW_QUERY = "select * from ns1.layer1_table";

  public static final String CATALOG_NAME = "polaris-catalog";
  public static final String TEST_ACCESS_KEY = "test_access_key";
  public static final String SECRET_ACCESS_KEY = "secret_access_key";
  public static final String SESSION_TOKEN = "session_token";

  public static Map<String, String> TABLE_PREFIXES =
      Map.of(
          CatalogProperties.TABLE_DEFAULT_PREFIX + "default-key1",
          "catalog-default-key1",
          CatalogProperties.TABLE_DEFAULT_PREFIX + "default-key2",
          "catalog-default-key2",
          CatalogProperties.TABLE_DEFAULT_PREFIX + "override-key3",
          "catalog-default-key3",
          CatalogProperties.TABLE_OVERRIDE_PREFIX + "override-key3",
          "catalog-override-key3",
          CatalogProperties.TABLE_OVERRIDE_PREFIX + "override-key4",
          "catalog-override-key4");

  @Inject MetaStoreManagerFactory managerFactory;
  @Inject PolarisConfigurationStore configurationStore;
  @Inject PolarisStorageIntegrationProvider storageIntegrationProvider;
  @Inject UserSecretsManagerFactory userSecretsManagerFactory;
  @Inject PolarisDiagnostics diagServices;
  @Inject PolarisEventListener polarisEventListener;

  private IcebergCatalog catalog;
  private CallContext callContext;
  private String realmName;
  private PolarisMetaStoreManager metaStoreManager;
  private UserSecretsManager userSecretsManager;
  private PolarisCallContext polarisContext;
  private PolarisAdminService adminService;
  private PolarisEntityManager entityManager;
  private FileIOFactory fileIOFactory;
  private PolarisEntity catalogEntity;
  private SecurityContext securityContext;
  private TestPolarisEventListener testPolarisEventListener;
  private ReservedProperties reservedProperties;

  /**
   * A subclass of IcebergCatalog that adds FileIO management capabilities. This allows the file IO
   * logic to be encapsulated in a dedicated class.
   */
  public static class IcebergFileIOCatalog extends IcebergCatalog {

    public IcebergFileIOCatalog(
        PolarisEntityManager entityManager,
        PolarisMetaStoreManager metaStoreManager,
        CallContext callContext,
        PolarisResolutionManifestCatalogView resolvedEntityView,
        SecurityContext securityContext,
        TaskExecutor taskExecutor,
        FileIOFactory fileIOFactory,
        PolarisEventListener polarisEventListener) {
      super(
          entityManager,
          metaStoreManager,
          callContext,
          resolvedEntityView,
          securityContext,
          taskExecutor,
          fileIOFactory,
          polarisEventListener);
    }

    @Override
    public synchronized FileIO getIo() {
      if (catalogFileIO == null) {
        catalogFileIO = loadFileIO(ioImplClassName, tableDefaultProperties);
        if (closeableGroup != null) {
          closeableGroup.addCloseable(catalogFileIO);
        }
      }

      return catalogFileIO;
    }
  }

  @BeforeAll
  public static void setUpMocks() {
    PolarisStorageIntegrationProviderImpl mock =
        Mockito.mock(PolarisStorageIntegrationProviderImpl.class);
    QuarkusMock.installMockForType(mock, PolarisStorageIntegrationProviderImpl.class);
  }

  @Nullable
  protected abstract InMemoryEntityCache createEntityCache(
      PolarisMetaStoreManager metaStoreManager);

  @BeforeEach
  @SuppressWarnings("unchecked")
  public void before(TestInfo testInfo) {
    realmName =
        "realm_%s_%s"
            .formatted(
                testInfo.getTestMethod().map(Method::getName).orElse("test"), System.nanoTime());
    RealmContext realmContext = () -> realmName;
    QuarkusMock.installMockForType(realmContext, RealmContext.class);
    metaStoreManager = managerFactory.getOrCreateMetaStoreManager(realmContext);
    userSecretsManager = userSecretsManagerFactory.getOrCreateUserSecretsManager(realmContext);
    polarisContext =
        new PolarisCallContext(
            managerFactory.getOrCreateSessionSupplier(realmContext).get(),
            diagServices,
            configurationStore,
            Clock.systemDefaultZone());

    entityManager =
        new PolarisEntityManager(
            metaStoreManager, new StorageCredentialCache(), createEntityCache(metaStoreManager));

    callContext = CallContext.of(realmContext, polarisContext);

    PrincipalEntity rootEntity =
        new PrincipalEntity(
            PolarisEntity.of(
                metaStoreManager
                    .readEntityByName(
                        polarisContext,
                        null,
                        PolarisEntityType.PRINCIPAL,
                        PolarisEntitySubType.NULL_SUBTYPE,
                        "root")
                    .getEntity()));

    AuthenticatedPolarisPrincipal authenticatedRoot =
        new AuthenticatedPolarisPrincipal(rootEntity, Set.of());

    securityContext = Mockito.mock(SecurityContext.class);
    when(securityContext.getUserPrincipal()).thenReturn(authenticatedRoot);
    when(securityContext.isUserInRole(isA(String.class))).thenReturn(true);

    reservedProperties = new QuarkusReservedProperties() {};

    adminService =
        new PolarisAdminService(
            callContext,
            entityManager,
            metaStoreManager,
            userSecretsManager,
            securityContext,
            new PolarisAuthorizerImpl(new PolarisConfigurationStore() {}),
            reservedProperties);

    String storageLocation = "s3://my-bucket/path/to/data";
    AwsStorageConfigInfo storageConfigModel =
        AwsStorageConfigInfo.builder()
            .setRoleArn("arn:aws:iam::012345678901:role/jdoe")
            .setExternalId("externalId")
            .setUserArn("aws::a:user:arn")
            .setStorageType(StorageConfigInfo.StorageTypeEnum.S3)
            .setAllowedLocations(List.of(storageLocation, "s3://externally-owned-bucket"))
            .build();
    catalogEntity =
        adminService.createCatalog(
            new CreateCatalogRequest(
                new CatalogEntity.Builder()
                    .setName(CATALOG_NAME)
                    .setDefaultBaseLocation(storageLocation)
                    .setReplaceNewLocationPrefixWithCatalogDefault("file:")
                    .addProperty(
                        FeatureConfiguration.ALLOW_EXTERNAL_TABLE_LOCATION.catalogConfig(), "true")
                    .addProperty(
                        FeatureConfiguration.ALLOW_UNSTRUCTURED_TABLE_LOCATION.catalogConfig(),
                        "true")
                    .addProperty(
                        FeatureConfiguration.DROP_WITH_PURGE_ENABLED.catalogConfig(), "true")
                    .setStorageConfigurationInfo(storageConfigModel, storageLocation)
                    .build()
                    .asCatalog()));

    RealmEntityManagerFactory realmEntityManagerFactory =
        new RealmEntityManagerFactory(createMockMetaStoreManagerFactory());
    this.fileIOFactory =
        new DefaultFileIOFactory(realmEntityManagerFactory, managerFactory, configurationStore);

    StsClient stsClient = Mockito.mock(StsClient.class);
    when(stsClient.assumeRole(isA(AssumeRoleRequest.class)))
        .thenReturn(
            AssumeRoleResponse.builder()
                .credentials(
                    Credentials.builder()
                        .accessKeyId(TEST_ACCESS_KEY)
                        .secretAccessKey(SECRET_ACCESS_KEY)
                        .sessionToken(SESSION_TOKEN)
                        .build())
                .build());
    PolarisStorageIntegration<AwsStorageConfigurationInfo> storageIntegration =
        new AwsCredentialsStorageIntegration(stsClient);
    when(storageIntegrationProvider.getStorageIntegrationForConfig(
            isA(AwsStorageConfigurationInfo.class)))
        .thenReturn((PolarisStorageIntegration) storageIntegration);

    this.catalog = initCatalog("my-catalog", ImmutableMap.of());
    testPolarisEventListener = (TestPolarisEventListener) polarisEventListener;
  }

  @AfterEach
  public void after() throws IOException {
    catalog().close();
    metaStoreManager.purge(polarisContext);
  }

  @Override
  protected IcebergCatalog catalog() {
    return catalog;
  }

  /**
   * Initialize a IcebergCatalog for testing.
   *
   * @param catalogName this parameter is currently unused.
   * @param additionalProperties additional properties to apply on top of the default test settings
   * @return a configured instance of IcebergCatalog
   */
  @Override
  protected IcebergCatalog initCatalog(
      String catalogName, Map<String, String> additionalProperties) {
    PolarisPassthroughResolutionView passthroughView =
        new PolarisPassthroughResolutionView(
            callContext, entityManager, securityContext, CATALOG_NAME);
    TaskExecutor taskExecutor = Mockito.mock();
    IcebergCatalog icebergCatalog =
        new IcebergFileIOCatalog(
            entityManager,
            metaStoreManager,
            callContext,
            passthroughView,
            securityContext,
            taskExecutor,
            fileIOFactory,
            polarisEventListener);
    ImmutableMap.Builder<String, String> propertiesBuilder =
        ImmutableMap.<String, String>builder()
            .put(CatalogProperties.FILE_IO_IMPL, "org.apache.iceberg.inmemory.InMemoryFileIO")
            .putAll(TABLE_PREFIXES)
            .putAll(additionalProperties);
    icebergCatalog.initialize(CATALOG_NAME, propertiesBuilder.buildKeepingLast());
    return icebergCatalog;
  }

  @Override
  protected boolean requiresNamespaceCreate() {
    return true;
  }

  @Override
  protected boolean supportsNestedNamespaces() {
    return true;
  }

  @Override
  protected boolean overridesRequestedLocation() {
    return true;
  }

  protected boolean supportsNotifications() {
    return true;
  }

  private MetaStoreManagerFactory createMockMetaStoreManagerFactory() {
    return new MetaStoreManagerFactory() {
      @Override
      public PolarisMetaStoreManager getOrCreateMetaStoreManager(RealmContext realmContext) {
        return metaStoreManager;
      }

      @Override
      public Supplier<TransactionalPersistence> getOrCreateSessionSupplier(
          RealmContext realmContext) {
        return () -> ((TransactionalPersistence) polarisContext.getMetaStore());
      }

      @Override
      public StorageCredentialCache getOrCreateStorageCredentialCache(RealmContext realmContext) {
        return new StorageCredentialCache();
      }

      @Override
      public InMemoryEntityCache getOrCreateEntityCache(RealmContext realmContext) {
        return new InMemoryEntityCache(metaStoreManager);
      }

      @Override
      public Map<String, PrincipalSecretsResult> bootstrapRealms(
          Iterable<String> realms, RootCredentialsSet rootCredentialsSet) {
        throw new NotImplementedException("Bootstrapping realms is not supported");
      }

      @Override
      public Map<String, BaseResult> purgeRealms(Iterable<String> realms) {
        throw new NotImplementedException("Purging realms is not supported");
      }
    };
  }

  @Test
  public void testEmptyNamespace() {
    IcebergCatalog catalog = catalog();
    TableIdentifier tableInRootNs = TableIdentifier.of("table");
    String expectedMessage = "Namespace does not exist: ''";

    ThrowingCallable createEmptyNamespace = () -> catalog.createNamespace(Namespace.empty());
    Assertions.assertThatThrownBy(createEmptyNamespace)
        .isInstanceOf(AlreadyExistsException.class)
        .hasMessage("Cannot create root namespace, as it already exists implicitly.");

    ThrowingCallable dropEmptyNamespace = () -> catalog.dropNamespace(Namespace.empty());
    Assertions.assertThatThrownBy(dropEmptyNamespace)
        .isInstanceOf(IllegalArgumentException.class)
        .hasMessage("Cannot drop root namespace");

    ThrowingCallable createTable = () -> catalog.createTable(tableInRootNs, SCHEMA);
    Assertions.assertThatThrownBy(createTable)
        .isInstanceOf(NoSuchNamespaceException.class)
        .hasMessageContaining(expectedMessage);

    ThrowingCallable createView =
        () ->
            catalog
                .buildView(tableInRootNs)
                .withSchema(SCHEMA)
                .withDefaultNamespace(Namespace.empty())
                .withQuery("spark", VIEW_QUERY)
                .create();
    Assertions.assertThatThrownBy(createView)
        .isInstanceOf(NoSuchNamespaceException.class)
        .hasMessageContaining(expectedMessage);

    ThrowingCallable listTables = () -> catalog.listTables(Namespace.empty());
    Assertions.assertThatThrownBy(listTables)
        .isInstanceOf(NoSuchNamespaceException.class)
        .hasMessageContaining(expectedMessage);

    ThrowingCallable listViews = () -> catalog.listViews(Namespace.empty());
    Assertions.assertThatThrownBy(listViews)
        .isInstanceOf(NoSuchNamespaceException.class)
        .hasMessageContaining(expectedMessage);
  }

  @Test
  public void testRenameTableMissingDestinationNamespace() {
    Assumptions.assumeTrue(
        requiresNamespaceCreate(),
        "Only applicable if namespaces must be created before adding children");

    IcebergCatalog catalog = catalog();
    catalog.createNamespace(NS);

    Assertions.assertThat(catalog.tableExists(TABLE))
        .as("Source table should not exist before create")
        .isFalse();

    catalog.buildTable(TABLE, SCHEMA).create();
    Assertions.assertThat(catalog.tableExists(TABLE))
        .as("Table should exist after create")
        .isTrue();

    Namespace newNamespace = Namespace.of("nonexistent_namespace");
    TableIdentifier renamedTable = TableIdentifier.of(newNamespace, "table_renamed");

    Assertions.assertThat(catalog.namespaceExists(newNamespace))
        .as("Destination namespace should not exist before rename")
        .isFalse();

    Assertions.assertThat(catalog.tableExists(renamedTable))
        .as("Destination table should not exist before rename")
        .isFalse();

    Assertions.assertThatThrownBy(() -> catalog.renameTable(TABLE, renamedTable))
        .isInstanceOf(NoSuchNamespaceException.class)
        .hasMessageContaining("Namespace does not exist");

    Assertions.assertThat(catalog.namespaceExists(newNamespace))
        .as("Destination namespace should not exist after failed rename")
        .isFalse();

    Assertions.assertThat(catalog.tableExists(renamedTable))
        .as("Table should not exist after failed rename")
        .isFalse();
  }

  @Test
  public void testCreateNestedNamespaceUnderMissingParent() {
    Assumptions.assumeTrue(
        requiresNamespaceCreate(),
        "Only applicable if namespaces must be created before adding children");
    Assumptions.assumeTrue(
        supportsNestedNamespaces(), "Only applicable if nested namespaces are supoprted");

    IcebergCatalog catalog = catalog();

    Namespace child1 = Namespace.of("parent", "child1");

    Assertions.assertThatThrownBy(() -> catalog.createNamespace(child1))
        .isInstanceOf(NoSuchNamespaceException.class)
        .hasMessageContaining("Parent");
  }

  @Test
  public void testValidateNotificationWhenTableAndNamespacesDontExist() {
    Assumptions.assumeTrue(
        requiresNamespaceCreate(),
        "Only applicable if namespaces must be created before adding children");
    Assumptions.assumeTrue(
        supportsNestedNamespaces(), "Only applicable if nested namespaces are supported");
    Assumptions.assumeTrue(
        supportsNotifications(), "Only applicable if notifications are supported");

    final String tableLocation = "s3://externally-owned-bucket/validate_table/";
    final String tableMetadataLocation = tableLocation + "metadata/v1.metadata.json";
    IcebergCatalog catalog = catalog();

    Namespace namespace = Namespace.of("parent", "child1");
    TableIdentifier table = TableIdentifier.of(namespace, "table");

    // For a VALIDATE request we can pass in a full metadata JSON filename or just the table's
    // metadata directory; either way the path will be validated to be under the allowed locations,
    // but any actual metadata JSON file will not be accessed.
    NotificationRequest request = new NotificationRequest();
    request.setNotificationType(NotificationType.VALIDATE);
    TableUpdateNotification update = new TableUpdateNotification();
    update.setMetadataLocation(tableMetadataLocation);
    update.setTableName(table.name());
    update.setTableUuid(UUID.randomUUID().toString());
    update.setTimestamp(230950845L);
    request.setPayload(update);

    // We should be able to send the notification without creating the metadata file since it's
    // only validating the ability to send the CREATE/UPDATE notification possibly before actually
    // creating the table at all on the remote catalog.
    Assertions.assertThat(catalog.sendNotification(table, request))
        .as("Notification should be sent successfully")
        .isTrue();
    Assertions.assertThat(catalog.namespaceExists(namespace))
        .as("Intermediate namespaces should not be created")
        .isFalse();
    Assertions.assertThat(catalog.tableExists(table))
        .as("Table should not be created for a VALIDATE notification")
        .isFalse();

    // Now also check that despite creating the metadata file, the validation call still doesn't
    // create any namespaces or tables.
    InMemoryFileIO fileIO = getInMemoryIo(catalog);
    fileIO.addFile(
        tableMetadataLocation,
        TableMetadataParser.toJson(createSampleTableMetadata(tableLocation)).getBytes(UTF_8));

    Assertions.assertThat(catalog.sendNotification(table, request))
        .as("Notification should be sent successfully")
        .isTrue();
    Assertions.assertThat(catalog.namespaceExists(namespace))
        .as("Intermediate namespaces should not be created")
        .isFalse();
    Assertions.assertThat(catalog.tableExists(table))
        .as("Table should not be created for a VALIDATE notification")
        .isFalse();
  }

  @Test
  public void testValidateNotificationInDisallowedLocation() {
    Assumptions.assumeTrue(
        requiresNamespaceCreate(),
        "Only applicable if namespaces must be created before adding children");
    Assumptions.assumeTrue(
        supportsNestedNamespaces(), "Only applicable if nested namespaces are supported");
    Assumptions.assumeTrue(
        supportsNotifications(), "Only applicable if notifications are supported");

    // The location of the metadata JSON file specified in the create will be forbidden.
    // For a VALIDATE call we can pass in the metadata/ prefix itself instead of a metadata JSON
    // filename.
    final String tableLocation = "s3://forbidden-table-location/table/";
    final String tableMetadataLocation = tableLocation + "metadata/";
    IcebergCatalog catalog = catalog();

    Namespace namespace = Namespace.of("parent", "child1");
    TableIdentifier table = TableIdentifier.of(namespace, "table");

    NotificationRequest request = new NotificationRequest();
    request.setNotificationType(NotificationType.VALIDATE);
    TableUpdateNotification update = new TableUpdateNotification();
    update.setMetadataLocation(tableMetadataLocation);
    update.setTableName(table.name());
    update.setTableUuid(UUID.randomUUID().toString());
    update.setTimestamp(230950845L);
    request.setPayload(update);

    Assertions.assertThatThrownBy(() -> catalog.sendNotification(table, request))
        .isInstanceOf(ForbiddenException.class)
        .hasMessageContaining("Invalid location");
  }

  @Test
  public void testValidateNotificationFailToCreateFileIO() {
    Assumptions.assumeTrue(
        requiresNamespaceCreate(),
        "Only applicable if namespaces must be created before adding children");
    Assumptions.assumeTrue(
        supportsNestedNamespaces(), "Only applicable if nested namespaces are supported");
    Assumptions.assumeTrue(
        supportsNotifications(), "Only applicable if notifications are supported");

    // The location of the metadata JSON file specified in the create will be allowed, but
    // we'll inject a separate ForbiddenException during FileIO instantiation.
    // For a VALIDATE call we can pass in the metadata/ prefix itself instead of a metadata JSON
    // filename.
    final String tableLocation = "s3://externally-owned-bucket/validate_table/";
    final String tableMetadataLocation = tableLocation + "metadata/";
    PolarisPassthroughResolutionView passthroughView =
        new PolarisPassthroughResolutionView(
            callContext, entityManager, securityContext, catalog().name());
    FileIOFactory fileIOFactory =
        spy(
            new DefaultFileIOFactory(
                new RealmEntityManagerFactory(createMockMetaStoreManagerFactory()),
                managerFactory,
                configurationStore));
    IcebergCatalog catalog =
        new IcebergCatalog(
            entityManager,
            metaStoreManager,
            callContext,
            passthroughView,
            securityContext,
            Mockito.mock(TaskExecutor.class),
            fileIOFactory,
            polarisEventListener);
    catalog.initialize(
        CATALOG_NAME,
        ImmutableMap.of(
            CatalogProperties.FILE_IO_IMPL, "org.apache.iceberg.inmemory.InMemoryFileIO"));

    Namespace namespace = Namespace.of("parent", "child1");
    TableIdentifier table = TableIdentifier.of(namespace, "table");

    NotificationRequest request = new NotificationRequest();
    request.setNotificationType(NotificationType.VALIDATE);
    TableUpdateNotification update = new TableUpdateNotification();
    update.setMetadataLocation(tableMetadataLocation);
    update.setTableName(table.name());
    update.setTableUuid(UUID.randomUUID().toString());
    update.setTimestamp(230950845L);
    request.setPayload(update);

    doThrow(new ForbiddenException("Fake failure applying downscoped credentials"))
        .when(fileIOFactory)
        .loadFileIO(any(), any(), any(), any(), any(), any(), any());
    Assertions.assertThatThrownBy(() -> catalog.sendNotification(table, request))
        .isInstanceOf(ForbiddenException.class)
        .hasMessageContaining("Fake failure applying downscoped credentials");
  }

  @Test
  public void testUpdateNotificationWhenTableAndNamespacesDontExist() {
    Assumptions.assumeTrue(
        requiresNamespaceCreate(),
        "Only applicable if namespaces must be created before adding children");
    Assumptions.assumeTrue(
        supportsNestedNamespaces(), "Only applicable if nested namespaces are supported");
    Assumptions.assumeTrue(
        supportsNotifications(), "Only applicable if notifications are supported");

    final String tableLocation = "s3://externally-owned-bucket/table/";
    final String tableMetadataLocation = tableLocation + "metadata/v1.metadata.json";
    IcebergCatalog catalog = catalog();

    Namespace namespace = Namespace.of("parent", "child1");
    TableIdentifier table = TableIdentifier.of(namespace, "table");

    NotificationRequest request = new NotificationRequest();
    request.setNotificationType(NotificationType.UPDATE);
    TableUpdateNotification update = new TableUpdateNotification();
    update.setMetadataLocation(tableMetadataLocation);
    update.setTableName(table.name());
    update.setTableUuid(UUID.randomUUID().toString());
    update.setTimestamp(230950845L);
    request.setPayload(update);

    InMemoryFileIO fileIO = getInMemoryIo(catalog);

    fileIO.addFile(
        tableMetadataLocation,
        TableMetadataParser.toJson(createSampleTableMetadata(tableLocation)).getBytes(UTF_8));

    Assertions.assertThat(catalog.sendNotification(table, request))
        .as("Notification should be sent successfully")
        .isTrue();
    Assertions.assertThat(catalog.namespaceExists(namespace))
        .as("Intermediate namespaces should be created")
        .isTrue();
    Assertions.assertThat(catalog.tableExists(table))
        .as("Table should be created on receiving notification")
        .isTrue();
  }

  @Test
  public void testUpdateNotificationCreateTableInDisallowedLocation() {
    Assumptions.assumeTrue(
        requiresNamespaceCreate(),
        "Only applicable if namespaces must be created before adding children");
    Assumptions.assumeTrue(
        supportsNestedNamespaces(), "Only applicable if nested namespaces are supported");
    Assumptions.assumeTrue(
        supportsNotifications(), "Only applicable if notifications are supported");

    // The location of the metadata JSON file specified in the create will be forbidden.
    final String tableLocation = "s3://forbidden-table-location/table/";
    final String tableMetadataLocation = tableLocation + "metadata/v1.metadata.json";
    IcebergCatalog catalog = catalog();

    Namespace namespace = Namespace.of("parent", "child1");
    TableIdentifier table = TableIdentifier.of(namespace, "table");

    NotificationRequest request = new NotificationRequest();
    request.setNotificationType(NotificationType.UPDATE);
    TableUpdateNotification update = new TableUpdateNotification();
    update.setMetadataLocation(tableMetadataLocation);
    update.setTableName(table.name());
    update.setTableUuid(UUID.randomUUID().toString());
    update.setTimestamp(230950845L);
    request.setPayload(update);

    InMemoryFileIO fileIO = getInMemoryIo(catalog);

    fileIO.addFile(
        tableMetadataLocation,
        TableMetadataParser.toJson(createSampleTableMetadata(tableLocation)).getBytes(UTF_8));

    Assertions.assertThatThrownBy(() -> catalog.sendNotification(table, request))
        .isInstanceOf(ForbiddenException.class)
        .hasMessageContaining("Invalid location");
  }

  @Test
  public void testCreateNotificationCreateTableInExternalLocation() {
    Assumptions.assumeTrue(
        requiresNamespaceCreate(),
        "Only applicable if namespaces must be created before adding children");
    Assumptions.assumeTrue(
        supportsNestedNamespaces(), "Only applicable if nested namespaces are supported");
    Assumptions.assumeTrue(
        supportsNotifications(), "Only applicable if notifications are supported");

    // The location of the metadata JSON file specified is outside of the table's base location
    // according to the
    // metadata. We assume this is fraudulent and disallowed
    final String tableSuffix = UUID.randomUUID().toString();
    final String tableLocation =
        String.format("s3://my-bucket/path/to/data/my_table_%s/", tableSuffix);
    final String tableMetadataLocation = tableLocation + "metadata/v1.metadata.json";
    final String anotherTableLocation =
        String.format("s3://my-bucket/path/to/data/another_table_%s/", tableSuffix);

    metaStoreManager.updateEntityPropertiesIfNotChanged(
        polarisContext,
        List.of(PolarisEntity.toCore(catalogEntity)),
        new CatalogEntity.Builder(CatalogEntity.of(catalogEntity))
            .addProperty(
                FeatureConfiguration.ALLOW_EXTERNAL_TABLE_LOCATION.catalogConfig(), "false")
            .addProperty(
                FeatureConfiguration.ALLOW_UNSTRUCTURED_TABLE_LOCATION.catalogConfig(), "true")
            .build());
    IcebergCatalog catalog = catalog();
    TableMetadata tableMetadata =
        TableMetadata.buildFromEmpty()
            .assignUUID()
            .setLocation(anotherTableLocation)
            .addSchema(SCHEMA)
            .addPartitionSpec(PartitionSpec.unpartitioned())
            .addSortOrder(SortOrder.unsorted())
            .build();
    TableMetadataParser.write(tableMetadata, catalog.getIo().newOutputFile(tableMetadataLocation));

    Namespace namespace = Namespace.of("parent", "child1");
    TableIdentifier table = TableIdentifier.of(namespace, "my_table");

    NotificationRequest request = new NotificationRequest();
    request.setNotificationType(NotificationType.CREATE);
    TableUpdateNotification update = new TableUpdateNotification();
    update.setMetadataLocation(tableMetadataLocation);
    update.setTableName(table.name());
    update.setTableUuid(UUID.randomUUID().toString());
    update.setTimestamp(230950845L);
    request.setPayload(update);

    Assertions.assertThatThrownBy(() -> catalog.sendNotification(table, request))
        .isInstanceOf(BadRequestException.class)
        .hasMessageContaining("is not allowed outside of table location");
  }

  @Test
  public void testCreateNotificationCreateTableOutsideOfMetadataLocation() {
    Assumptions.assumeTrue(
        requiresNamespaceCreate(),
        "Only applicable if namespaces must be created before adding children");
    Assumptions.assumeTrue(
        supportsNestedNamespaces(), "Only applicable if nested namespaces are supported");
    Assumptions.assumeTrue(
        supportsNotifications(), "Only applicable if notifications are supported");

    final String tableSuffix = UUID.randomUUID().toString();
    // The location of the metadata JSON file specified is outside of the table's metadata directory
    // according to the
    // metadata. We assume this is fraudulent and disallowed
    final String tableLocation =
        String.format("s3://my-bucket/path/to/data/my_table_%s/", tableSuffix);
    final String tableMetadataLocation = tableLocation + "metadata/v3.metadata.json";

    // this passes the first validation, since it's within the namespace subdirectory, but
    // the location is in another table's subdirectory
    final String anotherTableLocation =
        String.format("s3://my-bucket/path/to/data/another_table_%s", tableSuffix);

    metaStoreManager.updateEntityPropertiesIfNotChanged(
        polarisContext,
        List.of(PolarisEntity.toCore(catalogEntity)),
        new CatalogEntity.Builder(CatalogEntity.of(catalogEntity))
            .addProperty(
                FeatureConfiguration.ALLOW_EXTERNAL_TABLE_LOCATION.catalogConfig(), "false")
            .addProperty(
                FeatureConfiguration.ALLOW_UNSTRUCTURED_TABLE_LOCATION.catalogConfig(), "true")
            .build());
    IcebergCatalog catalog = catalog();
    TableMetadata tableMetadata =
        TableMetadata.buildFromEmpty()
            .assignUUID()
            .setLocation(anotherTableLocation)
            .addSchema(SCHEMA)
            .addPartitionSpec(PartitionSpec.unpartitioned())
            .addSortOrder(SortOrder.unsorted())
            .build();
    TableMetadataParser.write(tableMetadata, catalog.getIo().newOutputFile(tableMetadataLocation));

    Namespace namespace = Namespace.of("parent", "child1");
    TableIdentifier table = TableIdentifier.of(namespace, "my_table");

    NotificationRequest request = new NotificationRequest();
    request.setNotificationType(NotificationType.CREATE);
    TableUpdateNotification update = new TableUpdateNotification();
    update.setMetadataLocation(tableMetadataLocation);
    update.setTableName(table.name());
    update.setTableUuid(UUID.randomUUID().toString());
    update.setTimestamp(230950845L);
    request.setPayload(update);

    Assertions.assertThatThrownBy(() -> catalog.sendNotification(table, request))
        .isInstanceOf(BadRequestException.class)
        .hasMessageContaining("is not allowed outside of table location");
  }

  @Test
  public void testUpdateNotificationCreateTableInExternalLocation() {
    Assumptions.assumeTrue(
        requiresNamespaceCreate(),
        "Only applicable if namespaces must be created before adding children");
    Assumptions.assumeTrue(
        supportsNestedNamespaces(), "Only applicable if nested namespaces are supported");
    Assumptions.assumeTrue(
        supportsNotifications(), "Only applicable if notifications are supported");

    // The location of the metadata JSON file specified is outside of the table's base location
    // according to the
    // metadata. We assume this is fraudulent and disallowed
    final String tableSuffix = UUID.randomUUID().toString();
    final String tableLocation =
        String.format("s3://my-bucket/path/to/data/my_table_%s/", tableSuffix);
    final String tableMetadataLocation = tableLocation + "metadata/v1.metadata.json";
    final String anotherTableLocation =
        String.format("s3://my-bucket/path/to/data/another_table_%s/", tableSuffix);

    metaStoreManager.updateEntityPropertiesIfNotChanged(
        polarisContext,
        List.of(PolarisEntity.toCore(catalogEntity)),
        new CatalogEntity.Builder(CatalogEntity.of(catalogEntity))
            .addProperty(
                FeatureConfiguration.ALLOW_EXTERNAL_TABLE_LOCATION.catalogConfig(), "false")
            .addProperty(
                FeatureConfiguration.ALLOW_UNSTRUCTURED_TABLE_LOCATION.catalogConfig(), "true")
            .build());
    IcebergCatalog catalog = catalog();
    InMemoryFileIO fileIO = getInMemoryIo(catalog);

    fileIO.addFile(
        tableMetadataLocation,
        TableMetadataParser.toJson(createSampleTableMetadata(tableLocation)).getBytes(UTF_8));

    Namespace namespace = Namespace.of("parent", "child1");
    TableIdentifier table = TableIdentifier.of(namespace, "my_table");

    NotificationRequest createRequest = new NotificationRequest();
    createRequest.setNotificationType(NotificationType.CREATE);
    TableUpdateNotification create = new TableUpdateNotification();
    create.setMetadataLocation(tableMetadataLocation);
    create.setTableName(table.name());
    create.setTableUuid(UUID.randomUUID().toString());
    create.setTimestamp(230950845L);
    createRequest.setPayload(create);

    // the create should succeed
    catalog.sendNotification(table, createRequest);

    // now craft the malicious metadata file
    final String maliciousMetadataFile = tableLocation + "metadata/v2.metadata.json";
    TableMetadata tableMetadata =
        TableMetadata.buildFromEmpty()
            .assignUUID()
            .setLocation(anotherTableLocation)
            .addSchema(SCHEMA)
            .addPartitionSpec(PartitionSpec.unpartitioned())
            .addSortOrder(SortOrder.unsorted())
            .build();
    TableMetadataParser.write(tableMetadata, catalog.getIo().newOutputFile(maliciousMetadataFile));

    NotificationRequest updateRequest = new NotificationRequest();
    updateRequest.setNotificationType(NotificationType.UPDATE);
    TableUpdateNotification update = new TableUpdateNotification();
    update.setMetadataLocation(maliciousMetadataFile);
    update.setTableName(table.name());
    update.setTableUuid(UUID.randomUUID().toString());
    update.setTimestamp(230950849L);
    updateRequest.setPayload(update);

    Assertions.assertThatThrownBy(() -> catalog.sendNotification(table, updateRequest))
        .isInstanceOf(BadRequestException.class)
        .hasMessageContaining("is not allowed outside of table location");
  }

  @Test
  public void testUpdateNotificationCreateTableWithLocalFilePrefix() {
    Assumptions.assumeTrue(
        requiresNamespaceCreate(),
        "Only applicable if namespaces must be created before adding children");
    Assumptions.assumeTrue(
        supportsNestedNamespaces(), "Only applicable if nested namespaces are supported");
    Assumptions.assumeTrue(
        supportsNotifications(), "Only applicable if notifications are supported");

    // The location of the metadata JSON file specified in the create will be forbidden.
    final String metadataLocation = "file:///etc/metadata.json/../passwd";
    String catalogWithoutStorage = "catalogWithoutStorage";
    PolarisEntity catalogEntity =
        adminService.createCatalog(
            new CreateCatalogRequest(
                new CatalogEntity.Builder()
                    .setDefaultBaseLocation("file://")
                    .setName(catalogWithoutStorage)
                    .build()
                    .asCatalog()));

    PolarisPassthroughResolutionView passthroughView =
        new PolarisPassthroughResolutionView(
            callContext, entityManager, securityContext, catalogWithoutStorage);
    TaskExecutor taskExecutor = Mockito.mock();
    IcebergCatalog catalog =
        new IcebergFileIOCatalog(
            entityManager,
            metaStoreManager,
            callContext,
            passthroughView,
            securityContext,
            taskExecutor,
            fileIOFactory,
            polarisEventListener);
    catalog.initialize(
        catalogWithoutStorage,
        ImmutableMap.of(
            CatalogProperties.FILE_IO_IMPL, "org.apache.iceberg.inmemory.InMemoryFileIO"));

    Namespace namespace = Namespace.of("parent", "child1");
    TableIdentifier table = TableIdentifier.of(namespace, "table");

    NotificationRequest request = new NotificationRequest();
    request.setNotificationType(NotificationType.UPDATE);
    TableUpdateNotification update = new TableUpdateNotification();
    update.setMetadataLocation(metadataLocation);
    update.setTableName(table.name());
    update.setTableUuid(UUID.randomUUID().toString());
    update.setTimestamp(230950845L);
    request.setPayload(update);

    InMemoryFileIO fileIO = getInMemoryIo(catalog);

    fileIO.addFile(
        metadataLocation,
        TableMetadataParser.toJson(createSampleTableMetadata(metadataLocation)).getBytes(UTF_8));

    PolarisCallContext polarisCallContext = callContext.getPolarisCallContext();
    if (!polarisCallContext
        .getConfigurationStore()
        .getConfiguration(polarisCallContext, FeatureConfiguration.SUPPORTED_CATALOG_STORAGE_TYPES)
        .contains("FILE")) {
      Assertions.assertThatThrownBy(() -> catalog.sendNotification(table, request))
          .isInstanceOf(ForbiddenException.class)
          .hasMessageContaining("Invalid location");
    }
  }

  @Test
  public void testUpdateNotificationCreateTableWithHttpPrefix() {
    Assumptions.assumeTrue(
        requiresNamespaceCreate(),
        "Only applicable if namespaces must be created before adding children");
    Assumptions.assumeTrue(
        supportsNestedNamespaces(), "Only applicable if nested namespaces are supported");
    Assumptions.assumeTrue(
        supportsNotifications(), "Only applicable if notifications are supported");

    String catalogName = "catalogForMaliciousDomain";
    adminService.createCatalog(
        new CreateCatalogRequest(
            new CatalogEntity.Builder()
                .setDefaultBaseLocation("http://maliciousdomain.com")
                .setName(catalogName)
                .build()
                .asCatalog()));

    PolarisPassthroughResolutionView passthroughView =
        new PolarisPassthroughResolutionView(
            callContext, entityManager, securityContext, catalogName);
    TaskExecutor taskExecutor = Mockito.mock();
    IcebergCatalog catalog =
        new IcebergFileIOCatalog(
            entityManager,
            metaStoreManager,
            callContext,
            passthroughView,
            securityContext,
            taskExecutor,
            fileIOFactory,
            polarisEventListener);
    catalog.initialize(
        catalogName,
        ImmutableMap.of(
            CatalogProperties.FILE_IO_IMPL, "org.apache.iceberg.inmemory.InMemoryFileIO"));

    Namespace namespace = Namespace.of("parent", "child1");
    TableIdentifier table = TableIdentifier.of(namespace, "table");

    InMemoryFileIO fileIO = getInMemoryIo(catalog);

    // The location of the metadata JSON file specified in the create will be forbidden.
    final String metadataLocation = "http://maliciousdomain.com/metadata.json";
    NotificationRequest request = new NotificationRequest();
    request.setNotificationType(NotificationType.UPDATE);
    TableUpdateNotification update = new TableUpdateNotification();
    update.setMetadataLocation(metadataLocation);
    update.setTableName(table.name());
    update.setTableUuid(UUID.randomUUID().toString());
    update.setTimestamp(230950845L);
    request.setPayload(update);

    fileIO.addFile(
        metadataLocation,
        TableMetadataParser.toJson(createSampleTableMetadata(metadataLocation)).getBytes(UTF_8));

    PolarisCallContext polarisCallContext = callContext.getPolarisCallContext();
    if (!polarisCallContext
        .getConfigurationStore()
        .getConfiguration(polarisCallContext, FeatureConfiguration.SUPPORTED_CATALOG_STORAGE_TYPES)
        .contains("FILE")) {
      Assertions.assertThatThrownBy(() -> catalog.sendNotification(table, request))
          .isInstanceOf(ForbiddenException.class)
          .hasMessageContaining("Invalid location");
    }

    // It also fails if we try to use https
    final String httpsMetadataLocation = "https://maliciousdomain.com/metadata.json";
    NotificationRequest newRequest = new NotificationRequest();
    newRequest.setNotificationType(NotificationType.UPDATE);
    newRequest.setPayload(
        new TableUpdateNotification(
            table.name(), 230950845L, UUID.randomUUID().toString(), httpsMetadataLocation, null));

    fileIO.addFile(
        httpsMetadataLocation,
        TableMetadataParser.toJson(createSampleTableMetadata(metadataLocation)).getBytes(UTF_8));

    if (!polarisCallContext
        .getConfigurationStore()
        .getConfiguration(polarisCallContext, FeatureConfiguration.SUPPORTED_CATALOG_STORAGE_TYPES)
        .contains("FILE")) {
      Assertions.assertThatThrownBy(() -> catalog.sendNotification(table, newRequest))
          .isInstanceOf(ForbiddenException.class)
          .hasMessageContaining("Invalid location");
    }
  }

  @Test
  public void testUpdateNotificationWhenNamespacesExist() {
    Assumptions.assumeTrue(
        requiresNamespaceCreate(),
        "Only applicable if namespaces must be created before adding children");
    Assumptions.assumeTrue(
        supportsNestedNamespaces(), "Only applicable if nested namespaces are supported");
    Assumptions.assumeTrue(
        supportsNotifications(), "Only applicable if notifications are supported");

    final String tableLocation = "s3://externally-owned-bucket/table/";
    final String tableMetadataLocation = tableLocation + "metadata/v1.metadata.json";
    IcebergCatalog catalog = catalog();

    Namespace namespace = Namespace.of("parent", "child1");

    createNonExistingNamespaces(namespace);

    TableIdentifier table = TableIdentifier.of(namespace, "table");

    NotificationRequest request = new NotificationRequest();
    request.setNotificationType(NotificationType.UPDATE);
    TableUpdateNotification update = new TableUpdateNotification();
    update.setMetadataLocation(tableMetadataLocation);
    update.setTableName(table.name());
    update.setTableUuid(UUID.randomUUID().toString());
    update.setTimestamp(230950845L);
    request.setPayload(update);

    InMemoryFileIO fileIO = getInMemoryIo(catalog);

    fileIO.addFile(
        tableMetadataLocation,
        TableMetadataParser.toJson(createSampleTableMetadata(tableLocation)).getBytes(UTF_8));

    Assertions.assertThat(catalog.sendNotification(table, request))
        .as("Notification should be sent successfully")
        .isTrue();
    Assertions.assertThat(catalog.namespaceExists(namespace))
        .as("Intermediate namespaces should be created")
        .isTrue();
    Assertions.assertThat(catalog.tableExists(table))
        .as("Table should be created on receiving notification")
        .isTrue();
  }

  @Test
  public void testUpdateNotificationWhenTableExists() {
    Assumptions.assumeTrue(
        requiresNamespaceCreate(),
        "Only applicable if namespaces must be created before adding children");
    Assumptions.assumeTrue(
        supportsNestedNamespaces(), "Only applicable if nested namespaces are supported");
    Assumptions.assumeTrue(
        supportsNotifications(), "Only applicable if notifications are supported");

    final String tableLocation = "s3://externally-owned-bucket/table/";
    final String tableMetadataLocation = tableLocation + "metadata/v1.metadata.json";
    IcebergCatalog catalog = catalog();

    Namespace namespace = Namespace.of("parent", "child1");

    createNonExistingNamespaces(namespace);

    TableIdentifier table = TableIdentifier.of(namespace, "table");

    catalog.createTable(
        table,
        new Schema(
            Types.NestedField.required(1, "intType", Types.IntegerType.get()),
            Types.NestedField.required(2, "stringType", Types.StringType.get())));

    NotificationRequest request = new NotificationRequest();
    request.setNotificationType(NotificationType.UPDATE);
    TableUpdateNotification update = new TableUpdateNotification();
    update.setMetadataLocation(tableMetadataLocation);
    update.setTableName(table.name());
    update.setTableUuid(UUID.randomUUID().toString());
    update.setTimestamp(230950845L);
    request.setPayload(update);

    InMemoryFileIO fileIO = getInMemoryIo(catalog);

    fileIO.addFile(
        tableMetadataLocation,
        TableMetadataParser.toJson(createSampleTableMetadata(tableLocation)).getBytes(UTF_8));

    Assertions.assertThat(catalog.sendNotification(table, request))
        .as("Notification should be sent successfully")
        .isTrue();
    Assertions.assertThat(catalog.namespaceExists(namespace))
        .as("Intermediate namespaces should be created")
        .isTrue();
    Assertions.assertThat(catalog.tableExists(table))
        .as("Table should be created on receiving notification")
        .isTrue();
  }

  @Test
  public void testUpdateNotificationWhenTableExistsInDisallowedLocation() {
    Assumptions.assumeTrue(
        requiresNamespaceCreate(),
        "Only applicable if namespaces must be created before adding children");
    Assumptions.assumeTrue(
        supportsNestedNamespaces(), "Only applicable if nested namespaces are supported");
    Assumptions.assumeTrue(
        supportsNotifications(), "Only applicable if notifications are supported");

    // The location of the metadata JSON file specified in the update will be forbidden.
    final String tableLocation = "s3://forbidden-table-location/table/";
    final String tableMetadataLocation = tableLocation + "metadata/v1.metadata.json";
    IcebergCatalog catalog = catalog();

    Namespace namespace = Namespace.of("parent", "child1");

    createNonExistingNamespaces(namespace);

    TableIdentifier table = TableIdentifier.of(namespace, "table");

    catalog.createTable(
        table,
        new Schema(
            Types.NestedField.required(1, "intType", Types.IntegerType.get()),
            Types.NestedField.required(2, "stringType", Types.StringType.get())));

    NotificationRequest request = new NotificationRequest();
    request.setNotificationType(NotificationType.UPDATE);
    TableUpdateNotification update = new TableUpdateNotification();
    update.setMetadataLocation(tableMetadataLocation);
    update.setTableName(table.name());
    update.setTableUuid(UUID.randomUUID().toString());
    update.setTimestamp(230950845L);
    request.setPayload(update);

    InMemoryFileIO fileIO = getInMemoryIo(catalog);

    fileIO.addFile(
        tableMetadataLocation,
        TableMetadataParser.toJson(createSampleTableMetadata(tableLocation)).getBytes(UTF_8));

    Assertions.assertThatThrownBy(() -> catalog.sendNotification(table, request))
        .isInstanceOf(ForbiddenException.class)
        .hasMessageContaining("Invalid location");
  }

  @Test
  public void testUpdateNotificationRejectOutOfOrderTimestamp() {
    Assumptions.assumeTrue(
        requiresNamespaceCreate(),
        "Only applicable if namespaces must be created before adding children");
    Assumptions.assumeTrue(
        supportsNestedNamespaces(), "Only applicable if nested namespaces are supported");
    Assumptions.assumeTrue(
        supportsNotifications(), "Only applicable if notifications are supported");

    final String tableLocation = "s3://externally-owned-bucket/table/";
    final String tableMetadataLocation = tableLocation + "metadata/v1.metadata.json";
    IcebergCatalog catalog = catalog();

    Namespace namespace = Namespace.of("parent", "child1");
    TableIdentifier table = TableIdentifier.of(namespace, "table");

    long timestamp = 230950845L;
    NotificationRequest request = new NotificationRequest();
    request.setNotificationType(NotificationType.CREATE);
    TableUpdateNotification update = new TableUpdateNotification();
    update.setMetadataLocation(tableMetadataLocation);
    update.setTableName(table.name());
    update.setTableUuid(UUID.randomUUID().toString());
    update.setTimestamp(timestamp);
    request.setPayload(update);

    InMemoryFileIO fileIO = getInMemoryIo(catalog);

    fileIO.addFile(
        tableMetadataLocation,
        TableMetadataParser.toJson(createSampleTableMetadata(tableLocation)).getBytes(UTF_8));

    catalog.sendNotification(table, request);

    // Send a notification with a timestamp same as that of the previous notification, should fail
    NotificationRequest request2 = new NotificationRequest();
    request2.setNotificationType(NotificationType.UPDATE);
    TableUpdateNotification update2 = new TableUpdateNotification();
    update2.setMetadataLocation(tableLocation + "metadata/v2.metadata.json");
    update2.setTableName(table.name());
    update2.setTableUuid(UUID.randomUUID().toString());
    update2.setTimestamp(timestamp);
    request2.setPayload(update2);

    Assertions.assertThatThrownBy(() -> catalog.sendNotification(table, request2))
        .isInstanceOf(AlreadyExistsException.class)
        .hasMessageContaining(
            "A notification with a newer timestamp has been processed for table parent.child1.table");

    // Verify that DROP notification won't be rejected due to timestamp
    NotificationRequest request3 = new NotificationRequest();
    request3.setNotificationType(NotificationType.DROP);
    TableUpdateNotification update3 = new TableUpdateNotification();
    update3.setMetadataLocation(tableLocation + "metadata/v2.metadata.json");
    update3.setTableName(table.name());
    update3.setTableUuid(UUID.randomUUID().toString());
    update3.setTimestamp(timestamp);
    request3.setPayload(update3);

    Assertions.assertThat(catalog.sendNotification(table, request3))
        .as("Drop notification should not fail despite timestamp being outdated")
        .isTrue();
  }

  @Test
  public void testUpdateNotificationWhenTableExistsFileSpecifiesDisallowedLocation() {
    Assumptions.assumeTrue(
        requiresNamespaceCreate(),
        "Only applicable if namespaces must be created before adding children");
    Assumptions.assumeTrue(
        supportsNestedNamespaces(), "Only applicable if nested namespaces are supported");
    Assumptions.assumeTrue(
        supportsNotifications(), "Only applicable if notifications are supported");

    final String tableLocation = "s3://externally-owned-bucket/table/";
    final String tableMetadataLocation = tableLocation + "metadata/v1.metadata.json";
    IcebergCatalog catalog = catalog();

    Namespace namespace = Namespace.of("parent", "child1");

    createNonExistingNamespaces(namespace);

    TableIdentifier table = TableIdentifier.of(namespace, "table");

    catalog.createTable(
        table,
        new Schema(
            Types.NestedField.required(1, "intType", Types.IntegerType.get()),
            Types.NestedField.required(2, "stringType", Types.StringType.get())));

    NotificationRequest request = new NotificationRequest();
    request.setNotificationType(NotificationType.UPDATE);
    TableUpdateNotification update = new TableUpdateNotification();
    update.setMetadataLocation(tableMetadataLocation);
    update.setTableName(table.name());
    update.setTableUuid(UUID.randomUUID().toString());
    update.setTimestamp(230950845L);
    request.setPayload(update);

    InMemoryFileIO fileIO = getInMemoryIo(catalog);

    // Though the metadata JSON file itself is in an allowed location, make it internally specify
    // a forbidden table location.
    TableMetadata forbiddenMetadata =
        createSampleTableMetadata("s3://forbidden-table-location/table/");
    fileIO.addFile(
        tableMetadataLocation, TableMetadataParser.toJson(forbiddenMetadata).getBytes(UTF_8));

    Assertions.assertThatThrownBy(() -> catalog.sendNotification(table, request))
        .isInstanceOf(ForbiddenException.class)
        .hasMessageContaining("Invalid location");
  }

  @Test
  public void testDropNotificationWhenTableAndNamespacesDontExist() {
    Assumptions.assumeTrue(
        requiresNamespaceCreate(),
        "Only applicable if namespaces must be created before adding children");
    Assumptions.assumeTrue(
        supportsNestedNamespaces(), "Only applicable if nested namespaces are supported");
    Assumptions.assumeTrue(
        supportsNotifications(), "Only applicable if notifications are supported");

    final String tableLocation = "s3://externally-owned-bucket/table/";
    final String tableMetadataLocation = tableLocation + "metadata/v1.metadata.json";
    IcebergCatalog catalog = catalog();

    Namespace namespace = Namespace.of("parent", "child1");
    TableIdentifier table = TableIdentifier.of(namespace, "table");

    NotificationRequest request = new NotificationRequest();
    request.setNotificationType(NotificationType.DROP);
    TableUpdateNotification update = new TableUpdateNotification();
    update.setMetadataLocation(tableMetadataLocation);
    update.setTableName(table.name());
    update.setTableUuid(UUID.randomUUID().toString());
    update.setTimestamp(230950845L);
    request.setPayload(update);

    Assertions.assertThat(catalog.sendNotification(table, request))
        .as("Notification should fail since the target table doesn't exist")
        .isFalse();
    Assertions.assertThat(catalog.namespaceExists(namespace))
        .as("Intermediate namespaces should not be created")
        .isFalse();
    Assertions.assertThat(catalog.tableExists(table)).as("Table should not exist").isFalse();
  }

  @Test
  public void testDropNotificationWhenNamespacesExist() {
    Assumptions.assumeTrue(
        requiresNamespaceCreate(),
        "Only applicable if namespaces must be created before adding children");
    Assumptions.assumeTrue(
        supportsNestedNamespaces(), "Only applicable if nested namespaces are supported");
    Assumptions.assumeTrue(
        supportsNotifications(), "Only applicable if notifications are supported");

    final String tableLocation = "s3://externally-owned-bucket/table/";
    final String tableMetadataLocation = tableLocation + "metadata/v1.metadata.json";
    IcebergCatalog catalog = catalog();

    Namespace namespace = Namespace.of("parent", "child1");

    createNonExistingNamespaces(namespace);

    TableIdentifier table = TableIdentifier.of(namespace, "table");

    NotificationRequest request = new NotificationRequest();
    request.setNotificationType(NotificationType.DROP);
    TableUpdateNotification update = new TableUpdateNotification();
    update.setMetadataLocation(tableMetadataLocation);
    update.setTableName(table.name());
    update.setTableUuid(UUID.randomUUID().toString());
    update.setTimestamp(230950845L);
    request.setPayload(update);

    InMemoryFileIO fileIO = getInMemoryIo(catalog);

    fileIO.addFile(
        tableMetadataLocation,
        TableMetadataParser.toJson(createSampleTableMetadata(tableLocation)).getBytes(UTF_8));

    Assertions.assertThat(catalog.sendNotification(table, request))
        .as("Notification should fail since table doesn't exist")
        .isFalse();
    Assertions.assertThat(catalog.namespaceExists(namespace))
        .as("Intermediate namespaces should exist")
        .isTrue();
    Assertions.assertThat(catalog.tableExists(table))
        .as("Table should not be created on receiving notification")
        .isFalse();
  }

  @Test
  public void testDropNotificationWhenTableExists() {
    Assumptions.assumeTrue(
        requiresNamespaceCreate(),
        "Only applicable if namespaces must be created before adding children");
    Assumptions.assumeTrue(
        supportsNestedNamespaces(), "Only applicable if nested namespaces are supported");
    Assumptions.assumeTrue(
        supportsNotifications(), "Only applicable if notifications are supported");

    final String tableLocation = "s3://externally-owned-bucket/table/";
    final String tableMetadataLocation = tableLocation + "metadata/v1.metadata.json";
    IcebergCatalog catalog = catalog();

    Namespace namespace = Namespace.of("parent", "child1");

    createNonExistingNamespaces(namespace);

    TableIdentifier table = TableIdentifier.of(namespace, "table");

    catalog.createTable(
        table,
        new Schema(
            Types.NestedField.required(1, "intType", Types.IntegerType.get()),
            Types.NestedField.required(2, "stringType", Types.StringType.get())));

    NotificationRequest request = new NotificationRequest();
    request.setNotificationType(NotificationType.DROP);
    TableUpdateNotification update = new TableUpdateNotification();
    update.setMetadataLocation(tableMetadataLocation);
    update.setTableName(table.name());
    update.setTableUuid(UUID.randomUUID().toString());
    update.setTimestamp(230950845L);
    request.setPayload(update);

    InMemoryFileIO fileIO = getInMemoryIo(catalog);

    fileIO.addFile(
        tableMetadataLocation,
        TableMetadataParser.toJson(createSampleTableMetadata(tableLocation)).getBytes(UTF_8));

    Assertions.assertThat(catalog.sendNotification(table, request))
        .as("Notification should be sent successfully")
        .isTrue();
    Assertions.assertThat(catalog.namespaceExists(namespace))
        .as("Intermediate namespaces should already exist")
        .isTrue();
    Assertions.assertThat(catalog.tableExists(table))
        .as("Table should be dropped on receiving notification")
        .isFalse();
  }

  @Test
  @Override
  public void testDropTableWithPurge() {
    if (this.requiresNamespaceCreate()) {
      catalog.createNamespace(NS);
    }

    Assertions.assertThatPredicate(catalog::tableExists)
        .as("Table should not exist before create")
        .rejects(TABLE);

    Table table = catalog.buildTable(TABLE, SCHEMA).create();
    Assertions.assertThatPredicate(catalog::tableExists)
        .as("Table should exist after create")
        .accepts(TABLE);
    Assertions.assertThat(table).isInstanceOf(BaseTable.class);
    TableMetadata tableMetadata = ((BaseTable) table).operations().current();

    boolean dropped = catalog.dropTable(TABLE, true);
    Assertions.assertThat(dropped)
        .as("Should drop a table that does exist", new Object[0])
        .isTrue();
    Assertions.assertThatPredicate(catalog::tableExists)
        .as("Table should not exist after drop")
        .rejects(TABLE);
    List<PolarisBaseEntity> tasks =
        metaStoreManager
            .loadTasks(polarisContext, "testExecutor", PageRequest.fromLimit(1))
            .getEntities();
    Assertions.assertThat(tasks).hasSize(1);
    TaskEntity taskEntity = TaskEntity.of(tasks.get(0));
    EnumMap<StorageAccessProperty, String> credentials =
        metaStoreManager
            .getSubscopedCredsForEntity(
                polarisContext,
                0,
                taskEntity.getId(),
                taskEntity.getType(),
                true,
                Set.of(tableMetadata.location()),
                Set.of(tableMetadata.location()))
            .getCredentials();
    Assertions.assertThat(credentials)
        .isNotNull()
        .isNotEmpty()
        .containsEntry(StorageAccessProperty.AWS_KEY_ID, TEST_ACCESS_KEY)
        .containsEntry(StorageAccessProperty.AWS_SECRET_KEY, SECRET_ACCESS_KEY)
        .containsEntry(StorageAccessProperty.AWS_TOKEN, SESSION_TOKEN);
    MetaStoreManagerFactory metaStoreManagerFactory = createMockMetaStoreManagerFactory();
    FileIO fileIO =
        new TaskFileIOSupplier(
                new DefaultFileIOFactory(
                    new RealmEntityManagerFactory(metaStoreManagerFactory),
                    metaStoreManagerFactory,
                    configurationStore))
            .apply(taskEntity, callContext);
    Assertions.assertThat(fileIO).isNotNull().isInstanceOf(ExceptionMappingFileIO.class);
    Assertions.assertThat(((ExceptionMappingFileIO) fileIO).getInnerIo())
        .isInstanceOf(InMemoryFileIO.class);
  }

  @Test
  public void testDropTableWithPurgeDisabled() {
    // Create a catalog with purge disabled:
    String noPurgeCatalogName = CATALOG_NAME + "_no_purge";
    String storageLocation = "s3://testDropTableWithPurgeDisabled/data";
    AwsStorageConfigInfo noPurgeStorageConfigModel =
        AwsStorageConfigInfo.builder()
            .setRoleArn("arn:aws:iam::012345678901:role/jdoe")
            .setExternalId("externalId")
            .setUserArn("aws::a:user:arn")
            .setStorageType(StorageConfigInfo.StorageTypeEnum.S3)
            .build();
    adminService.createCatalog(
        new CreateCatalogRequest(
            new CatalogEntity.Builder()
                .setName(noPurgeCatalogName)
                .setDefaultBaseLocation(storageLocation)
                .setReplaceNewLocationPrefixWithCatalogDefault("file:")
                .addProperty(
                    FeatureConfiguration.ALLOW_EXTERNAL_TABLE_LOCATION.catalogConfig(), "true")
                .addProperty(
                    FeatureConfiguration.ALLOW_UNSTRUCTURED_TABLE_LOCATION.catalogConfig(), "true")
                .addProperty(FeatureConfiguration.DROP_WITH_PURGE_ENABLED.catalogConfig(), "false")
                .setStorageConfigurationInfo(noPurgeStorageConfigModel, storageLocation)
                .build()
                .asCatalog()));
    PolarisPassthroughResolutionView passthroughView =
        new PolarisPassthroughResolutionView(
            callContext, entityManager, securityContext, noPurgeCatalogName);
    IcebergCatalog noPurgeCatalog =
        new IcebergCatalog(
            entityManager,
            metaStoreManager,
            callContext,
            passthroughView,
            securityContext,
            Mockito.mock(),
            fileIOFactory,
            polarisEventListener);
    noPurgeCatalog.initialize(
        noPurgeCatalogName,
        ImmutableMap.of(
            CatalogProperties.FILE_IO_IMPL, "org.apache.iceberg.inmemory.InMemoryFileIO"));

    if (this.requiresNamespaceCreate()) {
      noPurgeCatalog.createNamespace(NS);
    }

    Assertions.assertThatPredicate(noPurgeCatalog::tableExists)
        .as("Table should not exist before create")
        .rejects(TABLE);

    Table table = noPurgeCatalog.buildTable(TABLE, SCHEMA).create();
    Assertions.assertThatPredicate(noPurgeCatalog::tableExists)
        .as("Table should exist after create")
        .accepts(TABLE);
    Assertions.assertThat(table).isInstanceOf(BaseTable.class);

    // Attempt to drop the table:
    Assertions.assertThatThrownBy(() -> noPurgeCatalog.dropTable(TABLE, true))
        .isInstanceOf(ForbiddenException.class)
        .hasMessageContaining(FeatureConfiguration.DROP_WITH_PURGE_ENABLED.key);
  }

  private TableMetadata createSampleTableMetadata(String tableLocation) {
    Schema schema =
        new Schema(
            Types.NestedField.required(1, "intType", Types.IntegerType.get()),
            Types.NestedField.required(2, "stringType", Types.StringType.get()));
    PartitionSpec partitionSpec =
        PartitionSpec.builderFor(schema).identity("intType").withSpecId(1000).build();

    return TableMetadata.newTableMetadata(schema, partitionSpec, tableLocation, ImmutableMap.of());
  }

  private void createNonExistingNamespaces(Namespace namespace) {
    // Pre-create namespaces if they don't exist
    for (int i = 1; i <= namespace.length(); i++) {
      Namespace nsLevel = Namespace.of(Arrays.copyOf(namespace.levels(), i));
      if (!catalog.namespaceExists(nsLevel)) {
        catalog.createNamespace(nsLevel);
      }
    }
  }

  @ParameterizedTest
  @MethodSource
  public void testRetriableException(Exception exception, boolean shouldRetry) {
    Assertions.assertThat(IcebergCatalog.SHOULD_RETRY_REFRESH_PREDICATE.test(exception))
        .isEqualTo(shouldRetry);
  }

  static Stream<Arguments> testRetriableException() {
    Set<Integer> NON_RETRYABLE_CODES = Set.of(401, 403, 404);
    Set<Integer> RETRYABLE_CODES = Set.of(408, 504);

    // Create a map of HTTP code returned from a cloud provider to whether it should be retried
    Map<Integer, Boolean> cloudCodeMappings = new HashMap<>();
    NON_RETRYABLE_CODES.forEach(code -> cloudCodeMappings.put(code, false));
    RETRYABLE_CODES.forEach(code -> cloudCodeMappings.put(code, true));

    return Stream.of(
            Stream.of(
                Arguments.of(new RuntimeException(new IOException("Connection reset")), true),
                Arguments.of(RetryableException.builder().build(), true),
                Arguments.of(NonRetryableException.builder().build(), false)),
            IcebergExceptionMapper.getAccessDeniedHints().stream()
                .map(hint -> Arguments.of(new RuntimeException(hint), false)),
            cloudCodeMappings.entrySet().stream()
                .flatMap(
                    entry ->
                        Stream.of(
                            Arguments.of(
                                new HttpResponseException(
                                    "", new FakeAzureHttpResponse(entry.getKey()), ""),
                                entry.getValue()),
                            Arguments.of(
                                new StorageException(entry.getKey(), ""), entry.getValue()))),
            IcebergExceptionMapper.RETRYABLE_AZURE_HTTP_CODES.stream()
                .map(
                    code ->
                        Arguments.of(
                            new HttpResponseException("", new FakeAzureHttpResponse(code), ""),
                            true)))
        .flatMap(Function.identity());
  }

  @Test
  public void testFileIOWrapper() {
    PolarisPassthroughResolutionView passthroughView =
        new PolarisPassthroughResolutionView(
            callContext, entityManager, securityContext, CATALOG_NAME);

    MeasuredFileIOFactory measured =
        new MeasuredFileIOFactory(
            new RealmEntityManagerFactory(createMockMetaStoreManagerFactory()),
            managerFactory,
            configurationStore);
    IcebergCatalog catalog =
        new IcebergCatalog(
            entityManager,
            metaStoreManager,
            callContext,
            passthroughView,
            securityContext,
            Mockito.mock(),
            measured,
            polarisEventListener);
    catalog.initialize(
        CATALOG_NAME,
        ImmutableMap.of(
            CatalogProperties.FILE_IO_IMPL, "org.apache.iceberg.inmemory.InMemoryFileIO"));

    Assertions.assertThat(measured.getNumOutputFiles() + measured.getInputBytes())
        .as("Nothing was created yet")
        .isEqualTo(0);

    catalog.createNamespace(TestData.NAMESPACE);
    Table table = catalog.buildTable(TestData.TABLE, TestData.SCHEMA).create();

    // Asserting greaterThan 0 is sufficient for validating that the wrapper works without making
    // assumptions about the
    // specific implementations of table operations.
    Assertions.assertThat(measured.getNumOutputFiles()).as("A table was created").isGreaterThan(0);

    table.updateProperties().set("foo", "bar").commit();
    Assertions.assertThat(measured.getInputBytes())
        .as("A table was read and written, but a trip to storage was made")
        .isEqualTo(0);

    Assertions.assertThat(catalog.dropTable(TestData.TABLE))
        .as("Table deletion should succeed")
        .isTrue();
    TaskEntity taskEntity =
        TaskEntity.of(
            metaStoreManager
                .loadTasks(
                    callContext.getPolarisCallContext(), "testExecutor", PageRequest.fromLimit(1))
                .getEntities()
                .getFirst());
    Map<String, String> properties = taskEntity.getInternalPropertiesAsMap();
    properties.put(CatalogProperties.FILE_IO_IMPL, "org.apache.iceberg.inmemory.InMemoryFileIO");
    taskEntity.setInternalPropertiesAsMap(properties);
    TaskFileIOSupplier taskFileIOSupplier =
        new TaskFileIOSupplier(
            new FileIOFactory() {
              @Override
              public FileIO loadFileIO(
                  @Nonnull CallContext callContext,
                  @Nonnull String ioImplClassName,
                  @Nonnull Map<String, String> properties,
                  @Nonnull TableIdentifier identifier,
                  @Nonnull Set<String> tableLocations,
                  @Nonnull Set<PolarisStorageActions> storageActions,
                  @Nonnull PolarisResolvedPathWrapper resolvedEntityPath) {
                return measured.loadFileIO(
                    callContext,
                    "org.apache.iceberg.inmemory.InMemoryFileIO",
                    Map.of(),
                    TABLE,
                    Set.of(table.location()),
                    Set.of(PolarisStorageActions.ALL),
                    Mockito.mock());
              }
            });

    TableCleanupTaskHandler handler =
        new TableCleanupTaskHandler(
            Mockito.mock(), createMockMetaStoreManagerFactory(), taskFileIOSupplier);
    handler.handleTask(taskEntity, callContext);
    Assertions.assertThat(measured.getNumDeletedFiles()).as("A table was deleted").isGreaterThan(0);
  }

  @Test
  public void testRegisterTableWithSlashlessMetadataLocation() {
    IcebergCatalog catalog = catalog();
    Assertions.assertThatThrownBy(
            () -> catalog.registerTable(TABLE, "metadata_location_without_slashes"))
        .isInstanceOf(IllegalArgumentException.class)
        .hasMessageContaining("Invalid metadata file location");
  }

  @Test
  public void testConcurrencyConflictCreateTableUpdatedDuringFinalTransaction() {
    Assumptions.assumeTrue(
        requiresNamespaceCreate(),
        "Only applicable if namespaces must be created before adding children");
    Assumptions.assumeTrue(
        supportsNestedNamespaces(), "Only applicable if nested namespaces are supported");

    final String tableLocation = "s3://externally-owned-bucket/table/";
    final String tableMetadataLocation = tableLocation + "metadata/v1.metadata.json";

    // Use a spy so that non-transactional pre-requisites succeed normally, but we inject
    // a concurrency failure at final commit.
    PolarisMetaStoreManager spyMetaStore = spy(metaStoreManager);
    PolarisPassthroughResolutionView passthroughView =
        new PolarisPassthroughResolutionView(
            callContext, entityManager, securityContext, CATALOG_NAME);
    final IcebergCatalog catalog =
        new IcebergCatalog(
            entityManager,
            spyMetaStore,
            callContext,
            passthroughView,
            securityContext,
            Mockito.mock(TaskExecutor.class),
            fileIOFactory,
            polarisEventListener);
    catalog.initialize(
        CATALOG_NAME,
        ImmutableMap.of(
            CatalogProperties.FILE_IO_IMPL, "org.apache.iceberg.inmemory.InMemoryFileIO"));

    Namespace namespace = Namespace.of("parent", "child1");

    createNonExistingNamespaces(namespace);

    final TableIdentifier table = TableIdentifier.of(namespace, "conflict_table");

    doReturn(
            new EntityResult(
                BaseResult.ReturnStatus.ENTITY_ALREADY_EXISTS,
                PolarisEntitySubType.ICEBERG_TABLE.getCode()))
        .when(spyMetaStore)
        .createEntityIfNotExists(any(), any(), any());
    Assertions.assertThatThrownBy(() -> catalog.createTable(table, SCHEMA))
        .isInstanceOf(AlreadyExistsException.class)
        .hasMessageContaining("conflict_table");
  }

  @Test
  public void testConcurrencyConflictUpdateTableDuringFinalTransaction() {
    Assumptions.assumeTrue(
        requiresNamespaceCreate(),
        "Only applicable if namespaces must be created before adding children");
    Assumptions.assumeTrue(
        supportsNestedNamespaces(), "Only applicable if nested namespaces are supported");

    final String tableLocation = "s3://externally-owned-bucket/table/";
    final String tableMetadataLocation = tableLocation + "metadata/v1.metadata.json";

    // Use a spy so that non-transactional pre-requisites succeed normally, but we inject
    // a concurrency failure at final commit.
    PolarisMetaStoreManager spyMetaStore = spy(metaStoreManager);
    PolarisPassthroughResolutionView passthroughView =
        new PolarisPassthroughResolutionView(
            callContext, entityManager, securityContext, CATALOG_NAME);
    final IcebergCatalog catalog =
        new IcebergCatalog(
            entityManager,
            spyMetaStore,
            callContext,
            passthroughView,
            securityContext,
            Mockito.mock(TaskExecutor.class),
            fileIOFactory,
            polarisEventListener);
    catalog.initialize(
        CATALOG_NAME,
        ImmutableMap.of(
            CatalogProperties.FILE_IO_IMPL, "org.apache.iceberg.inmemory.InMemoryFileIO"));
    Namespace namespace = Namespace.of("parent", "child1");

    createNonExistingNamespaces(namespace);

    final TableIdentifier tableId = TableIdentifier.of(namespace, "conflict_table");

    Table table = catalog.buildTable(tableId, SCHEMA).create();

    doReturn(new EntityResult(BaseResult.ReturnStatus.TARGET_ENTITY_CONCURRENTLY_MODIFIED, null))
        .when(spyMetaStore)
        .updateEntityPropertiesIfNotChanged(any(), any(), any());

    UpdateSchema update = table.updateSchema().addColumn("new_col", Types.LongType.get());
    Schema expected = update.apply();

    Assertions.assertThatThrownBy(() -> update.commit())
        .isInstanceOf(CommitFailedException.class)
        .hasMessageContaining("conflict_table");
  }

  @Test
  public void createCatalogWithReservedProperty() {
    Assertions.assertThatCode(
            () -> {
              adminService.createCatalog(
                  new CreateCatalogRequest(
                      new CatalogEntity.Builder()
                          .setDefaultBaseLocation("file://")
                          .setName("createCatalogWithReservedProperty")
                          .setProperties(ImmutableMap.of("polaris.reserved", "true"))
                          .build()
                          .asCatalog()));
            })
        .isInstanceOf(IllegalArgumentException.class)
        .hasMessageContaining("reserved prefix");
  }

  @Test
  public void updateCatalogWithReservedProperty() {
    adminService.createCatalog(
        new CreateCatalogRequest(
            new CatalogEntity.Builder()
                .setDefaultBaseLocation("file://")
                .setName("updateCatalogWithReservedProperty")
                .setProperties(ImmutableMap.of("a", "b"))
                .build()
                .asCatalog()));
    Assertions.assertThatCode(
            () -> {
              adminService.updateCatalog(
                  "updateCatalogWithReservedProperty",
                  UpdateCatalogRequest.builder()
                      .setCurrentEntityVersion(1)
                      .setProperties(ImmutableMap.of("polaris.reserved", "true"))
                      .build());
            })
        .isInstanceOf(IllegalArgumentException.class)
        .hasMessageContaining("reserved prefix");
    adminService.deleteCatalog("updateCatalogWithReservedProperty");
  }

  @ParameterizedTest
  @ValueSource(booleans = {false, true})
  public void testTableOperationsDoesNotRefreshAfterCommit(boolean updateMetadataOnCommit) {
    Assumptions.assumeTrue(
        requiresNamespaceCreate(),
        "Only applicable if namespaces must be created before adding children");

    catalog.createNamespace(NS);
    catalog.buildTable(TABLE, SCHEMA).create();

    IcebergCatalog.BasePolarisTableOperations realOps =
        (IcebergCatalog.BasePolarisTableOperations)
            catalog.newTableOps(TABLE, updateMetadataOnCommit);
    IcebergCatalog.BasePolarisTableOperations ops = Mockito.spy(realOps);

    try (MockedStatic<TableMetadataParser> mocked =
        Mockito.mockStatic(TableMetadataParser.class, Mockito.CALLS_REAL_METHODS)) {
      TableMetadata base1 = ops.current();
      mocked.verify(
          () -> TableMetadataParser.read(Mockito.any(), Mockito.anyString()), Mockito.times(1));

      TableMetadata base2 = ops.refresh();
      mocked.verify(
          () -> TableMetadataParser.read(Mockito.any(), Mockito.anyString()), Mockito.times(1));

      Assertions.assertThat(base1.metadataFileLocation()).isEqualTo(base2.metadataFileLocation());
      Assertions.assertThat(base1).isEqualTo(base2);

      Schema newSchema =
          new Schema(Types.NestedField.optional(100, "new_col", Types.LongType.get()));
      TableMetadata newMetadata =
          TableMetadata.buildFrom(base1).setCurrentSchema(newSchema, 100).build();
      ops.commit(base2, newMetadata);
      mocked.verify(
          () -> TableMetadataParser.read(Mockito.any(), Mockito.anyString()), Mockito.times(1));

      ops.current();
      int expectedReads = updateMetadataOnCommit ? 1 : 2;
      mocked.verify(
          () -> TableMetadataParser.read(Mockito.any(), Mockito.anyString()),
          Mockito.times(expectedReads));
      ops.refresh();
      mocked.verify(
          () -> TableMetadataParser.read(Mockito.any(), Mockito.anyString()),
          Mockito.times(expectedReads));
    } finally {
      catalog.dropTable(TABLE, true);
    }
  }

  @Test
  public void testEventsAreEmitted() {
    IcebergCatalog catalog = catalog();
    catalog.createNamespace(TestData.NAMESPACE);
    Table table = catalog.buildTable(TestData.TABLE, TestData.SCHEMA).create();

    String key = "foo";
    String valOld = "bar1";
    String valNew = "bar2";
    table.updateProperties().set(key, valOld).commit();
    table.updateProperties().set(key, valNew).commit();

    var beforeRefreshEvent = testPolarisEventListener.getLatest(BeforeTableRefreshedEvent.class);
    Assertions.assertThat(beforeRefreshEvent.tableIdentifier()).isEqualTo(TestData.TABLE);

    var afterRefreshEvent = testPolarisEventListener.getLatest(AfterTableRefreshedEvent.class);
    Assertions.assertThat(afterRefreshEvent.tableIdentifier()).isEqualTo(TestData.TABLE);

    var beforeTableEvent = testPolarisEventListener.getLatest(BeforeTableCommitedEvent.class);
    Assertions.assertThat(beforeTableEvent.identifier()).isEqualTo(TestData.TABLE);
    Assertions.assertThat(beforeTableEvent.base().properties().get(key)).isEqualTo(valOld);
    Assertions.assertThat(beforeTableEvent.metadata().properties().get(key)).isEqualTo(valNew);

    var afterTableEvent = testPolarisEventListener.getLatest(AfterTableCommitedEvent.class);
    Assertions.assertThat(afterTableEvent.identifier()).isEqualTo(TestData.TABLE);
    Assertions.assertThat(afterTableEvent.base().properties().get(key)).isEqualTo(valOld);
    Assertions.assertThat(afterTableEvent.metadata().properties().get(key)).isEqualTo(valNew);
  }

  @Test
  public void testPaginatedListTables() {
    Assumptions.assumeTrue(
        requiresNamespaceCreate(),
        "Only applicable if namespaces must be created before adding children");

    catalog.createNamespace(NS);

    for (int i = 0; i < 5; i++) {
      catalog.buildTable(TableIdentifier.of(NS, "pagination_table_" + i), SCHEMA).create();
    }

    try {
      // List without pagination
      Assertions.assertThat(catalog.listTables(NS)).isNotNull().hasSize(5);

      // List with a limit:
      Page<?> firstListResult = catalog.listTables(NS, null, 2);
      Assertions.assertThat(firstListResult.items.size()).isEqualTo(2);
      Assertions.assertThat(firstListResult.pageToken.toTokenString()).isNotNull().isNotEmpty();

      // List using the previously obtained token:
      Page<?> secondListResult =
          catalog.listTables(NS, firstListResult.pageToken.toTokenString(), null);
      Assertions.assertThat(secondListResult.items.size()).isEqualTo(2);
      Assertions.assertThat(secondListResult.pageToken.toTokenString()).isNotNull().isNotEmpty();

      // List using the final token:
      Page<?> finalListResult =
          catalog.listTables(NS, secondListResult.pageToken.toTokenString(), null);
      Assertions.assertThat(finalListResult.items.size()).isEqualTo(1);
      Assertions.assertThat(finalListResult.pageToken.toTokenString()).isNull();
    } finally {
      for (int i = 0; i < 5; i++) {
        catalog.dropTable(TableIdentifier.of(NS, "pagination_table_" + i));
      }
    }
  }

  @Test
  public void testPaginatedListViews() {
    Assumptions.assumeTrue(
        requiresNamespaceCreate(),
        "Only applicable if namespaces must be created before adding children");

    catalog.createNamespace(NS);

    for (int i = 0; i < 5; i++) {
      catalog
          .buildView(TableIdentifier.of(NS, "pagination_view_" + i))
          .withQuery("a_" + i, "SELECT 1 id")
          .withSchema(SCHEMA)
          .withDefaultNamespace(NS)
          .create();
    }

    try {
      // List without pagination
      Assertions.assertThat(catalog.listViews(NS)).isNotNull().hasSize(5);

      // List with a limit:
      Page<?> firstListResult = catalog.listViews(NS, null, 2);
      Assertions.assertThat(firstListResult.items.size()).isEqualTo(2);
      Assertions.assertThat(firstListResult.pageToken.toTokenString()).isNotNull().isNotEmpty();

      // List using the previously obtained token:
      Page<?> secondListResult =
          catalog.listViews(NS, firstListResult.pageToken.toTokenString(), null);
      Assertions.assertThat(secondListResult.items.size()).isEqualTo(2);
      Assertions.assertThat(secondListResult.pageToken.toTokenString()).isNotNull().isNotEmpty();

      // List using the final token:
      Page<?> finalListResult =
          catalog.listViews(NS, secondListResult.pageToken.toTokenString(), null);
      Assertions.assertThat(finalListResult.items.size()).isEqualTo(1);
      Assertions.assertThat(finalListResult.pageToken.toTokenString()).isNull();
    } finally {
      for (int i = 0; i < 5; i++) {
        catalog.dropTable(TableIdentifier.of(NS, "pagination_view_" + i));
      }
    }
  }

  @Test
  public void testPaginatedListNamespaces() {
    for (int i = 0; i < 5; i++) {
      catalog.createNamespace(Namespace.of("pagination_namespace_" + i));
    }

    try {
      // List without pagination
      Assertions.assertThat(catalog.listNamespaces()).isNotNull().hasSize(5);

      // List with a limit:
      Page<?> firstListResult = catalog.listNamespaces(Namespace.empty(), null, 2);
      Assertions.assertThat(firstListResult.items.size()).isEqualTo(2);
      Assertions.assertThat(firstListResult.pageToken.toTokenString()).isNotNull().isNotEmpty();

      // List using the previously obtained token:
      Page<?> secondListResult =
          catalog.listNamespaces(
              Namespace.empty(), firstListResult.pageToken.toTokenString(), null);
      Assertions.assertThat(secondListResult.items.size()).isEqualTo(2);
      Assertions.assertThat(secondListResult.pageToken.toTokenString()).isNotNull().isNotEmpty();

      // List using the final token:
      Page<?> finalListResult =
          catalog.listNamespaces(
              Namespace.empty(), secondListResult.pageToken.toTokenString(), null);
      Assertions.assertThat(finalListResult.items.size()).isEqualTo(1);
      Assertions.assertThat(finalListResult.pageToken.toTokenString()).isNull();

      // List with page size matching the amount of data
      Page<?> firstExactListResult = catalog.listNamespaces(Namespace.empty(), null, 5);
      Assertions.assertThat(firstExactListResult.items.size()).isEqualTo(5);
      Assertions.assertThat(firstExactListResult.pageToken.toTokenString())
          .isNotNull()
          .isNotEmpty();

      // Again list with matching page size
      Page<?> secondExactListResult =
          catalog.listNamespaces(
              Namespace.empty(), firstExactListResult.pageToken.toTokenString(), null);
      Assertions.assertThat(secondExactListResult.items).isEmpty();
      Assertions.assertThat(secondExactListResult.pageToken.toTokenString()).isNull();

      // List with huge page size:
      Page<?> bigListResult = catalog.listNamespaces(Namespace.empty(), null, 9999);
      Assertions.assertThat(bigListResult.items.size()).isEqualTo(5);
      Assertions.assertThat(bigListResult.pageToken.toTokenString()).isNull();
    } finally {
      for (int i = 0; i < 5; i++) {
        catalog.dropNamespace(Namespace.of("pagination_namespace_" + i));
      }
    }
  }

  private static InMemoryFileIO getInMemoryIo(IcebergCatalog catalog) {
    return (InMemoryFileIO) ((ExceptionMappingFileIO) catalog.getIo()).getInnerIo();
  }
}<|MERGE_RESOLUTION|>--- conflicted
+++ resolved
@@ -98,13 +98,9 @@
 import org.apache.polaris.core.persistence.dao.entity.BaseResult;
 import org.apache.polaris.core.persistence.dao.entity.EntityResult;
 import org.apache.polaris.core.persistence.dao.entity.PrincipalSecretsResult;
-<<<<<<< HEAD
 import org.apache.polaris.core.persistence.pagination.Page;
 import org.apache.polaris.core.persistence.pagination.PageRequest;
-=======
-import org.apache.polaris.core.persistence.pagination.PageToken;
 import org.apache.polaris.core.persistence.resolver.PolarisResolutionManifestCatalogView;
->>>>>>> 5e4a6f01
 import org.apache.polaris.core.persistence.transactional.TransactionalPersistence;
 import org.apache.polaris.core.secrets.UserSecretsManager;
 import org.apache.polaris.core.secrets.UserSecretsManagerFactory;
@@ -185,11 +181,9 @@
           "true",
           "polaris.event-listener.type",
           "test",
-<<<<<<< HEAD
+          "polaris.readiness.ignore-severe-issues",
+          "true",
           "LIST_PAGINATION_ENABLED",
-=======
-          "polaris.readiness.ignore-severe-issues",
->>>>>>> 5e4a6f01
           "true");
     }
   }
