--- conflicted
+++ resolved
@@ -171,13 +171,10 @@
           "true",
           "polaris.features.defaults.\"SUPPORTED_CATALOG_STORAGE_TYPES\"",
           "[\"FILE\"]",
-<<<<<<< HEAD
           "polaris.features.defaults.\"LIST_PAGINATION_ENABLED\"",
-          "true");
-=======
+          "true",
           "polaris.event-listener.type",
           "test");
->>>>>>> e5e0c0d9
     }
   }
 
