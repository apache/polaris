--- conflicted
+++ resolved
@@ -182,13 +182,10 @@
           "true",
           "polaris.event-listener.type",
           "test",
-<<<<<<< HEAD
+          "polaris.readiness.ignore-severe-issues",
+          "true",
           "polaris.features." + FeatureConfiguration.METADATA_CACHE_MAX_BYTES.key,
           String.valueOf(FeatureConfiguration.Constants.METADATA_CACHE_MAX_BYTES_INFINITE_CACHING));
-=======
-          "polaris.readiness.ignore-severe-issues",
-          "true");
->>>>>>> a106f4e1
     }
   }
 
