--- conflicted
+++ resolved
@@ -36,10 +36,6 @@
 import org.apache.polaris.core.persistence.MetaStoreManagerFactory;
 import org.apache.polaris.service.config.DefaultConfigurationStore;
 import org.apache.polaris.service.config.FeaturesConfiguration;
-<<<<<<< HEAD
-import org.apache.polaris.service.persistence.InMemoryPolarisMetaStoreManagerFactory;
-=======
->>>>>>> 5e4a6f01
 import org.assertj.core.api.Assertions;
 import org.junit.jupiter.api.BeforeEach;
 import org.junit.jupiter.api.Test;
@@ -222,46 +218,4 @@
     Assertions.assertThat(configurationStore.getConfiguration(polarisContext, catalog, bothConfig))
         .isTrue();
   }
-
-  @Test
-  public void testRegisterAndUseFeatureConfigurations() {
-    String prefix = "testRegisterAndUseFeatureConfigurations";
-
-    FeatureConfiguration<Boolean> safeConfig =
-        FeatureConfiguration.<Boolean>builder()
-            .key(String.format("%s_safe", prefix))
-            .catalogConfig(String.format("polaris.config.%s.safe", prefix))
-            .defaultValue(true)
-            .description(prefix)
-            .buildFeatureConfiguration();
-
-    FeatureConfiguration<Boolean> unsafeConfig =
-        FeatureConfiguration.<Boolean>builder()
-            .key(String.format("%s_unsafe", prefix))
-            .catalogConfigUnsafe(String.format("%s.unsafe", prefix))
-            .defaultValue(true)
-            .description(prefix)
-            .buildFeatureConfiguration();
-
-    FeatureConfiguration<Boolean> bothConfig =
-        FeatureConfiguration.<Boolean>builder()
-            .key(String.format("%s_both", prefix))
-            .catalogConfig(String.format("polaris.config.%s.both", prefix))
-            .catalogConfigUnsafe(String.format("%s.both", prefix))
-            .defaultValue(true)
-            .description(prefix)
-            .buildFeatureConfiguration();
-
-    CatalogEntity catalog = new CatalogEntity.Builder().build();
-
-    Assertions.assertThat(configurationStore.getConfiguration(polarisContext, catalog, safeConfig))
-        .isTrue();
-
-    Assertions.assertThat(
-            configurationStore.getConfiguration(polarisContext, catalog, unsafeConfig))
-        .isTrue();
-
-    Assertions.assertThat(configurationStore.getConfiguration(polarisContext, catalog, bothConfig))
-        .isTrue();
-  }
 }