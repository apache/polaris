--- conflicted
+++ resolved
@@ -159,13 +159,8 @@
     PolarisEntityManager entityManager =
         new PolarisEntityManager(
             metaStoreManager,
-<<<<<<< HEAD
             new StorageCredentialCache(polarisContext),
-            new EntityCache(metaStoreManager, polarisContext));
-=======
-            new StorageCredentialCache(),
-            new InMemoryEntityCache(metaStoreManager));
->>>>>>> 0da202f6
+            new InMemoryEntityCache(metaStoreManager, polarisContext));
 
     CallContext callContext = CallContext.of(realmContext, polarisContext);
     CallContext.setCurrentContext(callContext);
@@ -196,20 +191,6 @@
             securityContext,
             new PolarisAuthorizerImpl(new PolarisConfigurationStore() {}));
     adminService.createCatalog(
-<<<<<<< HEAD
-        new CatalogEntity.Builder()
-            .setName(CATALOG_NAME)
-            .addProperty(FeatureConfiguration.ALLOW_EXTERNAL_TABLE_LOCATION.catalogConfig(), "true")
-            .addProperty(
-                FeatureConfiguration.ALLOW_UNSTRUCTURED_TABLE_LOCATION.catalogConfig(), "true")
-            .setDefaultBaseLocation("file://tmp")
-            .setStorageConfigurationInfo(
-                new FileStorageConfigInfo(
-                    StorageConfigInfo.StorageTypeEnum.FILE, List.of("file://", "/", "*")),
-                "file://tmp",
-                polarisContext)
-            .build());
-=======
         new CreateCatalogRequest(
             new CatalogEntity.Builder()
                 .setName(CATALOG_NAME)
@@ -221,10 +202,10 @@
                 .setStorageConfigurationInfo(
                     new FileStorageConfigInfo(
                         StorageConfigInfo.StorageTypeEnum.FILE, List.of("file://", "/", "*")),
-                    "file://tmp")
+                    "file://tmp",
+                    polarisContext)
                 .build()
                 .asCatalog()));
->>>>>>> 0da202f6
 
     PolarisPassthroughResolutionView passthroughView =
         new PolarisPassthroughResolutionView(
