--- conflicted
+++ resolved
@@ -123,12 +123,10 @@
 
   excludes.add("**/go.sum")
 
-<<<<<<< HEAD
-  excludes.add(".sdkmanrc")
-=======
   excludes.add("**/kotlin-compiler*")
   excludes.add("**/build-logic/.kotlin/errors/*")
->>>>>>> e548601f
+
+  excludes.add(".sdkmanrc")
 }
 
 // Pass environment variables:
