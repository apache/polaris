/*
 * Licensed to the Apache Software Foundation (ASF) under one
 * or more contributor license agreements.  See the NOTICE file
 * distributed with this work for additional information
 * regarding copyright ownership.  The ASF licenses this file
 * to you under the Apache License, Version 2.0 (the
 * "License"); you may not use this file except in compliance
 * with the License.  You may obtain a copy of the License at
 *
 *   http://www.apache.org/licenses/LICENSE-2.0
 *
 * Unless required by applicable law or agreed to in writing,
 * software distributed under the License is distributed on an
 * "AS IS" BASIS, WITHOUT WARRANTIES OR CONDITIONS OF ANY
 * KIND, either express or implied.  See the License for the
 * specific language governing permissions and limitations
 * under the License.
 */
package org.apache.polaris.service.auth;

import static java.nio.charset.StandardCharsets.UTF_8;

import io.smallrye.common.annotation.Identifier;
import jakarta.enterprise.context.RequestScoped;
import jakarta.inject.Inject;
import jakarta.ws.rs.core.Response;
import jakarta.ws.rs.core.SecurityContext;
import org.apache.commons.codec.binary.Base64;
import org.apache.iceberg.rest.responses.OAuthTokenResponse;
import org.apache.polaris.core.context.CallContext;
import org.apache.polaris.core.context.RealmContext;
import org.apache.polaris.service.catalog.api.IcebergRestOAuth2ApiService;
import org.apache.polaris.service.types.TokenType;
import org.slf4j.Logger;
import org.slf4j.LoggerFactory;

/**
 * Default implementation of the {@link IcebergRestOAuth2ApiService} that generates a JWT token for
 * the client if the client secret matches.
 */
@RequestScoped
@Identifier("default")
public class DefaultOAuth2ApiService implements IcebergRestOAuth2ApiService {

  private static final Logger LOGGER = LoggerFactory.getLogger(DefaultOAuth2ApiService.class);

  private static final String BEARER = "bearer";

  private final TokenBrokerFactory tokenBrokerFactory;
  private final CallContext callContext;

  @Inject
  public DefaultOAuth2ApiService(TokenBrokerFactory tokenBrokerFactory, CallContext callContext) {
    this.tokenBrokerFactory = tokenBrokerFactory;
    this.callContext = callContext;
  }

  @Override
  public Response getToken(
      String authHeader,
      String grantType,
      String scope,
      String clientId,
      String clientSecret,
      TokenType requestedTokenType,
      String subjectToken,
      TokenType subjectTokenType,
      String actorToken,
      TokenType actorTokenType,
      RealmContext realmContext,
      SecurityContext securityContext) {

    TokenBroker tokenBroker = tokenBrokerFactory.apply(realmContext);
    if (!tokenBroker.supportsGrantType(grantType)) {
      return OAuthUtils.getResponseFromError(OAuthTokenErrorResponse.Error.unsupported_grant_type);
    }
    if (!tokenBroker.supportsRequestedTokenType(requestedTokenType)) {
      return OAuthUtils.getResponseFromError(OAuthTokenErrorResponse.Error.invalid_request);
    }
    if (authHeader == null && clientSecret == null) {
      return OAuthUtils.getResponseFromError(OAuthTokenErrorResponse.Error.invalid_client);
    }
    // token exchange with client id and client secret in the authorization header means the client
    // has previously attempted to refresh an access token, but refreshing was not supported by the
    // token broker. Accept the client id and secret and treat it as a new token request
    if (authHeader != null && clientSecret == null && authHeader.startsWith("Basic ")) {
      String credentials = new String(Base64.decodeBase64(authHeader.substring(6)), UTF_8);
      if (!credentials.contains(":")) {
        return OAuthUtils.getResponseFromError(OAuthTokenErrorResponse.Error.invalid_request);
      }
      LOGGER.debug("Found credentials in auth header - treating as client_credentials");
      String[] parts = credentials.split(":", 2);
      if (parts.length == 2) {
        clientId = parts[0];
        clientSecret = parts[1];
      } else {
        LOGGER.debug("Don't know how to parse Basic auth header");
        return OAuthUtils.getResponseFromError(OAuthTokenErrorResponse.Error.invalid_request);
      }
    }
    TokenResponse tokenResponse;
    if (clientSecret != null) {
      tokenResponse =
          tokenBroker.generateFromClientSecrets(
              clientId, clientSecret, grantType, scope, requestedTokenType);
    } else if (subjectToken != null) {
      tokenResponse =
          tokenBroker.generateFromToken(
              subjectTokenType, subjectToken, grantType, scope, requestedTokenType);
    } else {
      return OAuthUtils.getResponseFromError(OAuthTokenErrorResponse.Error.invalid_request);
    }
<<<<<<< HEAD
    TokenResponse tokenResponse =
        switch (subjectTokenType) {
          case TokenType.ID_TOKEN,
                  TokenType.REFRESH_TOKEN,
                  TokenType.JWT,
                  TokenType.SAML1,
                  TokenType.SAML2 ->
              new TokenResponse(OAuthTokenErrorResponse.Error.invalid_request);
          case TokenType.ACCESS_TOKEN -> {
            // token exchange with client id and client secret means the client has previously
            // attempted to refresh
            // an access token, but refreshing was not supported by the token broker. Accept the
            // client id and
            // secret and treat it as a new token request
            if (clientId != null && clientSecret != null) {
              yield tokenBroker.generateFromClientSecrets(
                  clientId,
                  clientSecret,
                  CLIENT_CREDENTIALS,
                  scope,
                  callContext.getPolarisCallContext());
            } else {
              yield tokenBroker.generateFromToken(subjectTokenType, subjectToken, grantType, scope);
            }
          }
          case null ->
              tokenBroker.generateFromClientSecrets(
                  clientId, clientSecret, grantType, scope, callContext.getPolarisCallContext());
        };
=======
>>>>>>> 42af733d
    if (tokenResponse == null) {
      return OAuthUtils.getResponseFromError(OAuthTokenErrorResponse.Error.unsupported_grant_type);
    }
    if (!tokenResponse.isValid()) {
      return OAuthUtils.getResponseFromError(tokenResponse.getError());
    }
    return Response.ok(
            OAuthTokenResponse.builder()
                .withToken(tokenResponse.getAccessToken())
                .withTokenType(BEARER)
                .withIssuedTokenType(tokenResponse.getTokenType())
                .setExpirationInSeconds(tokenResponse.getExpiresIn())
                .build())
        .build();
  }
}<|MERGE_RESOLUTION|>--- conflicted
+++ resolved
@@ -19,6 +19,7 @@
 package org.apache.polaris.service.auth;
 
 import static java.nio.charset.StandardCharsets.UTF_8;
+import static org.apache.polaris.service.auth.TokenRequestValidator.CLIENT_CREDENTIALS;
 
 import io.smallrye.common.annotation.Identifier;
 import jakarta.enterprise.context.RequestScoped;
@@ -98,19 +99,6 @@
         return OAuthUtils.getResponseFromError(OAuthTokenErrorResponse.Error.invalid_request);
       }
     }
-    TokenResponse tokenResponse;
-    if (clientSecret != null) {
-      tokenResponse =
-          tokenBroker.generateFromClientSecrets(
-              clientId, clientSecret, grantType, scope, requestedTokenType);
-    } else if (subjectToken != null) {
-      tokenResponse =
-          tokenBroker.generateFromToken(
-              subjectTokenType, subjectToken, grantType, scope, requestedTokenType);
-    } else {
-      return OAuthUtils.getResponseFromError(OAuthTokenErrorResponse.Error.invalid_request);
-    }
-<<<<<<< HEAD
     TokenResponse tokenResponse =
         switch (subjectTokenType) {
           case TokenType.ID_TOKEN,
@@ -140,8 +128,6 @@
               tokenBroker.generateFromClientSecrets(
                   clientId, clientSecret, grantType, scope, callContext.getPolarisCallContext());
         };
-=======
->>>>>>> 42af733d
     if (tokenResponse == null) {
       return OAuthUtils.getResponseFromError(OAuthTokenErrorResponse.Error.unsupported_grant_type);
     }
