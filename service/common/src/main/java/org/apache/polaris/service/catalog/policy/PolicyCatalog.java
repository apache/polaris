/*
 * Licensed to the Apache Software Foundation (ASF) under one
 * or more contributor license agreements.  See the NOTICE file
 * distributed with this work for additional information
 * regarding copyright ownership.  The ASF licenses this file
 * to you under the Apache License, Version 2.0 (the
 * "License"); you may not use this file except in compliance
 * with the License.  You may obtain a copy of the License at
 *
 *   http://www.apache.org/licenses/LICENSE-2.0
 *
 * Unless required by applicable law or agreed to in writing,
 * software distributed under the License is distributed on an
 * "AS IS" BASIS, WITHOUT WARRANTIES OR CONDITIONS OF ANY
 * KIND, either express or implied.  See the License for the
 * specific language governing permissions and limitations
 * under the License.
 */
package org.apache.polaris.service.catalog.policy;

import static org.apache.polaris.core.persistence.dao.entity.BaseResult.ReturnStatus.POLICY_MAPPING_OF_SAME_TYPE_ALREADY_EXISTS;
import static org.apache.polaris.service.types.PolicyAttachmentTarget.TypeEnum.CATALOG;

import com.google.common.base.Strings;
import jakarta.annotation.Nonnull;
import java.util.ArrayList;
import java.util.LinkedHashMap;
import java.util.List;
import java.util.Map;
import java.util.Optional;
import org.apache.iceberg.catalog.Namespace;
import org.apache.iceberg.catalog.TableIdentifier;
import org.apache.iceberg.exceptions.AlreadyExistsException;
import org.apache.iceberg.exceptions.BadRequestException;
import org.apache.iceberg.exceptions.NoSuchNamespaceException;
import org.apache.iceberg.exceptions.NoSuchTableException;
import org.apache.polaris.core.context.CallContext;
import org.apache.polaris.core.entity.CatalogEntity;
import org.apache.polaris.core.entity.PolarisEntity;
import org.apache.polaris.core.entity.PolarisEntitySubType;
import org.apache.polaris.core.entity.PolarisEntityType;
import org.apache.polaris.core.persistence.PolarisMetaStoreManager;
import org.apache.polaris.core.persistence.PolarisResolvedPathWrapper;
import org.apache.polaris.core.persistence.PolicyMappingAlreadyExistsException;
import org.apache.polaris.core.persistence.dao.entity.EntityResult;
import org.apache.polaris.core.persistence.dao.entity.LoadPolicyMappingsResult;
import org.apache.polaris.core.persistence.resolver.PolarisResolutionManifestCatalogView;
import org.apache.polaris.core.policy.PolicyEntity;
import org.apache.polaris.core.policy.PolicyType;
import org.apache.polaris.core.policy.exceptions.NoSuchPolicyException;
import org.apache.polaris.core.policy.exceptions.PolicyAttachException;
import org.apache.polaris.core.policy.exceptions.PolicyVersionMismatchException;
import org.apache.polaris.core.policy.validator.PolicyValidators;
import org.apache.polaris.service.types.Policy;
import org.apache.polaris.service.types.PolicyAttachmentTarget;
import org.apache.polaris.service.types.PolicyIdentifier;
import org.slf4j.Logger;
import org.slf4j.LoggerFactory;

public class PolicyCatalog {
  private static final Logger LOGGER = LoggerFactory.getLogger(PolicyCatalog.class);

  private final CallContext callContext;
  private final PolarisResolutionManifestCatalogView resolvedEntityView;
  private final CatalogEntity catalogEntity;
  private long catalogId = -1;
  private PolarisMetaStoreManager metaStoreManager;

  public PolicyCatalog(
      PolarisMetaStoreManager metaStoreManager,
      CallContext callContext,
      PolarisResolutionManifestCatalogView resolvedEntityView) {
    this.callContext = callContext;
    this.resolvedEntityView = resolvedEntityView;
    this.catalogEntity =
        CatalogEntity.of(resolvedEntityView.getResolvedReferenceCatalogEntity().getRawLeafEntity());
    this.catalogId = catalogEntity.getId();
    this.metaStoreManager = metaStoreManager;
  }

  public Policy createPolicy(
      PolicyIdentifier policyIdentifier, String type, String description, String content) {
    PolarisResolvedPathWrapper resolvedParent =
        resolvedEntityView.getResolvedPath(policyIdentifier.getNamespace());
    if (resolvedParent == null) {
      // Illegal state because the namespace should've already been in the static resolution set.
      throw new IllegalStateException(
          String.format("Failed to fetch resolved parent for Policy '%s'", policyIdentifier));
    }

    List<PolarisEntity> catalogPath = resolvedParent.getRawFullPath();

    PolarisResolvedPathWrapper resolvedPolicyEntities =
        resolvedEntityView.getPassthroughResolvedPath(
            policyIdentifier, PolarisEntityType.POLICY, PolarisEntitySubType.NULL_SUBTYPE);

    PolicyEntity entity =
        PolicyEntity.of(
            resolvedPolicyEntities == null ? null : resolvedPolicyEntities.getRawLeafEntity());

    if (entity != null) {
      throw new AlreadyExistsException("Policy already exists %s", policyIdentifier);
    }

    PolicyType policyType = PolicyType.fromName(type);
    if (policyType == null) {
      throw new BadRequestException("Unknown policy type: %s", type);
    }

    entity =
        new PolicyEntity.Builder(
                policyIdentifier.getNamespace(), policyIdentifier.getName(), policyType)
            .setCatalogId(catalogId)
            .setParentId(resolvedParent.getRawLeafEntity().getId())
            .setDescription(description)
            .setContent(content)
            .setId(
                metaStoreManager.generateNewEntityId(callContext.getPolarisCallContext()).getId())
            .setCreateTimestamp(System.currentTimeMillis())
            .build();

    PolicyValidators.validate(entity);

    EntityResult res =
        metaStoreManager.createEntityIfNotExists(
            callContext.getPolarisCallContext(), PolarisEntity.toCoreList(catalogPath), entity);

    if (!res.isSuccess()) {

      switch (res.getReturnStatus()) {
        case ENTITY_ALREADY_EXISTS:
          throw new AlreadyExistsException("Policy already exists %s", policyIdentifier);

        default:
          throw new IllegalStateException(
              String.format(
                  "Unknown error status for identifier %s: %s with extraInfo: %s",
                  policyIdentifier, res.getReturnStatus(), res.getExtraInformation()));
      }
    }

    PolicyEntity resultEntity = PolicyEntity.of(res.getEntity());
    LOGGER.debug(
        "Created Policy entity {} with PolicyIdentifier {}", resultEntity, policyIdentifier);
    return constructPolicy(resultEntity);
  }

  public List<PolicyIdentifier> listPolicies(Namespace namespace, PolicyType policyType) {
    PolarisResolvedPathWrapper resolvedEntities = resolvedEntityView.getResolvedPath(namespace);
    if (resolvedEntities == null) {
      throw new IllegalStateException(
          String.format("Failed to fetch resolved namespace '%s'", namespace));
    }

    List<PolarisEntity> catalogPath = resolvedEntities.getRawFullPath();
    List<PolicyEntity> policyEntities =
        metaStoreManager
            .listEntities(
                callContext.getPolarisCallContext(),
                PolarisEntity.toCoreList(catalogPath),
                PolarisEntityType.POLICY,
                PolarisEntitySubType.NULL_SUBTYPE)
            .getEntities()
            .stream()
            .map(
                polarisEntityActiveRecord ->
                    PolicyEntity.of(
                        metaStoreManager
                            .loadEntity(
                                callContext.getPolarisCallContext(),
                                polarisEntityActiveRecord.getCatalogId(),
                                polarisEntityActiveRecord.getId(),
                                polarisEntityActiveRecord.getType())
                            .getEntity()))
            .filter(
                policyEntity -> policyType == null || policyEntity.getPolicyType() == policyType)
            .toList();

    List<PolarisEntity.NameAndId> entities =
        policyEntities.stream().map(PolarisEntity::nameAndId).toList();

    return entities.stream()
        .map(
            entity ->
                PolicyIdentifier.builder()
                    .setNamespace(namespace)
                    .setName(entity.getName())
                    .build())
        .toList();
  }

  public Policy loadPolicy(PolicyIdentifier policyIdentifier) {
    var resolvedPolicyPath = getResolvedPathWrapper(policyIdentifier);
    var policy = PolicyEntity.of(resolvedPolicyPath.getRawLeafEntity());
    return constructPolicy(policy);
  }

  public Policy updatePolicy(
      PolicyIdentifier policyIdentifier,
      String newDescription,
      String newContent,
      int currentPolicyVersion) {
    var resolvedPolicyPath = getResolvedPathWrapper(policyIdentifier);
    var policy = PolicyEntity.of(resolvedPolicyPath.getRawLeafEntity());

    // Verify that the current version of the policy matches the version that the user is trying to
    // update
    int policyVersion = policy.getPolicyVersion();
    if (currentPolicyVersion != policyVersion) {
      throw new PolicyVersionMismatchException(
          String.format(
              "Policy version mismatch. Given version is %d, current version is %d",
              currentPolicyVersion, policyVersion));
    }

    if (newDescription.equals(policy.getDescription()) && newContent.equals(policy.getContent())) {
      // No need to update the policy if the new description and content are the same as the current
      return constructPolicy(policy);
    }

    PolicyEntity.Builder newPolicyBuilder = new PolicyEntity.Builder(policy);
    newPolicyBuilder.setContent(newContent);
    newPolicyBuilder.setDescription(newDescription);
    newPolicyBuilder.setPolicyVersion(policyVersion + 1);
    PolicyEntity newPolicyEntity = newPolicyBuilder.build();

    PolicyValidators.validate(newPolicyEntity);

    List<PolarisEntity> catalogPath = resolvedPolicyPath.getRawParentPath();
    newPolicyEntity =
        Optional.ofNullable(
                metaStoreManager
                    .updateEntityPropertiesIfNotChanged(
                        callContext.getPolarisCallContext(),
                        PolarisEntity.toCoreList(catalogPath),
                        newPolicyEntity)
                    .getEntity())
            .map(PolicyEntity::of)
            .orElse(null);

    if (newPolicyEntity == null) {
      throw new IllegalStateException(
          String.format("Failed to update policy %s", policyIdentifier));
    }

    return constructPolicy(newPolicyEntity);
  }

  public boolean dropPolicy(PolicyIdentifier policyIdentifier, boolean detachAll) {
    // TODO: Implement detachAll when we support attach/detach policy
    var resolvedPolicyPath = getResolvedPathWrapper(policyIdentifier);
    var catalogPath = resolvedPolicyPath.getRawParentPath();
    var policyEntity = resolvedPolicyPath.getRawLeafEntity();

    var result =
        metaStoreManager.dropEntityIfExists(
            callContext.getPolarisCallContext(),
            PolarisEntity.toCoreList(catalogPath),
            policyEntity,
            Map.of(),
            false);

<<<<<<< HEAD
    dropEntityResult.maybeThrowException(callContext);
    return dropEntityResult.isSuccess();
=======
    if (!result.isSuccess()) {
      throw new IllegalStateException(
          String.format(
              "Failed to drop policy %s error status: %s with extraInfo: %s",
              policyIdentifier, result.getReturnStatus(), result.getExtraInformation()));
    }

    return true;
  }

  public boolean attachPolicy(
      PolicyIdentifier policyIdentifier,
      PolicyAttachmentTarget target,
      Map<String, String> parameters) {

    var resolvedPolicyPath = getResolvedPathWrapper(policyIdentifier);
    var policyCatalogPath = PolarisEntity.toCoreList(resolvedPolicyPath.getRawParentPath());
    var policyEntity = PolicyEntity.of(resolvedPolicyPath.getRawLeafEntity());

    var resolvedTargetPath = getResolvedPathWrapper(target);
    var targetCatalogPath = PolarisEntity.toCoreList(resolvedTargetPath.getRawParentPath());
    var targetEntity = resolvedTargetPath.getRawLeafEntity();

    PolicyValidators.validateAttach(policyEntity, targetEntity);

    var result =
        metaStoreManager.attachPolicyToEntity(
            callContext.getPolarisCallContext(),
            targetCatalogPath,
            targetEntity,
            policyCatalogPath,
            policyEntity,
            parameters);

    if (!result.isSuccess()) {
      var targetId = getIdentifier(target);
      if (result.getReturnStatus() == POLICY_MAPPING_OF_SAME_TYPE_ALREADY_EXISTS) {
        throw new PolicyMappingAlreadyExistsException(
            "The policy mapping of same type (%s) for %s already exists",
            policyEntity.getPolicyType().getName(), targetId);
      }

      throw new PolicyAttachException(
          "Failed to attach policy %s to %s: %s with extraInfo: %s",
          policyIdentifier, targetId, result.getReturnStatus(), result.getExtraInformation());
    }

    return true;
  }

  public boolean detachPolicy(PolicyIdentifier policyIdentifier, PolicyAttachmentTarget target) {
    var resolvedPolicyPath = getResolvedPathWrapper(policyIdentifier);
    var policyCatalogPath = PolarisEntity.toCoreList(resolvedPolicyPath.getRawParentPath());
    var policyEntity = PolicyEntity.of(resolvedPolicyPath.getRawLeafEntity());

    var resolvedTargetPath = getResolvedPathWrapper(target);
    var targetCatalogPath = PolarisEntity.toCoreList(resolvedTargetPath.getRawParentPath());
    var targetEntity = resolvedTargetPath.getRawLeafEntity();

    var result =
        metaStoreManager.detachPolicyFromEntity(
            callContext.getPolarisCallContext(),
            targetCatalogPath,
            targetEntity,
            policyCatalogPath,
            policyEntity);

    if (!result.isSuccess()) {
      throw new IllegalStateException(
          String.format(
              "Failed to detach policy %s from %s error status: %s with extraInfo: %s",
              policyIdentifier,
              getIdentifier(target),
              result.getReturnStatus(),
              result.getExtraInformation()));
    }

    return true;
  }

  public List<Policy> getApplicablePolicies(
      Namespace namespace, String targetName, PolicyType policyType) {
    var targetFullPath = getFullPath(namespace, targetName);
    return getEffectivePolicies(targetFullPath, policyType);
  }

  /**
   * Returns the effective policies for a given hierarchical path and policy type.
   *
   * <p>Potential Performance Improvements:
   *
   * <ul>
   *   <li>Range Query Optimization: Enhance the query mechanism to fetch policies for all entities
   *       in a single range query, reducing the number of individual queries against the mapping
   *       table.
   *   <li>Filtering on Inheritable: Improve the filtering process by applying the inheritable
   *       condition at the data retrieval level, so that only the relevant policies for non-leaf
   *       nodes are processed.
   *   <li>Caching: Implement caching for up-level policies to avoid redundant calculations and
   *       lookups, especially for frequently accessed paths.
   * </ul>
   *
   * @param path the list of entities representing the hierarchical path
   * @param policyType the type of policy to filter on
   * @return a list of effective policies, combining inherited policies from upper levels and
   *     non-inheritable policies from the final entity
   */
  private List<Policy> getEffectivePolicies(List<PolarisEntity> path, PolicyType policyType) {
    if (path == null || path.isEmpty()) {
      return List.of();
    }

    Map<String, PolicyEntity> inheritedPolicies = new LinkedHashMap<>();
    // Final list of effective policies (inheritable + last-entity non-inheritable)
    List<PolicyEntity> finalPolicies = new ArrayList<>();

    // Process all entities except the last one
    for (int i = 0; i < path.size() - 1; i++) {
      PolarisEntity entity = path.get(i);
      var currentPolicies = getPolicies(entity, policyType);

      for (var policy : currentPolicies) {
        // For non-last entities, we only carry forward inheritable policies
        if (policy.getPolicyType().isInheritable()) {
          // Put in map; overwrites by policyType if encountered again
          inheritedPolicies.put(policy.getPolicyType().getName(), policy);
        }
      }
    }

    // Now handle the last entity's policies
    List<PolicyEntity> lastPolicies = getPolicies(path.getLast(), policyType);

    for (var policy : lastPolicies) {
      if (policy.getPolicyType().isInheritable()) {
        // Overwrite anything by the same policyType in the inherited map
        inheritedPolicies.put(policy.getPolicyType().getName(), policy);
      } else {
        // Non-inheritable => goes directly to final list
        finalPolicies.add(policy);
      }
    }

    // Append all inherited policies at the end, preserving insertion order
    finalPolicies.addAll(inheritedPolicies.values());

    return finalPolicies.stream().map(PolicyCatalog::constructPolicy).toList();
  }

  private List<PolicyEntity> getPolicies(PolarisEntity target, PolicyType policyType) {
    LoadPolicyMappingsResult result;
    if (policyType == null) {
      result = metaStoreManager.loadPoliciesOnEntity(callContext.getPolarisCallContext(), target);
    } else {
      result =
          metaStoreManager.loadPoliciesOnEntityByType(
              callContext.getPolarisCallContext(), target, policyType);
    }

    return result.getEntities().stream().map(PolicyEntity::of).toList();
  }

  private List<PolarisEntity> getFullPath(Namespace namespace, String targetName) {
    if (namespace == null || namespace.isEmpty()) {
      // catalog
      return List.of(catalogEntity);
    } else if (Strings.isNullOrEmpty(targetName)) {
      // namespace
      var resolvedTargetEntity = resolvedEntityView.getResolvedPath(namespace);
      if (resolvedTargetEntity == null) {
        throw new NoSuchNamespaceException("Namespace does not exist: %s", namespace);
      }
      return resolvedTargetEntity.getRawFullPath();
    } else {
      // table
      var tableIdentifier = TableIdentifier.of(namespace, targetName);
      // only Iceberg tables are supported
      var resolvedTableEntity =
          resolvedEntityView.getResolvedPath(
              tableIdentifier, PolarisEntityType.TABLE_LIKE, PolarisEntitySubType.ICEBERG_TABLE);
      if (resolvedTableEntity == null) {
        throw new NoSuchTableException("Iceberg Table does not exist: %s", tableIdentifier);
      }
      return resolvedTableEntity.getRawFullPath();
    }
  }

  private String getIdentifier(PolicyAttachmentTarget target) {
    String identifier = catalogEntity.getName();
    // If the target is not of type CATALOG, append the additional path segments.
    if (target.getType() != CATALOG) {
      identifier += "." + String.join(".", target.getPath());
    }
    return identifier;
  }

  private PolarisResolvedPathWrapper getResolvedPathWrapper(PolicyIdentifier policyIdentifier) {
    var resolvedEntities =
        resolvedEntityView.getPassthroughResolvedPath(
            policyIdentifier, PolarisEntityType.POLICY, PolarisEntitySubType.NULL_SUBTYPE);
    if (resolvedEntities == null || resolvedEntities.getResolvedLeafEntity() == null) {
      throw new NoSuchPolicyException(String.format("Policy does not exist: %s", policyIdentifier));
    }
    return resolvedEntities;
  }

  private PolarisResolvedPathWrapper getResolvedPathWrapper(
      @Nonnull PolicyAttachmentTarget target) {
    return switch (target.getType()) {
      // get the current catalog entity, since policy cannot apply across catalog at this moment
      case CATALOG -> resolvedEntityView.getResolvedReferenceCatalogEntity();
      case NAMESPACE -> {
        var namespace = Namespace.of(target.getPath().toArray(new String[0]));
        var resolvedTargetEntity = resolvedEntityView.getResolvedPath(namespace);
        if (resolvedTargetEntity == null) {
          throw new NoSuchNamespaceException("Namespace does not exist: %s", namespace);
        }
        yield resolvedTargetEntity;
      }
      case TABLE_LIKE -> {
        var tableIdentifier = TableIdentifier.of(target.getPath().toArray(new String[0]));
        // only Iceberg tables are supported
        var resolvedTableEntity =
            resolvedEntityView.getResolvedPath(
                tableIdentifier, PolarisEntityType.TABLE_LIKE, PolarisEntitySubType.ICEBERG_TABLE);
        if (resolvedTableEntity == null) {
          throw new NoSuchTableException("Iceberg Table does not exist: %s", tableIdentifier);
        }
        yield resolvedTableEntity;
      }
      default -> throw new IllegalArgumentException("Unsupported target type: " + target.getType());
    };
>>>>>>> 3f42a7a8
  }

  private static Policy constructPolicy(PolicyEntity policyEntity) {
    return Policy.builder()
        .setPolicyType(policyEntity.getPolicyType().getName())
        .setInheritable(policyEntity.getPolicyType().isInheritable())
        .setName(policyEntity.getName())
        .setDescription(policyEntity.getDescription())
        .setContent(policyEntity.getContent())
        .setVersion(policyEntity.getPolicyVersion())
        .build();
  }
}<|MERGE_RESOLUTION|>--- conflicted
+++ resolved
@@ -260,18 +260,8 @@
             Map.of(),
             false);
 
-<<<<<<< HEAD
-    dropEntityResult.maybeThrowException(callContext);
-    return dropEntityResult.isSuccess();
-=======
-    if (!result.isSuccess()) {
-      throw new IllegalStateException(
-          String.format(
-              "Failed to drop policy %s error status: %s with extraInfo: %s",
-              policyIdentifier, result.getReturnStatus(), result.getExtraInformation()));
-    }
-
-    return true;
+    result.maybeThrowException(callContext);
+    return result.isSuccess();
   }
 
   public boolean attachPolicy(
@@ -496,7 +486,6 @@
       }
       default -> throw new IllegalArgumentException("Unsupported target type: " + target.getType());
     };
->>>>>>> 3f42a7a8
   }
 
   private static Policy constructPolicy(PolicyEntity policyEntity) {
