/*
 * Licensed to the Apache Software Foundation (ASF) under one
 * or more contributor license agreements.  See the NOTICE file
 * distributed with this work for additional information
 * regarding copyright ownership.  The ASF licenses this file
 * to you under the Apache License, Version 2.0 (the
 * "License"); you may not use this file except in compliance
 * with the License.  You may obtain a copy of the License at
 *
 *   http://www.apache.org/licenses/LICENSE-2.0
 *
 * Unless required by applicable law or agreed to in writing,
 * software distributed under the License is distributed on an
 * "AS IS" BASIS, WITHOUT WARRANTIES OR CONDITIONS OF ANY
 * KIND, either express or implied.  See the License for the
 * specific language governing permissions and limitations
 * under the License.
 */
package org.apache.polaris.service.catalog.iceberg;

import com.google.common.base.Preconditions;
import com.google.common.collect.Maps;
import jakarta.annotation.Nonnull;
import jakarta.ws.rs.core.SecurityContext;
import java.io.Closeable;
import java.time.OffsetDateTime;
import java.time.ZoneOffset;
import java.util.ArrayList;
import java.util.Arrays;
import java.util.HashSet;
import java.util.List;
import java.util.Map;
import java.util.Optional;
import java.util.Set;
import java.util.stream.Collectors;
import org.apache.iceberg.BaseMetadataTable;
import org.apache.iceberg.BaseTable;
import org.apache.iceberg.MetadataUpdate;
import org.apache.iceberg.PartitionSpec;
import org.apache.iceberg.SnapshotRef;
import org.apache.iceberg.SortOrder;
import org.apache.iceberg.Table;
import org.apache.iceberg.TableMetadata;
import org.apache.iceberg.TableOperations;
import org.apache.iceberg.UpdateRequirement;
import org.apache.iceberg.catalog.Catalog;
import org.apache.iceberg.catalog.Namespace;
import org.apache.iceberg.catalog.SessionCatalog;
import org.apache.iceberg.catalog.SupportsNamespaces;
import org.apache.iceberg.catalog.TableIdentifier;
import org.apache.iceberg.catalog.ViewCatalog;
import org.apache.iceberg.exceptions.AlreadyExistsException;
import org.apache.iceberg.exceptions.BadRequestException;
import org.apache.iceberg.exceptions.CommitFailedException;
import org.apache.iceberg.exceptions.ForbiddenException;
import org.apache.iceberg.exceptions.NoSuchTableException;
import org.apache.iceberg.hadoop.HadoopCatalog;
import org.apache.iceberg.rest.HTTPClient;
import org.apache.iceberg.rest.RESTCatalog;
import org.apache.iceberg.rest.credentials.ImmutableCredential;
import org.apache.iceberg.rest.requests.CommitTransactionRequest;
import org.apache.iceberg.rest.requests.CreateNamespaceRequest;
import org.apache.iceberg.rest.requests.CreateTableRequest;
import org.apache.iceberg.rest.requests.CreateViewRequest;
import org.apache.iceberg.rest.requests.RegisterTableRequest;
import org.apache.iceberg.rest.requests.RenameTableRequest;
import org.apache.iceberg.rest.requests.UpdateNamespacePropertiesRequest;
import org.apache.iceberg.rest.requests.UpdateTableRequest;
import org.apache.iceberg.rest.responses.CreateNamespaceResponse;
import org.apache.iceberg.rest.responses.GetNamespaceResponse;
import org.apache.iceberg.rest.responses.ListNamespacesResponse;
import org.apache.iceberg.rest.responses.ListTablesResponse;
import org.apache.iceberg.rest.responses.LoadTableResponse;
import org.apache.iceberg.rest.responses.LoadViewResponse;
import org.apache.iceberg.rest.responses.UpdateNamespacePropertiesResponse;
import org.apache.polaris.core.auth.PolarisAuthorizableOperation;
import org.apache.polaris.core.auth.PolarisAuthorizer;
import org.apache.polaris.core.config.FeatureConfiguration;
import org.apache.polaris.core.connection.ConnectionConfigInfoDpo;
import org.apache.polaris.core.connection.ConnectionType;
import org.apache.polaris.core.connection.hadoop.HadoopConnectionConfigInfoDpo;
import org.apache.polaris.core.connection.iceberg.IcebergRestConnectionConfigInfoDpo;
import org.apache.polaris.core.context.CallContext;
import org.apache.polaris.core.entity.CatalogEntity;
import org.apache.polaris.core.entity.PolarisEntitySubType;
import org.apache.polaris.core.entity.table.IcebergTableLikeEntity;
import org.apache.polaris.core.persistence.PolarisMetaStoreManager;
import org.apache.polaris.core.persistence.PolarisResolvedPathWrapper;
import org.apache.polaris.core.persistence.TransactionWorkspaceMetaStoreManager;
import org.apache.polaris.core.persistence.dao.entity.EntitiesResult;
import org.apache.polaris.core.persistence.dao.entity.EntityWithPath;
import org.apache.polaris.core.persistence.pagination.Page;
import org.apache.polaris.core.persistence.pagination.PageToken;
import org.apache.polaris.core.persistence.resolver.ResolutionManifestFactory;
import org.apache.polaris.core.secrets.UserSecretsManager;
import org.apache.polaris.core.storage.AccessConfig;
import org.apache.polaris.core.storage.PolarisStorageActions;
import org.apache.polaris.service.catalog.SupportsNotifications;
import org.apache.polaris.service.catalog.common.CatalogHandler;
import org.apache.polaris.service.config.ReservedProperties;
import org.apache.polaris.service.context.catalog.CallContextCatalogFactory;
import org.apache.polaris.service.events.AfterTableCreatedEvent;
import org.apache.polaris.service.events.PolarisEvent;
import org.apache.polaris.service.events.listeners.PolarisEventListener;
import org.apache.polaris.service.http.IcebergHttpUtil;
import org.apache.polaris.service.http.IfNoneMatch;
import org.apache.polaris.service.types.NotificationRequest;
import org.slf4j.Logger;
import org.slf4j.LoggerFactory;

/**
 * Authorization-aware adapter between REST stubs and shared Iceberg SDK CatalogHandlers.
 *
 * <p>We must make authorization decisions based on entity resolution at this layer instead of the
 * underlying PolarisIcebergCatalog layer, because this REST-adjacent layer captures intent of
 * different REST calls that share underlying catalog calls (e.g. updateTable will call loadTable
 * under the hood), and some features of the REST API aren't expressed at all in the underlying
 * Catalog interfaces (e.g. credential-vending in createTable/loadTable).
 *
 * <p>We also want this layer to be independent of API-endpoint-specific idioms, such as dealing
 * with jakarta.ws.rs.core.Response objects, and other implementations that expose different HTTP
 * stubs or even tunnel the protocol over something like gRPC can still normalize on the Iceberg
 * model objects used in this layer to still benefit from the shared implementation of
 * authorization-aware catalog protocols.
 */
public class IcebergCatalogHandler extends CatalogHandler implements AutoCloseable {
  private static final Logger LOGGER = LoggerFactory.getLogger(IcebergCatalogHandler.class);

  private final PolarisMetaStoreManager metaStoreManager;
  private final UserSecretsManager userSecretsManager;
  private final CallContextCatalogFactory catalogFactory;
  private final ReservedProperties reservedProperties;
  private final CatalogHandlerUtils catalogHandlerUtils;
  private final PolarisEventListener polarisEventListener;

  // Catalog instance will be initialized after authorizing resolver successfully resolves
  // the catalog entity.
  protected Catalog baseCatalog = null;
  protected SupportsNamespaces namespaceCatalog = null;
  protected ViewCatalog viewCatalog = null;

  public static final String SNAPSHOTS_ALL = "all";
  public static final String SNAPSHOTS_REFS = "refs";

  public IcebergCatalogHandler(
      CallContext callContext,
      ResolutionManifestFactory resolutionManifestFactory,
      PolarisMetaStoreManager metaStoreManager,
      UserSecretsManager userSecretsManager,
      SecurityContext securityContext,
      CallContextCatalogFactory catalogFactory,
      String catalogName,
      PolarisAuthorizer authorizer,
      ReservedProperties reservedProperties,
<<<<<<< HEAD
      CatalogHandlerUtils catalogHandlerUtils,
      PolarisEventListener polarisEventListener) {
    super(callContext, entityManager, securityContext, catalogName, authorizer);
=======
      CatalogHandlerUtils catalogHandlerUtils) {
    super(callContext, resolutionManifestFactory, securityContext, catalogName, authorizer);
>>>>>>> a6609036
    this.metaStoreManager = metaStoreManager;
    this.userSecretsManager = userSecretsManager;
    this.catalogFactory = catalogFactory;
    this.reservedProperties = reservedProperties;
    this.catalogHandlerUtils = catalogHandlerUtils;
    this.polarisEventListener = polarisEventListener;
  }

  /**
   * TODO: Make the helper in org.apache.iceberg.rest.CatalogHandlers public instead of needing to
   * copy/paste here.
   */
  public static boolean isCreate(UpdateTableRequest request) {
    boolean isCreate =
        request.requirements().stream()
            .anyMatch(UpdateRequirement.AssertTableDoesNotExist.class::isInstance);

    if (isCreate) {
      List<UpdateRequirement> invalidRequirements =
          request.requirements().stream()
              .filter(req -> !(req instanceof UpdateRequirement.AssertTableDoesNotExist))
              .collect(Collectors.toList());
      Preconditions.checkArgument(
          invalidRequirements.isEmpty(), "Invalid create requirements: %s", invalidRequirements);
    }

    return isCreate;
  }

  public ListNamespacesResponse listNamespaces(
      Namespace parent, String pageToken, Integer pageSize) {
    PolarisAuthorizableOperation op = PolarisAuthorizableOperation.LIST_NAMESPACES;
    authorizeBasicNamespaceOperationOrThrow(op, parent);

    if (baseCatalog instanceof IcebergCatalog polarisCatalog) {
      PageToken pageRequest = PageToken.build(pageToken, pageSize);
      Page<Namespace> results = polarisCatalog.listNamespaces(parent, pageRequest);
      return ListNamespacesResponse.builder()
          .addAll(results.items())
          .nextPageToken(results.encodedResponseToken())
          .build();
    } else {
      return catalogHandlerUtils.listNamespaces(namespaceCatalog, parent, pageToken, pageSize);
    }
  }

  private UserSecretsManager getUserSecretsManager() {
    return userSecretsManager;
  }

  @Override
  protected void initializeCatalog() {
    CatalogEntity resolvedCatalogEntity =
        CatalogEntity.of(resolutionManifest.getResolvedReferenceCatalogEntity().getRawLeafEntity());
    ConnectionConfigInfoDpo connectionConfigInfoDpo =
        resolvedCatalogEntity.getConnectionConfigInfoDpo();
    if (connectionConfigInfoDpo != null) {
      LOGGER
          .atInfo()
          .addKeyValue("remoteUrl", connectionConfigInfoDpo.getUri())
          .log("Initializing federated catalog");
      FeatureConfiguration.enforceFeatureEnabledOrThrow(
          callContext, FeatureConfiguration.ENABLE_CATALOG_FEDERATION);

      Catalog federatedCatalog;
      ConnectionType connectionType =
          ConnectionType.fromCode(connectionConfigInfoDpo.getConnectionTypeCode());

      switch (connectionType) {
        case ICEBERG_REST:
          SessionCatalog.SessionContext context = SessionCatalog.SessionContext.createEmpty();
          federatedCatalog =
              new RESTCatalog(
                  context,
                  (config) ->
                      HTTPClient.builder(config)
                          .uri(config.get(org.apache.iceberg.CatalogProperties.URI))
                          .build());
          federatedCatalog.initialize(
              ((IcebergRestConnectionConfigInfoDpo) connectionConfigInfoDpo).getRemoteCatalogName(),
              connectionConfigInfoDpo.asIcebergCatalogProperties(getUserSecretsManager()));
          break;
        case HADOOP:
          federatedCatalog = new HadoopCatalog();
          federatedCatalog.initialize(
              ((HadoopConnectionConfigInfoDpo) connectionConfigInfoDpo).getWarehouse(),
              connectionConfigInfoDpo.asIcebergCatalogProperties(getUserSecretsManager()));
          break;
        default:
          throw new UnsupportedOperationException(
              "Connection type not supported: " + connectionType);
      }
      this.baseCatalog = federatedCatalog;
    } else {
      LOGGER.atInfo().log("Initializing non-federated catalog");
      this.baseCatalog =
          catalogFactory.createCallContextCatalog(
              callContext, authenticatedPrincipal, securityContext, resolutionManifest);
    }
    this.namespaceCatalog =
        (baseCatalog instanceof SupportsNamespaces) ? (SupportsNamespaces) baseCatalog : null;
    this.viewCatalog = (baseCatalog instanceof ViewCatalog) ? (ViewCatalog) baseCatalog : null;
  }

  public ListNamespacesResponse listNamespaces(Namespace parent) {
    PolarisAuthorizableOperation op = PolarisAuthorizableOperation.LIST_NAMESPACES;
    authorizeBasicNamespaceOperationOrThrow(op, parent);

    return catalogHandlerUtils.listNamespaces(namespaceCatalog, parent);
  }

  public CreateNamespaceResponse createNamespace(CreateNamespaceRequest request) {
    PolarisAuthorizableOperation op = PolarisAuthorizableOperation.CREATE_NAMESPACE;

    Namespace namespace = request.namespace();
    if (namespace.isEmpty()) {
      throw new AlreadyExistsException(
          "Cannot create root namespace, as it already exists implicitly.");
    }
    authorizeCreateNamespaceUnderNamespaceOperationOrThrow(op, namespace);

    if (namespaceCatalog instanceof IcebergCatalog) {
      // Note: The CatalogHandlers' default implementation will non-atomically create the
      // namespace and then fetch its properties using loadNamespaceMetadata for the response.
      // However, the latest namespace metadata technically isn't the same authorized instance,
      // so we don't want all cals to loadNamespaceMetadata to automatically use the manifest
      // in "passthrough" mode.
      //
      // For CreateNamespace, we consider this a special case in that the creator is able to
      // retrieve the latest namespace metadata for the duration of the CreateNamespace
      // operation, even if the entityVersion and/or grantsVersion update in the interim.
      namespaceCatalog.createNamespace(
          namespace, reservedProperties.removeReservedProperties(request.properties()));
      Map<String, String> filteredProperties =
          reservedProperties.removeReservedProperties(
              resolutionManifest
                  .getPassthroughResolvedPath(namespace)
                  .getRawLeafEntity()
                  .getPropertiesAsMap());
      return CreateNamespaceResponse.builder()
          .withNamespace(namespace)
          .setProperties(filteredProperties)
          .build();
    } else {
      return catalogHandlerUtils.createNamespace(namespaceCatalog, request);
    }
  }

  private static boolean isStaticFacade(CatalogEntity catalog) {
    return org.apache.polaris.core.admin.model.Catalog.TypeEnum.EXTERNAL.equals(
            catalog.getCatalogType())
        && !catalog.isPassthroughFacade();
  }

  public GetNamespaceResponse loadNamespaceMetadata(Namespace namespace) {
    PolarisAuthorizableOperation op = PolarisAuthorizableOperation.LOAD_NAMESPACE_METADATA;
    authorizeBasicNamespaceOperationOrThrow(op, namespace);

    return catalogHandlerUtils.loadNamespace(namespaceCatalog, namespace);
  }

  public void namespaceExists(Namespace namespace) {
    PolarisAuthorizableOperation op = PolarisAuthorizableOperation.NAMESPACE_EXISTS;

    // TODO: This authz check doesn't accomplish true authz in terms of blocking the ability
    // for a caller to ascertain whether the namespace exists or not, but instead just behaves
    // according to convention -- if existence is going to be privileged, we must instead
    // add a base layer that throws NotFound exceptions instead of NotAuthorizedException
    // for *all* operations in which we determine that the basic privilege for determining
    // existence is also missing.
    authorizeBasicNamespaceOperationOrThrow(op, namespace);

    // TODO: Just skip CatalogHandlers for this one maybe
    catalogHandlerUtils.loadNamespace(namespaceCatalog, namespace);
  }

  public void dropNamespace(Namespace namespace) {
    PolarisAuthorizableOperation op = PolarisAuthorizableOperation.DROP_NAMESPACE;
    authorizeBasicNamespaceOperationOrThrow(op, namespace);

    catalogHandlerUtils.dropNamespace(namespaceCatalog, namespace);
  }

  public UpdateNamespacePropertiesResponse updateNamespaceProperties(
      Namespace namespace, UpdateNamespacePropertiesRequest request) {
    PolarisAuthorizableOperation op = PolarisAuthorizableOperation.UPDATE_NAMESPACE_PROPERTIES;
    authorizeBasicNamespaceOperationOrThrow(op, namespace);

    return catalogHandlerUtils.updateNamespaceProperties(namespaceCatalog, namespace, request);
  }

  public ListTablesResponse listTables(Namespace namespace, String pageToken, Integer pageSize) {
    PolarisAuthorizableOperation op = PolarisAuthorizableOperation.LIST_TABLES;
    authorizeBasicNamespaceOperationOrThrow(op, namespace);

    if (baseCatalog instanceof IcebergCatalog polarisCatalog) {
      PageToken pageRequest = PageToken.build(pageToken, pageSize);
      Page<TableIdentifier> results = polarisCatalog.listTables(namespace, pageRequest);
      return ListTablesResponse.builder()
          .addAll(results.items())
          .nextPageToken(results.encodedResponseToken())
          .build();
    } else {
      return catalogHandlerUtils.listTables(baseCatalog, namespace, pageToken, pageSize);
    }
  }

  public ListTablesResponse listTables(Namespace namespace) {
    PolarisAuthorizableOperation op = PolarisAuthorizableOperation.LIST_TABLES;
    authorizeBasicNamespaceOperationOrThrow(op, namespace);

    return catalogHandlerUtils.listTables(baseCatalog, namespace);
  }

  /**
   * Create a table.
   *
   * @param namespace the namespace to create the table in
   * @param request the table creation request
   * @return ETagged {@link LoadTableResponse} to uniquely identify the table metadata
   */
  public LoadTableResponse createTableDirect(Namespace namespace, CreateTableRequest request) {
    PolarisAuthorizableOperation op = PolarisAuthorizableOperation.CREATE_TABLE_DIRECT;
    TableIdentifier identifier = TableIdentifier.of(namespace, request.name());
    authorizeCreateTableLikeUnderNamespaceOperationOrThrow(op, identifier);

    CatalogEntity catalog =
        CatalogEntity.of(
            resolutionManifest
                .getResolvedReferenceCatalogEntity()
                .getResolvedLeafEntity()
                .getEntity());
    if (isStaticFacade(catalog)) {
      throw new BadRequestException("Cannot create table on static-facade external catalogs.");
    }
    CreateTableRequest requestWithoutReservedProperties =
        CreateTableRequest.builder()
            .withName(request.name())
            .withLocation(request.location())
            .withPartitionSpec(request.spec())
            .withSchema(request.schema())
            .withWriteOrder(request.writeOrder())
            .setProperties(reservedProperties.removeReservedProperties(request.properties()))
            .build();
    LoadTableResponse resp =
        catalogHandlerUtils.createTable(baseCatalog, namespace, requestWithoutReservedProperties);
    polarisEventListener.onAfterTableCreated(
        new AfterTableCreatedEvent(
            PolarisEvent.createEventId(), catalogName, resp.tableMetadata(), identifier),
        callContext,
        securityContext);
    return resp;
  }

  /**
   * Create a table.
   *
   * @param namespace the namespace to create the table in
   * @param request the table creation request
   * @return ETagged {@link LoadTableResponse} to uniquely identify the table metadata
   */
  public LoadTableResponse createTableDirectWithWriteDelegation(
      Namespace namespace, CreateTableRequest request) {
    PolarisAuthorizableOperation op =
        PolarisAuthorizableOperation.CREATE_TABLE_DIRECT_WITH_WRITE_DELEGATION;
    authorizeCreateTableLikeUnderNamespaceOperationOrThrow(
        op, TableIdentifier.of(namespace, request.name()));

    CatalogEntity catalog =
        CatalogEntity.of(
            resolutionManifest
                .getResolvedReferenceCatalogEntity()
                .getResolvedLeafEntity()
                .getEntity());
    if (isStaticFacade(catalog)) {
      throw new BadRequestException("Cannot create table on static-facade external catalogs.");
    }
    request.validate();

    TableIdentifier tableIdentifier = TableIdentifier.of(namespace, request.name());
    if (baseCatalog.tableExists(tableIdentifier)) {
      throw new AlreadyExistsException("Table already exists: %s", tableIdentifier);
    }

    Map<String, String> properties = Maps.newHashMap();
    properties.put("created-at", OffsetDateTime.now(ZoneOffset.UTC).toString());
    properties.putAll(reservedProperties.removeReservedProperties(request.properties()));

    Table table =
        baseCatalog
            .buildTable(tableIdentifier, request.schema())
            .withLocation(request.location())
            .withPartitionSpec(request.spec())
            .withSortOrder(request.writeOrder())
            .withProperties(properties)
            .create();

    if (table instanceof BaseTable baseTable) {
      TableMetadata tableMetadata = baseTable.operations().current();
      LoadTableResponse resp =
          buildLoadTableResponseWithDelegationCredentials(
                  tableIdentifier,
                  tableMetadata,
                  Set.of(
                      PolarisStorageActions.READ,
                      PolarisStorageActions.WRITE,
                      PolarisStorageActions.LIST),
                  SNAPSHOTS_ALL)
              .build();
      polarisEventListener.onAfterTableCreated(
          new AfterTableCreatedEvent(
              PolarisEvent.createEventId(), catalogName, resp.tableMetadata(), tableIdentifier),
          callContext,
          securityContext);
      return resp;
    } else if (table instanceof BaseMetadataTable) {
      // metadata tables are loaded on the client side, return NoSuchTableException for now
      throw new NoSuchTableException("Table does not exist: %s", tableIdentifier.toString());
    }

    throw new IllegalStateException("Cannot wrap catalog that does not produce BaseTable");
  }

  private TableMetadata stageTableCreateHelper(Namespace namespace, CreateTableRequest request) {
    request.validate();

    TableIdentifier ident = TableIdentifier.of(namespace, request.name());
    if (baseCatalog.tableExists(ident)) {
      throw new AlreadyExistsException("Table already exists: %s", ident);
    }

    Map<String, String> properties = Maps.newHashMap();
    properties.put("created-at", OffsetDateTime.now(ZoneOffset.UTC).toString());
    properties.putAll(reservedProperties.removeReservedProperties(request.properties()));

    String location;
    if (request.location() != null) {
      // Even if the request provides a location, run it through the catalog's TableBuilder
      // to inherit any override behaviors if applicable.
      if (baseCatalog instanceof IcebergCatalog) {
        location =
            ((IcebergCatalog) baseCatalog).transformTableLikeLocation(ident, request.location());
      } else {
        location = request.location();
      }
    } else {
      location =
          baseCatalog
              .buildTable(ident, request.schema())
              .withPartitionSpec(request.spec())
              .withSortOrder(request.writeOrder())
              .withProperties(properties)
              .createTransaction()
              .table()
              .location();
    }

    TableMetadata metadata =
        TableMetadata.newTableMetadata(
            request.schema(),
            request.spec() != null ? request.spec() : PartitionSpec.unpartitioned(),
            request.writeOrder() != null ? request.writeOrder() : SortOrder.unsorted(),
            location,
            properties);
    return metadata;
  }

  public LoadTableResponse createTableStaged(Namespace namespace, CreateTableRequest request) {
    PolarisAuthorizableOperation op = PolarisAuthorizableOperation.CREATE_TABLE_STAGED;
    authorizeCreateTableLikeUnderNamespaceOperationOrThrow(
        op, TableIdentifier.of(namespace, request.name()));

    CatalogEntity catalog =
        CatalogEntity.of(
            resolutionManifest
                .getResolvedReferenceCatalogEntity()
                .getResolvedLeafEntity()
                .getEntity());
    if (isStaticFacade(catalog)) {
      throw new BadRequestException("Cannot create table on static-facade external catalogs.");
    }
    TableMetadata metadata = stageTableCreateHelper(namespace, request);
    return LoadTableResponse.builder().withTableMetadata(metadata).build();
  }

  public LoadTableResponse createTableStagedWithWriteDelegation(
      Namespace namespace, CreateTableRequest request) {
    PolarisAuthorizableOperation op =
        PolarisAuthorizableOperation.CREATE_TABLE_STAGED_WITH_WRITE_DELEGATION;
    authorizeCreateTableLikeUnderNamespaceOperationOrThrow(
        op, TableIdentifier.of(namespace, request.name()));

    CatalogEntity catalog =
        CatalogEntity.of(
            resolutionManifest
                .getResolvedReferenceCatalogEntity()
                .getResolvedLeafEntity()
                .getEntity());
    if (isStaticFacade(catalog)) {
      throw new BadRequestException("Cannot create table on static-facade external catalogs.");
    }
    TableIdentifier ident = TableIdentifier.of(namespace, request.name());
    TableMetadata metadata = stageTableCreateHelper(namespace, request);

    return buildLoadTableResponseWithDelegationCredentials(
            ident, metadata, Set.of(PolarisStorageActions.ALL), SNAPSHOTS_ALL)
        .build();
  }

  /**
   * Register a table.
   *
   * @param namespace The namespace to register the table in
   * @param request the register table request
   * @return ETagged {@link LoadTableResponse} to uniquely identify the table metadata
   */
  public LoadTableResponse registerTable(Namespace namespace, RegisterTableRequest request) {
    PolarisAuthorizableOperation op = PolarisAuthorizableOperation.REGISTER_TABLE;
    authorizeCreateTableLikeUnderNamespaceOperationOrThrow(
        op, TableIdentifier.of(namespace, request.name()));

    return catalogHandlerUtils.registerTable(baseCatalog, namespace, request);
  }

  public boolean sendNotification(TableIdentifier identifier, NotificationRequest request) {
    PolarisAuthorizableOperation op = PolarisAuthorizableOperation.SEND_NOTIFICATIONS;

    // For now, just require the full set of privileges on the base Catalog entity, which we can
    // also express just as the "root" Namespace for purposes of the PolarisIcebergCatalog being
    // able to fetch Namespace.empty() as path key.
    List<TableIdentifier> extraPassthroughTableLikes = List.of(identifier);
    List<Namespace> extraPassthroughNamespaces = new ArrayList<>();
    extraPassthroughNamespaces.add(Namespace.empty());
    for (int i = 1; i <= identifier.namespace().length(); i++) {
      Namespace nsLevel =
          Namespace.of(
              Arrays.stream(identifier.namespace().levels()).limit(i).toArray(String[]::new));
      extraPassthroughNamespaces.add(nsLevel);
    }
    authorizeBasicNamespaceOperationOrThrow(
        op, Namespace.empty(), extraPassthroughNamespaces, extraPassthroughTableLikes, null);

    CatalogEntity catalog =
        CatalogEntity.of(
            resolutionManifest
                .getResolvedReferenceCatalogEntity()
                .getResolvedLeafEntity()
                .getEntity());
    if (catalog
        .getCatalogType()
        .equals(org.apache.polaris.core.admin.model.Catalog.TypeEnum.INTERNAL)) {
      LOGGER
          .atWarn()
          .addKeyValue("catalog", catalog)
          .addKeyValue("notification", request)
          .log("Attempted notification on internal catalog");
      throw new BadRequestException("Cannot update internal catalog via notifications");
    }
    return baseCatalog instanceof SupportsNotifications notificationCatalog
        && notificationCatalog.sendNotification(identifier, request);
  }

  /**
   * Fetch the metastore table entity for the given table identifier
   *
   * @param tableIdentifier The identifier of the table
   * @return the Polaris table entity for the table
   */
  private IcebergTableLikeEntity getTableEntity(TableIdentifier tableIdentifier) {
    PolarisResolvedPathWrapper target = resolutionManifest.getResolvedPath(tableIdentifier);

    return IcebergTableLikeEntity.of(target.getRawLeafEntity());
  }

  public LoadTableResponse loadTable(TableIdentifier tableIdentifier, String snapshots) {
    return loadTableIfStale(tableIdentifier, null, snapshots).get();
  }

  /**
   * Attempt to perform a loadTable operation only when the specified set of eTags do not match the
   * current state of the table metadata.
   *
   * @param tableIdentifier The identifier of the table to load
   * @param ifNoneMatch set of entity-tags to check the metadata against for staleness
   * @param snapshots
   * @return {@link Optional#empty()} if the ETag is current, an {@link Optional} containing the
   *     load table response, otherwise
   */
  public Optional<LoadTableResponse> loadTableIfStale(
      TableIdentifier tableIdentifier, IfNoneMatch ifNoneMatch, String snapshots) {
    PolarisAuthorizableOperation op = PolarisAuthorizableOperation.LOAD_TABLE;
    authorizeBasicTableLikeOperationOrThrow(
        op, PolarisEntitySubType.ICEBERG_TABLE, tableIdentifier);

    if (ifNoneMatch != null) {
      // Perform freshness-aware table loading if caller specified ifNoneMatch.
      IcebergTableLikeEntity tableEntity = getTableEntity(tableIdentifier);
      if (tableEntity == null || tableEntity.getMetadataLocation() == null) {
        LOGGER
            .atWarn()
            .addKeyValue("tableIdentifier", tableIdentifier)
            .addKeyValue("tableEntity", tableEntity)
            .log("Failed to getMetadataLocation to generate ETag when loading table");
      } else {
        // TODO: Refactor null-checking into the helper method once we create a more canonical
        // interface for associate etags with entities.
        String tableEntityTag =
            IcebergHttpUtil.generateETagForMetadataFileLocation(tableEntity.getMetadataLocation());
        if (ifNoneMatch.anyMatch(tableEntityTag)) {
          return Optional.empty();
        }
      }
    }

    LoadTableResponse rawResponse = catalogHandlerUtils.loadTable(baseCatalog, tableIdentifier);
    return Optional.of(filterResponseToSnapshots(rawResponse, snapshots));
  }

  public LoadTableResponse loadTableWithAccessDelegation(
      TableIdentifier tableIdentifier, String snapshots) {
    return loadTableWithAccessDelegationIfStale(tableIdentifier, null, snapshots).get();
  }

  /**
   * Attempt to perform a loadTable operation with access delegation only when the if none of the
   * provided eTags match the current state of the table metadata.
   *
   * @param tableIdentifier The identifier of the table to load
   * @param ifNoneMatch set of entity-tags to check the metadata against for staleness
   * @param snapshots
   * @return {@link Optional#empty()} if the ETag is current, an {@link Optional} containing the
   *     load table response, otherwise
   */
  public Optional<LoadTableResponse> loadTableWithAccessDelegationIfStale(
      TableIdentifier tableIdentifier, IfNoneMatch ifNoneMatch, String snapshots) {
    // Here we have a single method that falls through multiple candidate
    // PolarisAuthorizableOperations because instead of identifying the desired operation up-front
    // and
    // failing the authz check if grants aren't found, we find the first most-privileged authz match
    // and respond according to that.
    PolarisAuthorizableOperation read =
        PolarisAuthorizableOperation.LOAD_TABLE_WITH_READ_DELEGATION;
    PolarisAuthorizableOperation write =
        PolarisAuthorizableOperation.LOAD_TABLE_WITH_WRITE_DELEGATION;

    Set<PolarisStorageActions> actionsRequested =
        new HashSet<>(Set.of(PolarisStorageActions.READ, PolarisStorageActions.LIST));
    try {
      // TODO: Refactor to have a boolean-return version of the helpers so we can fallthrough
      // easily.
      authorizeBasicTableLikeOperationOrThrow(
          write, PolarisEntitySubType.ICEBERG_TABLE, tableIdentifier);
      actionsRequested.add(PolarisStorageActions.WRITE);
    } catch (ForbiddenException e) {
      authorizeBasicTableLikeOperationOrThrow(
          read, PolarisEntitySubType.ICEBERG_TABLE, tableIdentifier);
    }

    PolarisResolvedPathWrapper catalogPath = resolutionManifest.getResolvedReferenceCatalogEntity();
    callContext
        .getPolarisCallContext()
        .getDiagServices()
        .checkNotNull(catalogPath, "No catalog available for loadTable request");
    CatalogEntity catalogEntity = CatalogEntity.of(catalogPath.getRawLeafEntity());
    LOGGER.info("Catalog type: {}", catalogEntity.getCatalogType());
    LOGGER.info(
        "allow external catalog credential vending: {}",
        callContext
            .getRealmConfig()
            .getConfig(
                FeatureConfiguration.ALLOW_EXTERNAL_CATALOG_CREDENTIAL_VENDING, catalogEntity));
    if (catalogEntity
            .getCatalogType()
            .equals(org.apache.polaris.core.admin.model.Catalog.TypeEnum.EXTERNAL)
        && !callContext
            .getRealmConfig()
            .getConfig(
                FeatureConfiguration.ALLOW_EXTERNAL_CATALOG_CREDENTIAL_VENDING, catalogEntity)) {
      throw new ForbiddenException(
          "Access Delegation is not enabled for this catalog. Please consult applicable "
              + "documentation for the catalog config property '%s' to enable this feature",
          FeatureConfiguration.ALLOW_EXTERNAL_CATALOG_CREDENTIAL_VENDING.catalogConfig());
    }

    if (ifNoneMatch != null) {
      // Perform freshness-aware table loading if caller specified ifNoneMatch.
      IcebergTableLikeEntity tableEntity = getTableEntity(tableIdentifier);
      if (tableEntity == null || tableEntity.getMetadataLocation() == null) {
        LOGGER
            .atWarn()
            .addKeyValue("tableIdentifier", tableIdentifier)
            .addKeyValue("tableEntity", tableEntity)
            .log("Failed to getMetadataLocation to generate ETag when loading table");
      } else {
        // TODO: Refactor null-checking into the helper method once we create a more canonical
        // interface for associate etags with entities.
        String tableETag =
            IcebergHttpUtil.generateETagForMetadataFileLocation(tableEntity.getMetadataLocation());
        if (ifNoneMatch.anyMatch(tableETag)) {
          return Optional.empty();
        }
      }
    }

    // TODO: Find a way for the configuration or caller to better express whether to fail or omit
    // when data-access is specified but access delegation grants are not found.
    Table table = baseCatalog.loadTable(tableIdentifier);

    if (table instanceof BaseTable baseTable) {
      TableMetadata tableMetadata = baseTable.operations().current();
      return Optional.of(
          buildLoadTableResponseWithDelegationCredentials(
                  tableIdentifier, tableMetadata, actionsRequested, snapshots)
              .build());
    } else if (table instanceof BaseMetadataTable) {
      // metadata tables are loaded on the client side, return NoSuchTableException for now
      throw new NoSuchTableException("Table does not exist: %s", tableIdentifier.toString());
    }

    throw new IllegalStateException("Cannot wrap catalog that does not produce BaseTable");
  }

  private LoadTableResponse.Builder buildLoadTableResponseWithDelegationCredentials(
      TableIdentifier tableIdentifier,
      TableMetadata tableMetadata,
      Set<PolarisStorageActions> actions,
      String snapshots) {
    LoadTableResponse.Builder responseBuilder =
        LoadTableResponse.builder().withTableMetadata(tableMetadata);
    if (baseCatalog instanceof SupportsCredentialDelegation credentialDelegation) {
      LOGGER
          .atDebug()
          .addKeyValue("tableIdentifier", tableIdentifier)
          .addKeyValue("tableLocation", tableMetadata.location())
          .log("Fetching client credentials for table");
      AccessConfig accessConfig =
          credentialDelegation.getAccessConfig(tableIdentifier, tableMetadata, actions);
      Map<String, String> credentialConfig = accessConfig.credentials();
      responseBuilder.addAllConfig(credentialConfig);
      responseBuilder.addAllConfig(accessConfig.extraProperties());
      if (!credentialConfig.isEmpty()) {
        responseBuilder.addCredential(
            ImmutableCredential.builder()
                .prefix(tableMetadata.location())
                .config(credentialConfig)
                .build());
      }
    }
    return responseBuilder;
  }

  private UpdateTableRequest applyUpdateFilters(UpdateTableRequest request) {
    // Certain MetadataUpdates need to be explicitly transformed to achieve the same behavior
    // as using a local Catalog client via TableBuilder.
    TableIdentifier identifier = request.identifier();
    List<UpdateRequirement> requirements = request.requirements();
    List<MetadataUpdate> updates =
        request.updates().stream()
            .map(
                update -> {
                  if (baseCatalog instanceof IcebergCatalog
                      && update instanceof MetadataUpdate.SetLocation) {
                    String requestedLocation = ((MetadataUpdate.SetLocation) update).location();
                    String filteredLocation =
                        ((IcebergCatalog) baseCatalog)
                            .transformTableLikeLocation(identifier, requestedLocation);
                    return new MetadataUpdate.SetLocation(filteredLocation);
                  } else {
                    return update;
                  }
                })
            .toList();
    return UpdateTableRequest.create(identifier, requirements, updates);
  }

  public LoadTableResponse updateTable(
      TableIdentifier tableIdentifier, UpdateTableRequest request) {
    PolarisAuthorizableOperation op = PolarisAuthorizableOperation.UPDATE_TABLE;
    authorizeBasicTableLikeOperationOrThrow(
        op, PolarisEntitySubType.ICEBERG_TABLE, tableIdentifier);

    CatalogEntity catalog =
        CatalogEntity.of(
            resolutionManifest
                .getResolvedReferenceCatalogEntity()
                .getResolvedLeafEntity()
                .getEntity());
    if (isStaticFacade(catalog)) {
      throw new BadRequestException("Cannot update table on static-facade external catalogs.");
    }
    return catalogHandlerUtils.updateTable(
        baseCatalog, tableIdentifier, applyUpdateFilters(request));
  }

  public LoadTableResponse updateTableForStagedCreate(
      TableIdentifier tableIdentifier, UpdateTableRequest request) {
    PolarisAuthorizableOperation op = PolarisAuthorizableOperation.UPDATE_TABLE_FOR_STAGED_CREATE;
    authorizeCreateTableLikeUnderNamespaceOperationOrThrow(op, tableIdentifier);

    CatalogEntity catalog =
        CatalogEntity.of(
            resolutionManifest
                .getResolvedReferenceCatalogEntity()
                .getResolvedLeafEntity()
                .getEntity());
    if (isStaticFacade(catalog)) {
      throw new BadRequestException("Cannot update table on static-facade external catalogs.");
    }
    return catalogHandlerUtils.updateTable(
        baseCatalog, tableIdentifier, applyUpdateFilters(request));
  }

  public void dropTableWithoutPurge(TableIdentifier tableIdentifier) {
    PolarisAuthorizableOperation op = PolarisAuthorizableOperation.DROP_TABLE_WITHOUT_PURGE;
    authorizeBasicTableLikeOperationOrThrow(
        op, PolarisEntitySubType.ICEBERG_TABLE, tableIdentifier);

    catalogHandlerUtils.dropTable(baseCatalog, tableIdentifier);
  }

  public void dropTableWithPurge(TableIdentifier tableIdentifier) {
    PolarisAuthorizableOperation op = PolarisAuthorizableOperation.DROP_TABLE_WITH_PURGE;
    authorizeBasicTableLikeOperationOrThrow(
        op, PolarisEntitySubType.ICEBERG_TABLE, tableIdentifier);

    CatalogEntity catalog =
        CatalogEntity.of(
            resolutionManifest
                .getResolvedReferenceCatalogEntity()
                .getResolvedLeafEntity()
                .getEntity());
    if (isStaticFacade(catalog)) {
      throw new BadRequestException("Cannot drop table on static-facade external catalogs.");
    }
    catalogHandlerUtils.purgeTable(baseCatalog, tableIdentifier);
  }

  public void tableExists(TableIdentifier tableIdentifier) {
    PolarisAuthorizableOperation op = PolarisAuthorizableOperation.TABLE_EXISTS;
    authorizeBasicTableLikeOperationOrThrow(
        op, PolarisEntitySubType.ICEBERG_TABLE, tableIdentifier);

    // TODO: Just skip CatalogHandlers for this one maybe
    catalogHandlerUtils.loadTable(baseCatalog, tableIdentifier);
  }

  public void renameTable(RenameTableRequest request) {
    PolarisAuthorizableOperation op = PolarisAuthorizableOperation.RENAME_TABLE;
    authorizeRenameTableLikeOperationOrThrow(
        op, PolarisEntitySubType.ICEBERG_TABLE, request.source(), request.destination());

    CatalogEntity catalog =
        CatalogEntity.of(
            resolutionManifest
                .getResolvedReferenceCatalogEntity()
                .getResolvedLeafEntity()
                .getEntity());
    if (isStaticFacade(catalog)) {
      throw new BadRequestException("Cannot rename table on static-facade external catalogs.");
    }
    catalogHandlerUtils.renameTable(baseCatalog, request);
  }

  public void commitTransaction(CommitTransactionRequest commitTransactionRequest) {
    PolarisAuthorizableOperation op = PolarisAuthorizableOperation.COMMIT_TRANSACTION;
    // TODO: The authz actually needs to detect hidden updateForStagedCreate UpdateTableRequests
    // and have some kind of per-item conditional privilege requirement if we want to make it
    // so that only the stageCreate updates need TABLE_CREATE whereas everything else only
    // needs TABLE_WRITE_PROPERTIES.
    authorizeCollectionOfTableLikeOperationOrThrow(
        op,
        PolarisEntitySubType.ICEBERG_TABLE,
        commitTransactionRequest.tableChanges().stream()
            .map(UpdateTableRequest::identifier)
            .toList());
    CatalogEntity catalog =
        CatalogEntity.of(
            resolutionManifest
                .getResolvedReferenceCatalogEntity()
                .getResolvedLeafEntity()
                .getEntity());
    if (isStaticFacade(catalog)) {
      throw new BadRequestException("Cannot update table on static-facade external catalogs.");
    }

    if (!(baseCatalog instanceof IcebergCatalog)) {
      throw new BadRequestException(
          "Unsupported operation: commitTransaction with baseCatalog type: %s",
          baseCatalog.getClass().getName());
    }

    // Swap in TransactionWorkspaceMetaStoreManager for all mutations made by this baseCatalog to
    // only go into an in-memory collection that we can commit as a single atomic unit after all
    // validations.
    TransactionWorkspaceMetaStoreManager transactionMetaStoreManager =
        new TransactionWorkspaceMetaStoreManager(metaStoreManager);
    ((IcebergCatalog) baseCatalog).setMetaStoreManager(transactionMetaStoreManager);

    commitTransactionRequest.tableChanges().stream()
        .forEach(
            change -> {
              Table table = baseCatalog.loadTable(change.identifier());
              if (!(table instanceof BaseTable)) {
                throw new IllegalStateException(
                    "Cannot wrap catalog that does not produce BaseTable");
              }
              if (isCreate(change)) {
                throw new BadRequestException(
                    "Unsupported operation: commitTranaction with updateForStagedCreate: %s",
                    change);
              }

              TableOperations tableOps = ((BaseTable) table).operations();
              TableMetadata currentMetadata = tableOps.current();

              // Validate requirements; any CommitFailedExceptions will fail the overall request
              change.requirements().forEach(requirement -> requirement.validate(currentMetadata));

              // Apply changes
              TableMetadata.Builder metadataBuilder = TableMetadata.buildFrom(currentMetadata);
              change.updates().stream()
                  .forEach(
                      singleUpdate -> {
                        // Note: If location-overlap checking is refactored to be atomic, we could
                        // support validation within a single multi-table transaction as well, but
                        // will need to update the TransactionWorkspaceMetaStoreManager to better
                        // expose the concept of being able to read uncommitted updates.
                        if (singleUpdate instanceof MetadataUpdate.SetLocation) {
                          if (!currentMetadata
                                  .location()
                                  .equals(((MetadataUpdate.SetLocation) singleUpdate).location())
                              && !callContext
                                  .getRealmConfig()
                                  .getConfig(
                                      FeatureConfiguration.ALLOW_NAMESPACE_LOCATION_OVERLAP)) {
                            throw new BadRequestException(
                                "Unsupported operation: commitTransaction containing SetLocation"
                                    + " for table '%s' and new location '%s'",
                                change.identifier(),
                                ((MetadataUpdate.SetLocation) singleUpdate).location());
                          }
                        }

                        // Apply updates to builder
                        singleUpdate.applyTo(metadataBuilder);
                      });

              // Commit into transaction workspace we swapped the baseCatalog to use
              TableMetadata updatedMetadata = metadataBuilder.build();
              if (!updatedMetadata.changes().isEmpty()) {
                tableOps.commit(currentMetadata, updatedMetadata);
              }
            });

    // Commit the collected updates in a single atomic operation
    List<EntityWithPath> pendingUpdates = transactionMetaStoreManager.getPendingUpdates();
    EntitiesResult result =
        metaStoreManager.updateEntitiesPropertiesIfNotChanged(
            callContext.getPolarisCallContext(), pendingUpdates);
    if (!result.isSuccess()) {
      // TODO: Retries and server-side cleanup on failure, review possible exceptions
      throw new CommitFailedException(
          "Transaction commit failed with status: %s, extraInfo: %s",
          result.getReturnStatus(), result.getExtraInformation());
    }
  }

  public ListTablesResponse listViews(Namespace namespace, String pageToken, Integer pageSize) {
    PolarisAuthorizableOperation op = PolarisAuthorizableOperation.LIST_VIEWS;
    authorizeBasicNamespaceOperationOrThrow(op, namespace);

    if (baseCatalog instanceof IcebergCatalog polarisCatalog) {
      PageToken pageRequest = PageToken.build(pageToken, pageSize);
      Page<TableIdentifier> results = polarisCatalog.listViews(namespace, pageRequest);
      return ListTablesResponse.builder()
          .addAll(results.items())
          .nextPageToken(results.encodedResponseToken())
          .build();
    } else if (baseCatalog instanceof ViewCatalog viewCatalog) {
      return catalogHandlerUtils.listViews(viewCatalog, namespace, pageToken, pageSize);
    } else {
      throw new BadRequestException(
          "Unsupported operation: listViews with baseCatalog type: %s",
          baseCatalog.getClass().getName());
    }
  }

  public ListTablesResponse listViews(Namespace namespace) {
    PolarisAuthorizableOperation op = PolarisAuthorizableOperation.LIST_VIEWS;
    authorizeBasicNamespaceOperationOrThrow(op, namespace);

    return catalogHandlerUtils.listViews(viewCatalog, namespace);
  }

  public LoadViewResponse createView(Namespace namespace, CreateViewRequest request) {
    PolarisAuthorizableOperation op = PolarisAuthorizableOperation.CREATE_VIEW;
    authorizeCreateTableLikeUnderNamespaceOperationOrThrow(
        op, TableIdentifier.of(namespace, request.name()));

    CatalogEntity catalog =
        CatalogEntity.of(
            resolutionManifest
                .getResolvedReferenceCatalogEntity()
                .getResolvedLeafEntity()
                .getEntity());
    if (isStaticFacade(catalog)) {
      throw new BadRequestException("Cannot create view on static-facade external catalogs.");
    }
    return catalogHandlerUtils.createView(viewCatalog, namespace, request);
  }

  public LoadViewResponse loadView(TableIdentifier viewIdentifier) {
    PolarisAuthorizableOperation op = PolarisAuthorizableOperation.LOAD_VIEW;
    authorizeBasicTableLikeOperationOrThrow(op, PolarisEntitySubType.ICEBERG_VIEW, viewIdentifier);

    return catalogHandlerUtils.loadView(viewCatalog, viewIdentifier);
  }

  public LoadViewResponse replaceView(TableIdentifier viewIdentifier, UpdateTableRequest request) {
    PolarisAuthorizableOperation op = PolarisAuthorizableOperation.REPLACE_VIEW;
    authorizeBasicTableLikeOperationOrThrow(op, PolarisEntitySubType.ICEBERG_VIEW, viewIdentifier);

    CatalogEntity catalog =
        CatalogEntity.of(
            resolutionManifest
                .getResolvedReferenceCatalogEntity()
                .getResolvedLeafEntity()
                .getEntity());
    if (isStaticFacade(catalog)) {
      throw new BadRequestException("Cannot replace view on static-facade external catalogs.");
    }
    return catalogHandlerUtils.updateView(viewCatalog, viewIdentifier, applyUpdateFilters(request));
  }

  public void dropView(TableIdentifier viewIdentifier) {
    PolarisAuthorizableOperation op = PolarisAuthorizableOperation.DROP_VIEW;
    authorizeBasicTableLikeOperationOrThrow(op, PolarisEntitySubType.ICEBERG_VIEW, viewIdentifier);

    catalogHandlerUtils.dropView(viewCatalog, viewIdentifier);
  }

  public void viewExists(TableIdentifier viewIdentifier) {
    PolarisAuthorizableOperation op = PolarisAuthorizableOperation.VIEW_EXISTS;
    authorizeBasicTableLikeOperationOrThrow(op, PolarisEntitySubType.ICEBERG_VIEW, viewIdentifier);

    // TODO: Just skip CatalogHandlers for this one maybe
    catalogHandlerUtils.loadView(viewCatalog, viewIdentifier);
  }

  public void renameView(RenameTableRequest request) {
    PolarisAuthorizableOperation op = PolarisAuthorizableOperation.RENAME_VIEW;
    authorizeRenameTableLikeOperationOrThrow(
        op, PolarisEntitySubType.ICEBERG_VIEW, request.source(), request.destination());

    CatalogEntity catalog =
        CatalogEntity.of(
            resolutionManifest
                .getResolvedReferenceCatalogEntity()
                .getResolvedLeafEntity()
                .getEntity());
    if (isStaticFacade(catalog)) {
      throw new BadRequestException("Cannot rename view on static-facade external catalogs.");
    }
    catalogHandlerUtils.renameView(viewCatalog, request);
  }

  private @Nonnull LoadTableResponse filterResponseToSnapshots(
      LoadTableResponse loadTableResponse, String snapshots) {
    if (snapshots == null || snapshots.equalsIgnoreCase(SNAPSHOTS_ALL)) {
      return loadTableResponse;
    } else if (snapshots.equalsIgnoreCase(SNAPSHOTS_REFS)) {
      TableMetadata metadata = loadTableResponse.tableMetadata();

      Set<Long> referencedSnapshotIds =
          metadata.refs().values().stream()
              .map(SnapshotRef::snapshotId)
              .collect(Collectors.toSet());

      TableMetadata filteredMetadata =
          metadata.removeSnapshotsIf(s -> !referencedSnapshotIds.contains(s.snapshotId()));

      return LoadTableResponse.builder()
          .withTableMetadata(filteredMetadata)
          .addAllConfig(loadTableResponse.config())
          .addAllCredentials(loadTableResponse.credentials())
          .build();
    } else {
      throw new IllegalArgumentException("Unrecognized snapshots: " + snapshots);
    }
  }

  @Override
  public void close() throws Exception {
    if (baseCatalog instanceof Closeable closeable) {
      closeable.close();
    }
  }
}<|MERGE_RESOLUTION|>--- conflicted
+++ resolved
@@ -152,14 +152,9 @@
       String catalogName,
       PolarisAuthorizer authorizer,
       ReservedProperties reservedProperties,
-<<<<<<< HEAD
       CatalogHandlerUtils catalogHandlerUtils,
       PolarisEventListener polarisEventListener) {
-    super(callContext, entityManager, securityContext, catalogName, authorizer);
-=======
-      CatalogHandlerUtils catalogHandlerUtils) {
     super(callContext, resolutionManifestFactory, securityContext, catalogName, authorizer);
->>>>>>> a6609036
     this.metaStoreManager = metaStoreManager;
     this.userSecretsManager = userSecretsManager;
     this.catalogFactory = catalogFactory;
