/*
 * Licensed to the Apache Software Foundation (ASF) under one
 * or more contributor license agreements.  See the NOTICE file
 * distributed with this work for additional information
 * regarding copyright ownership.  The ASF licenses this file
 * to you under the Apache License, Version 2.0 (the
 * "License"); you may not use this file except in compliance
 * with the License.  You may obtain a copy of the License at
 *
 *   http://www.apache.org/licenses/LICENSE-2.0
 *
 * Unless required by applicable law or agreed to in writing,
 * software distributed under the License is distributed on an
 * "AS IS" BASIS, WITHOUT WARRANTIES OR CONDITIONS OF ANY
 * KIND, either express or implied.  See the License for the
 * specific language governing permissions and limitations
 * under the License.
 */
package org.apache.polaris.service.catalog.common;

import jakarta.ws.rs.core.SecurityContext;
import java.util.Arrays;
import java.util.List;
import java.util.Optional;
import org.apache.iceberg.catalog.Namespace;
import org.apache.iceberg.catalog.TableIdentifier;
import org.apache.iceberg.exceptions.AlreadyExistsException;
import org.apache.iceberg.exceptions.NoSuchNamespaceException;
import org.apache.iceberg.exceptions.NoSuchTableException;
import org.apache.iceberg.exceptions.NoSuchViewException;
import org.apache.polaris.core.PolarisDiagnostics;
import org.apache.polaris.core.auth.AuthenticatedPolarisPrincipal;
import org.apache.polaris.core.auth.PolarisAuthorizableOperation;
import org.apache.polaris.core.auth.PolarisAuthorizer;
import org.apache.polaris.core.catalog.PolarisCatalogHelpers;
import org.apache.polaris.core.context.CallContext;
import org.apache.polaris.core.entity.PolarisEntitySubType;
import org.apache.polaris.core.entity.PolarisEntityType;
import org.apache.polaris.core.persistence.PolarisEntityManager;
import org.apache.polaris.core.persistence.PolarisResolvedPathWrapper;
import org.apache.polaris.core.persistence.resolver.PolarisResolutionManifest;
import org.apache.polaris.core.persistence.resolver.ResolverPath;
import org.apache.polaris.core.persistence.resolver.ResolverStatus;

/**
 * An ABC for catalog wrappers which provides authorize methods that should be called before a
 * request is actually forwarded to a catalog. Child types must implement `initializeCatalog` which
 * will be called after a successful authorization.
 */
public abstract class CatalogHandler {

  // Initialized in the authorize methods.
  protected PolarisResolutionManifest resolutionManifest = null;

  private final PolarisEntityManager entityManager;
  private final String catalogName;
  private final PolarisAuthorizer authorizer;

  protected final CallContext callContext;
  protected final AuthenticatedPolarisPrincipal authenticatedPrincipal;
  protected final SecurityContext securityContext;

  public CatalogHandler(
      CallContext callContext,
      PolarisEntityManager entityManager,
      SecurityContext securityContext,
      String catalogName,
      PolarisAuthorizer authorizer) {
    this.callContext = callContext;
    this.entityManager = entityManager;
    this.catalogName = catalogName;
    PolarisDiagnostics diagServices = callContext.getPolarisCallContext().getDiagServices();
    diagServices.checkNotNull(securityContext, "null_security_context");
    diagServices.checkNotNull(securityContext.getUserPrincipal(), "null_user_principal");
    diagServices.check(
        securityContext.getUserPrincipal() instanceof AuthenticatedPolarisPrincipal,
        "invalid_principal_type",
        "Principal must be an AuthenticatedPolarisPrincipal");
    this.securityContext = securityContext;
    this.authenticatedPrincipal =
        (AuthenticatedPolarisPrincipal) securityContext.getUserPrincipal();
    this.authorizer = authorizer;
  }

  /** Initialize the catalog once authorized. Called after all `authorize...` methods. */
  protected abstract void initializeCatalog();

  protected void authorizeBasicNamespaceOperationOrThrow(
      PolarisAuthorizableOperation op, Namespace namespace) {
    authorizeBasicNamespaceOperationOrThrow(op, namespace, null, null);
  }

  protected void authorizeBasicNamespaceOperationOrThrow(
      PolarisAuthorizableOperation op,
      Namespace namespace,
      List<Namespace> extraPassthroughNamespaces,
      List<TableIdentifier> extraPassthroughTableLikes) {
    resolutionManifest =
        entityManager.prepareResolutionManifest(callContext, securityContext, catalogName);
    resolutionManifest.addPath(
        new ResolverPath(Arrays.asList(namespace.levels()), PolarisEntityType.NAMESPACE),
        namespace);

    if (extraPassthroughNamespaces != null) {
      for (Namespace ns : extraPassthroughNamespaces) {
        resolutionManifest.addPassthroughPath(
            new ResolverPath(
                Arrays.asList(ns.levels()), PolarisEntityType.NAMESPACE, true /* optional */),
            ns);
      }
    }
    if (extraPassthroughTableLikes != null) {
      for (TableIdentifier id : extraPassthroughTableLikes) {
        resolutionManifest.addPassthroughPath(
            new ResolverPath(
                PolarisCatalogHelpers.tableIdentifierToList(id),
                PolarisEntityType.TABLE_LIKE,
                true /* optional */),
            id);
      }
    }
    resolutionManifest.resolveAll();
    PolarisResolvedPathWrapper target = resolutionManifest.getResolvedPath(namespace, true);
    if (target == null) {
      throw new NoSuchNamespaceException("Namespace does not exist: %s", namespace);
    }
    authorizer.authorizeOrThrow(
        authenticatedPrincipal,
        resolutionManifest.getAllActivatedCatalogRoleAndPrincipalRoles(),
        op,
        target,
        null /* secondary */);

    initializeCatalog();
  }

  protected void authorizeCreateNamespaceUnderNamespaceOperationOrThrow(
      PolarisAuthorizableOperation op, Namespace namespace) {
    resolutionManifest =
        entityManager.prepareResolutionManifest(callContext, securityContext, catalogName);

    Namespace parentNamespace = PolarisCatalogHelpers.getParentNamespace(namespace);
    resolutionManifest.addPath(
        new ResolverPath(Arrays.asList(parentNamespace.levels()), PolarisEntityType.NAMESPACE),
        parentNamespace);

    // When creating an entity under a namespace, the authz target is the parentNamespace, but we
    // must also add the actual path that will be created as an "optional" passthrough resolution
    // path to indicate that the underlying catalog is "allowed" to check the creation path for
    // a conflicting entity.
    resolutionManifest.addPassthroughPath(
        new ResolverPath(
            Arrays.asList(namespace.levels()), PolarisEntityType.NAMESPACE, true /* optional */),
        namespace);
    resolutionManifest.resolveAll();
    PolarisResolvedPathWrapper target = resolutionManifest.getResolvedPath(parentNamespace, true);
    if (target == null) {
      throw new NoSuchNamespaceException("Namespace does not exist: %s", parentNamespace);
    }
    authorizer.authorizeOrThrow(
        authenticatedPrincipal,
        resolutionManifest.getAllActivatedCatalogRoleAndPrincipalRoles(),
        op,
        target,
        null /* secondary */);

    initializeCatalog();
  }

  protected void authorizeCreateTableLikeUnderNamespaceOperationOrThrow(
      PolarisAuthorizableOperation op, TableIdentifier identifier) {
    Namespace namespace = identifier.namespace();

    resolutionManifest =
        entityManager.prepareResolutionManifest(callContext, securityContext, catalogName);
    resolutionManifest.addPath(
        new ResolverPath(Arrays.asList(namespace.levels()), PolarisEntityType.NAMESPACE),
        namespace);

    // When creating an entity under a namespace, the authz target is the namespace, but we must
    // also
    // add the actual path that will be created as an "optional" passthrough resolution path to
    // indicate that the underlying catalog is "allowed" to check the creation path for a
    // conflicting
    // entity.
    resolutionManifest.addPassthroughPath(
        new ResolverPath(
            PolarisCatalogHelpers.tableIdentifierToList(identifier),
            PolarisEntityType.TABLE_LIKE,
            true /* optional */),
        identifier);
    resolutionManifest.resolveAll();
    PolarisResolvedPathWrapper target = resolutionManifest.getResolvedPath(namespace, true);
    if (target == null) {
      throw new NoSuchNamespaceException("Namespace does not exist: %s", namespace);
    }
    authorizer.authorizeOrThrow(
        authenticatedPrincipal,
        resolutionManifest.getAllActivatedCatalogRoleAndPrincipalRoles(),
        op,
        target,
        null /* secondary */);

    initializeCatalog();
  }

  protected void authorizeBasicTableLikeOperationOrThrow(
      PolarisAuthorizableOperation op, PolarisEntitySubType subType, TableIdentifier identifier) {
    resolutionManifest =
        entityManager.prepareResolutionManifest(callContext, securityContext, catalogName);

    // The underlying Catalog is also allowed to fetch "fresh" versions of the target entity.
    resolutionManifest.addPassthroughPath(
        new ResolverPath(
            PolarisCatalogHelpers.tableIdentifierToList(identifier),
            PolarisEntityType.TABLE_LIKE,
            true /* optional */),
        identifier);
    resolutionManifest.resolveAll();
    PolarisResolvedPathWrapper target =
        resolutionManifest.getResolvedPath(identifier, PolarisEntityType.TABLE_LIKE, subType, true);
    if (target == null) {
<<<<<<< HEAD
      throwNotFoundException(identifier, subType);
=======
      switch (subType) {
        case PolarisEntitySubType.ICEBERG_TABLE:
          throw new NoSuchTableException("Table does not exist: %s", identifier);

        case PolarisEntitySubType.GENERIC_TABLE:
          throw new NoSuchTableException("Generic table does not exist: %s", identifier);

        default:
          throw new NoSuchViewException("View does not exist: %s", identifier);
      }
>>>>>>> 17f28a92
    }
    authorizer.authorizeOrThrow(
        authenticatedPrincipal,
        resolutionManifest.getAllActivatedCatalogRoleAndPrincipalRoles(),
        op,
        target,
        null /* secondary */);

    initializeCatalog();
  }

  protected void authorizeCollectionOfTableLikeOperationOrThrow(
      PolarisAuthorizableOperation op,
      final PolarisEntitySubType subType,
      List<TableIdentifier> ids) {
    resolutionManifest =
        entityManager.prepareResolutionManifest(callContext, securityContext, catalogName);
    ids.forEach(
        identifier ->
            resolutionManifest.addPassthroughPath(
                new ResolverPath(
                    PolarisCatalogHelpers.tableIdentifierToList(identifier),
                    PolarisEntityType.TABLE_LIKE),
                identifier));

    ResolverStatus status = resolutionManifest.resolveAll();

    // If one of the paths failed to resolve, throw exception based on the one that
    // we first failed to resolve.
    if (status.getStatus() == ResolverStatus.StatusEnum.PATH_COULD_NOT_BE_FULLY_RESOLVED) {
      TableIdentifier identifier =
          PolarisCatalogHelpers.listToTableIdentifier(
              status.getFailedToResolvePath().getEntityNames());
      throwNotFoundException(identifier, subType);
    }

    List<PolarisResolvedPathWrapper> targets =
        ids.stream()
            .map(
                identifier ->
                    Optional.ofNullable(
                            resolutionManifest.getResolvedPath(
                                identifier, PolarisEntityType.TABLE_LIKE, subType, true))
                        .orElseThrow(
                            () ->
                                subType == PolarisEntitySubType.ICEBERG_TABLE
                                    ? new NoSuchTableException(
                                        "Table does not exist: %s", identifier)
                                    : new NoSuchViewException(
                                        "View does not exist: %s", identifier)))
            .toList();
    authorizer.authorizeOrThrow(
        authenticatedPrincipal,
        resolutionManifest.getAllActivatedCatalogRoleAndPrincipalRoles(),
        op,
        targets,
        null /* secondaries */);

    initializeCatalog();
  }

  protected void authorizeRenameTableLikeOperationOrThrow(
      PolarisAuthorizableOperation op,
      PolarisEntitySubType subType,
      TableIdentifier src,
      TableIdentifier dst) {
    resolutionManifest =
        entityManager.prepareResolutionManifest(callContext, securityContext, catalogName);
    // Add src, dstParent, and dst(optional)
    resolutionManifest.addPath(
        new ResolverPath(
            PolarisCatalogHelpers.tableIdentifierToList(src), PolarisEntityType.TABLE_LIKE),
        src);
    resolutionManifest.addPath(
        new ResolverPath(Arrays.asList(dst.namespace().levels()), PolarisEntityType.NAMESPACE),
        dst.namespace());
    resolutionManifest.addPath(
        new ResolverPath(
            PolarisCatalogHelpers.tableIdentifierToList(dst),
            PolarisEntityType.TABLE_LIKE,
            true /* optional */),
        dst);
    ResolverStatus status = resolutionManifest.resolveAll();
    if (status.getStatus() == ResolverStatus.StatusEnum.PATH_COULD_NOT_BE_FULLY_RESOLVED
        && status.getFailedToResolvePath().getLastEntityType() == PolarisEntityType.NAMESPACE) {
      throw new NoSuchNamespaceException("Namespace does not exist: %s", dst.namespace());
    } else if (resolutionManifest.getResolvedPath(src, PolarisEntityType.TABLE_LIKE, subType)
        == null) {
      if (subType == PolarisEntitySubType.ICEBERG_TABLE) {
        throw new NoSuchTableException("Table does not exist: %s", src);
      } else if (subType == PolarisEntitySubType.ICEBERG_VIEW) {
        throw new NoSuchViewException("View does not exist: %s", src);
      } else {
        throw new NoSuchTableException("Generic table does not exist: %s", src);
      }
    }

    // Normally, since we added the dst as an optional path, we'd expect it to only get resolved
    // up to its parent namespace, and for there to be no TABLE_LIKE already in the dst in which
    // case the leafSubType will be NULL_SUBTYPE.
    // If there is a conflicting TABLE or VIEW, this leafSubType will indicate that conflicting
    // type.
    // TODO: Possibly modify the exception thrown depending on whether the caller has privileges
    // on the parent namespace.
    PolarisEntitySubType dstLeafSubType = resolutionManifest.getLeafSubType(dst);

    switch (dstLeafSubType) {
      case PolarisEntitySubType.ICEBERG_TABLE:
        throw new AlreadyExistsException("Cannot rename %s to %s. Table already exists", src, dst);

      case PolarisEntitySubType.ICEBERG_VIEW:
        throw new AlreadyExistsException("Cannot rename %s to %s. View already exists", src, dst);

      case PolarisEntitySubType.GENERIC_TABLE:
        throw new AlreadyExistsException(
            "Cannot rename %s to %s. Generic table already exists", src, dst);

      default:
        break;
    }

    PolarisResolvedPathWrapper target =
        resolutionManifest.getResolvedPath(src, PolarisEntityType.TABLE_LIKE, subType, true);
    PolarisResolvedPathWrapper secondary =
        resolutionManifest.getResolvedPath(dst.namespace(), true);
    authorizer.authorizeOrThrow(
        authenticatedPrincipal,
        resolutionManifest.getAllActivatedCatalogRoleAndPrincipalRoles(),
        op,
        target,
        secondary);

    initializeCatalog();
  }

  /**
   * Helper function for when a TABLE_LIKE entity is not found so we want to throw the appropriate
   * exception. Used in Iceberg APIs, so the Iceberg messages cannot be changed.
   *
   * @param subType The subtype of the entity that the exception should report doesn't exist
   */
  public static void throwNotFoundException(
      TableIdentifier identifier, PolarisEntitySubType subType) {
    if (subType == PolarisEntitySubType.ICEBERG_TABLE) {
      throw new NoSuchTableException("Table does not exist: %s", identifier);
    } else if (subType == PolarisEntitySubType.GENERIC_TABLE) {
      throw new NoSuchTableException("Generic table does not exist: %s", identifier);
    } else if (subType == PolarisEntitySubType.ICEBERG_VIEW) {
      throw new NoSuchViewException("View does not exist: %s", identifier);
    } else {
      throw new NoSuchTableException("Entity does not exist: %s", subType);
    }
  }
}<|MERGE_RESOLUTION|>--- conflicted
+++ resolved
@@ -220,20 +220,7 @@
     PolarisResolvedPathWrapper target =
         resolutionManifest.getResolvedPath(identifier, PolarisEntityType.TABLE_LIKE, subType, true);
     if (target == null) {
-<<<<<<< HEAD
       throwNotFoundException(identifier, subType);
-=======
-      switch (subType) {
-        case PolarisEntitySubType.ICEBERG_TABLE:
-          throw new NoSuchTableException("Table does not exist: %s", identifier);
-
-        case PolarisEntitySubType.GENERIC_TABLE:
-          throw new NoSuchTableException("Generic table does not exist: %s", identifier);
-
-        default:
-          throw new NoSuchViewException("View does not exist: %s", identifier);
-      }
->>>>>>> 17f28a92
     }
     authorizer.authorizeOrThrow(
         authenticatedPrincipal,
