/*
 * Licensed to the Apache Software Foundation (ASF) under one
 * or more contributor license agreements.  See the NOTICE file
 * distributed with this work for additional information
 * regarding copyright ownership.  The ASF licenses this file
 * to you under the Apache License, Version 2.0 (the
 * "License"); you may not use this file except in compliance
 * with the License.  You may obtain a copy of the License at
 *
 *   http://www.apache.org/licenses/LICENSE-2.0
 *
 * Unless required by applicable law or agreed to in writing,
 * software distributed under the License is distributed on an
 * "AS IS" BASIS, WITHOUT WARRANTIES OR CONDITIONS OF ANY
 * KIND, either express or implied.  See the License for the
 * specific language governing permissions and limitations
 * under the License.
 */
package org.apache.polaris.service.catalog.iceberg;

import com.google.common.base.Preconditions;
import com.google.common.collect.Maps;
import jakarta.ws.rs.core.SecurityContext;
import jakarta.ws.rs.core.UriBuilder;
import java.io.Closeable;
import java.time.OffsetDateTime;
import java.time.ZoneOffset;
import java.util.ArrayList;
import java.util.Arrays;
import java.util.EnumSet;
import java.util.HashSet;
import java.util.List;
import java.util.Map;
import java.util.Optional;
import java.util.Set;
import java.util.stream.Collectors;
import org.apache.iceberg.BaseMetadataTable;
import org.apache.iceberg.BaseTable;
import org.apache.iceberg.MetadataUpdate;
import org.apache.iceberg.PartitionSpec;
import org.apache.iceberg.SortOrder;
import org.apache.iceberg.Table;
import org.apache.iceberg.TableMetadata;
import org.apache.iceberg.TableOperations;
import org.apache.iceberg.UpdateRequirement;
import org.apache.iceberg.aws.AwsClientProperties;
import org.apache.iceberg.catalog.Catalog;
import org.apache.iceberg.catalog.Namespace;
import org.apache.iceberg.catalog.SupportsNamespaces;
import org.apache.iceberg.catalog.TableIdentifier;
import org.apache.iceberg.catalog.ViewCatalog;
import org.apache.iceberg.exceptions.AlreadyExistsException;
import org.apache.iceberg.exceptions.BadRequestException;
import org.apache.iceberg.exceptions.CommitFailedException;
import org.apache.iceberg.exceptions.ForbiddenException;
import org.apache.iceberg.exceptions.NoSuchNamespaceException;
import org.apache.iceberg.exceptions.NoSuchTableException;
import org.apache.iceberg.exceptions.NoSuchViewException;
import org.apache.iceberg.rest.CatalogHandlers;
import org.apache.iceberg.rest.requests.CommitTransactionRequest;
import org.apache.iceberg.rest.requests.CreateNamespaceRequest;
import org.apache.iceberg.rest.requests.CreateTableRequest;
import org.apache.iceberg.rest.requests.CreateViewRequest;
import org.apache.iceberg.rest.requests.RegisterTableRequest;
import org.apache.iceberg.rest.requests.RenameTableRequest;
import org.apache.iceberg.rest.requests.UpdateNamespacePropertiesRequest;
import org.apache.iceberg.rest.requests.UpdateTableRequest;
import org.apache.iceberg.rest.responses.CreateNamespaceResponse;
import org.apache.iceberg.rest.responses.GetNamespaceResponse;
import org.apache.iceberg.rest.responses.ListNamespacesResponse;
import org.apache.iceberg.rest.responses.ListTablesResponse;
import org.apache.iceberg.rest.responses.LoadTableResponse;
import org.apache.iceberg.rest.responses.LoadViewResponse;
import org.apache.iceberg.rest.responses.UpdateNamespacePropertiesResponse;
import org.apache.polaris.core.PolarisDiagnostics;
import org.apache.polaris.core.auth.AuthenticatedPolarisPrincipal;
import org.apache.polaris.core.auth.PolarisAuthorizableOperation;
import org.apache.polaris.core.auth.PolarisAuthorizer;
import org.apache.polaris.core.catalog.PolarisCatalogHelpers;
import org.apache.polaris.core.config.FeatureConfiguration;
import org.apache.polaris.core.config.PolarisConfigurationStore;
import org.apache.polaris.core.context.CallContext;
import org.apache.polaris.core.entity.CatalogEntity;
import org.apache.polaris.core.entity.PolarisEntitySubType;
import org.apache.polaris.core.entity.PolarisEntityType;
import org.apache.polaris.core.persistence.PolarisEntityManager;
import org.apache.polaris.core.persistence.PolarisMetaStoreManager;
import org.apache.polaris.core.persistence.PolarisResolvedPathWrapper;
import org.apache.polaris.core.persistence.TransactionWorkspaceMetaStoreManager;
import org.apache.polaris.core.persistence.dao.entity.EntitiesResult;
import org.apache.polaris.core.persistence.dao.entity.EntityWithPath;
import org.apache.polaris.core.persistence.resolver.PolarisResolutionManifest;
import org.apache.polaris.core.persistence.resolver.ResolverPath;
import org.apache.polaris.core.persistence.resolver.ResolverStatus;
import org.apache.polaris.core.storage.PolarisStorageActions;
import org.apache.polaris.service.catalog.AccessDelegationMode;
import org.apache.polaris.service.catalog.SupportsNotifications;
import org.apache.polaris.service.context.CallContextCatalogFactory;
import org.apache.polaris.service.types.NotificationRequest;
import org.slf4j.Logger;
import org.slf4j.LoggerFactory;

/**
 * Authorization-aware adapter between REST stubs and shared Iceberg SDK CatalogHandlers.
 *
 * <p>We must make authorization decisions based on entity resolution at this layer instead of the
 * underlying PolarisIcebergCatalog layer, because this REST-adjacent layer captures intent of
 * different REST calls that share underlying catalog calls (e.g. updateTable will call loadTable
 * under the hood), and some features of the REST API aren't expressed at all in the underlying
 * Catalog interfaces (e.g. credential-vending in createTable/loadTable).
 *
 * <p>We also want this layer to be independent of API-endpoint-specific idioms, such as dealing
 * with jakarta.ws.rs.core.Response objects, and other implementations that expose different HTTP
 * stubs or even tunnel the protocol over something like gRPC can still normalize on the Iceberg
 * model objects used in this layer to still benefit from the shared implementation of
 * authorization-aware catalog protocols.
 */
public class IcebergCatalogHandlerWrapper implements AutoCloseable {
  private static final Logger LOGGER = LoggerFactory.getLogger(IcebergCatalogHandlerWrapper.class);

  private final CallContext callContext;
  private final PolarisEntityManager entityManager;
  private final PolarisMetaStoreManager metaStoreManager;
  private final String catalogName;
  private final AuthenticatedPolarisPrincipal authenticatedPrincipal;
  private final SecurityContext securityContext;
  private final PolarisAuthorizer authorizer;
  private final CallContextCatalogFactory catalogFactory;

  // Initialized in the authorize methods.
  private PolarisResolutionManifest resolutionManifest = null;

  // Catalog instance will be initialized after authorizing resolver successfully resolves
  // the catalog entity.
  private Catalog baseCatalog = null;
  private SupportsNamespaces namespaceCatalog = null;
  private ViewCatalog viewCatalog = null;

  public IcebergCatalogHandlerWrapper(
      CallContext callContext,
      PolarisEntityManager entityManager,
      PolarisMetaStoreManager metaStoreManager,
      SecurityContext securityContext,
      CallContextCatalogFactory catalogFactory,
      String catalogName,
      PolarisAuthorizer authorizer) {
    this.callContext = callContext;
    this.entityManager = entityManager;
    this.metaStoreManager = metaStoreManager;
    this.catalogName = catalogName;
    PolarisDiagnostics diagServices = callContext.getPolarisCallContext().getDiagServices();
    diagServices.checkNotNull(securityContext, "null_security_context");
    diagServices.checkNotNull(securityContext.getUserPrincipal(), "null_user_principal");
    diagServices.check(
        securityContext.getUserPrincipal() instanceof AuthenticatedPolarisPrincipal,
        "invalid_principal_type",
        "Principal must be an AuthenticatedPolarisPrincipal");
    this.securityContext = securityContext;
    this.authenticatedPrincipal =
        (AuthenticatedPolarisPrincipal) securityContext.getUserPrincipal();
    this.authorizer = authorizer;
    this.catalogFactory = catalogFactory;
  }

  /**
   * TODO: Make the helper in org.apache.iceberg.rest.CatalogHandlers public instead of needing to
   * copy/paste here.
   */
  public static boolean isCreate(UpdateTableRequest request) {
    boolean isCreate =
        request.requirements().stream()
            .anyMatch(UpdateRequirement.AssertTableDoesNotExist.class::isInstance);

    if (isCreate) {
      List<UpdateRequirement> invalidRequirements =
          request.requirements().stream()
              .filter(req -> !(req instanceof UpdateRequirement.AssertTableDoesNotExist))
              .collect(Collectors.toList());
      Preconditions.checkArgument(
          invalidRequirements.isEmpty(), "Invalid create requirements: %s", invalidRequirements);
    }

    return isCreate;
  }

  private void initializeCatalog() {
    this.baseCatalog =
        catalogFactory.createCallContextCatalog(
            callContext, authenticatedPrincipal, securityContext, resolutionManifest);
    this.namespaceCatalog =
        (baseCatalog instanceof SupportsNamespaces) ? (SupportsNamespaces) baseCatalog : null;
    this.viewCatalog = (baseCatalog instanceof ViewCatalog) ? (ViewCatalog) baseCatalog : null;
  }

  private void authorizeBasicNamespaceOperationOrThrow(
      PolarisAuthorizableOperation op, Namespace namespace) {
    authorizeBasicNamespaceOperationOrThrow(op, namespace, null, null);
  }

  private void authorizeBasicNamespaceOperationOrThrow(
      PolarisAuthorizableOperation op,
      Namespace namespace,
      List<Namespace> extraPassthroughNamespaces,
      List<TableIdentifier> extraPassthroughTableLikes) {
    resolutionManifest =
        entityManager.prepareResolutionManifest(callContext, securityContext, catalogName);
    resolutionManifest.addPath(
        new ResolverPath(Arrays.asList(namespace.levels()), PolarisEntityType.NAMESPACE),
        namespace);

    if (extraPassthroughNamespaces != null) {
      for (Namespace ns : extraPassthroughNamespaces) {
        resolutionManifest.addPassthroughPath(
            new ResolverPath(
                Arrays.asList(ns.levels()), PolarisEntityType.NAMESPACE, true /* optional */),
            ns);
      }
    }
    if (extraPassthroughTableLikes != null) {
      for (TableIdentifier id : extraPassthroughTableLikes) {
        resolutionManifest.addPassthroughPath(
            new ResolverPath(
                PolarisCatalogHelpers.tableIdentifierToList(id),
                PolarisEntityType.ICEBERG_TABLE_LIKE,
                true /* optional */),
            id);
      }
    }
    resolutionManifest.resolveAll();
    PolarisResolvedPathWrapper target = resolutionManifest.getResolvedPath(namespace, true);
    if (target == null) {
      throw new NoSuchNamespaceException("Namespace does not exist: %s", namespace);
    }
    authorizer.authorizeOrThrow(
        authenticatedPrincipal,
        resolutionManifest.getAllActivatedCatalogRoleAndPrincipalRoles(),
        op,
        target,
        null /* secondary */);

    initializeCatalog();
  }

  private void authorizeCreateNamespaceUnderNamespaceOperationOrThrow(
      PolarisAuthorizableOperation op, Namespace namespace) {
    resolutionManifest =
        entityManager.prepareResolutionManifest(callContext, securityContext, catalogName);

    Namespace parentNamespace = PolarisCatalogHelpers.getParentNamespace(namespace);
    resolutionManifest.addPath(
        new ResolverPath(Arrays.asList(parentNamespace.levels()), PolarisEntityType.NAMESPACE),
        parentNamespace);

    // When creating an entity under a namespace, the authz target is the parentNamespace, but we
    // must also add the actual path that will be created as an "optional" passthrough resolution
    // path to indicate that the underlying catalog is "allowed" to check the creation path for
    // a conflicting entity.
    resolutionManifest.addPassthroughPath(
        new ResolverPath(
            Arrays.asList(namespace.levels()), PolarisEntityType.NAMESPACE, true /* optional */),
        namespace);
    resolutionManifest.resolveAll();
    PolarisResolvedPathWrapper target = resolutionManifest.getResolvedPath(parentNamespace, true);
    if (target == null) {
      throw new NoSuchNamespaceException("Namespace does not exist: %s", parentNamespace);
    }
    authorizer.authorizeOrThrow(
        authenticatedPrincipal,
        resolutionManifest.getAllActivatedCatalogRoleAndPrincipalRoles(),
        op,
        target,
        null /* secondary */);

    initializeCatalog();
  }

  private void authorizeCreateTableLikeUnderNamespaceOperationOrThrow(
      PolarisAuthorizableOperation op, TableIdentifier identifier) {
    Namespace namespace = identifier.namespace();

    resolutionManifest =
        entityManager.prepareResolutionManifest(callContext, securityContext, catalogName);
    resolutionManifest.addPath(
        new ResolverPath(Arrays.asList(namespace.levels()), PolarisEntityType.NAMESPACE),
        namespace);

    // When creating an entity under a namespace, the authz target is the namespace, but we must
    // also
    // add the actual path that will be created as an "optional" passthrough resolution path to
    // indicate that the underlying catalog is "allowed" to check the creation path for a
    // conflicting
    // entity.
    resolutionManifest.addPassthroughPath(
        new ResolverPath(
            PolarisCatalogHelpers.tableIdentifierToList(identifier),
            PolarisEntityType.ICEBERG_TABLE_LIKE,
            true /* optional */),
        identifier);
    resolutionManifest.resolveAll();
    PolarisResolvedPathWrapper target = resolutionManifest.getResolvedPath(namespace, true);
    if (target == null) {
      throw new NoSuchNamespaceException("Namespace does not exist: %s", namespace);
    }
    authorizer.authorizeOrThrow(
        authenticatedPrincipal,
        resolutionManifest.getAllActivatedCatalogRoleAndPrincipalRoles(),
        op,
        target,
        null /* secondary */);

    initializeCatalog();
  }

  private void authorizeBasicTableLikeOperationOrThrow(
      PolarisAuthorizableOperation op, PolarisEntitySubType subType, TableIdentifier identifier) {
    resolutionManifest =
        entityManager.prepareResolutionManifest(callContext, securityContext, catalogName);

    // The underlying Catalog is also allowed to fetch "fresh" versions of the target entity.
    resolutionManifest.addPassthroughPath(
        new ResolverPath(
            PolarisCatalogHelpers.tableIdentifierToList(identifier),
            PolarisEntityType.ICEBERG_TABLE_LIKE,
            true /* optional */),
        identifier);
    resolutionManifest.resolveAll();
    PolarisResolvedPathWrapper target =
        resolutionManifest.getResolvedPath(
            identifier, PolarisEntityType.ICEBERG_TABLE_LIKE, subType, true);
    if (target == null) {
      if (subType == PolarisEntitySubType.TABLE) {
        throw new NoSuchTableException("Table does not exist: %s", identifier);
      } else {
        throw new NoSuchViewException("View does not exist: %s", identifier);
      }
    }
    authorizer.authorizeOrThrow(
        authenticatedPrincipal,
        resolutionManifest.getAllActivatedCatalogRoleAndPrincipalRoles(),
        op,
        target,
        null /* secondary */);

    initializeCatalog();
  }

  private void authorizeCollectionOfTableLikeOperationOrThrow(
      PolarisAuthorizableOperation op,
      final PolarisEntitySubType subType,
      List<TableIdentifier> ids) {
    resolutionManifest =
        entityManager.prepareResolutionManifest(callContext, securityContext, catalogName);
    ids.forEach(
        identifier ->
            resolutionManifest.addPassthroughPath(
                new ResolverPath(
                    PolarisCatalogHelpers.tableIdentifierToList(identifier),
                    PolarisEntityType.ICEBERG_TABLE_LIKE),
                identifier));

    ResolverStatus status = resolutionManifest.resolveAll();

    // If one of the paths failed to resolve, throw exception based on the one that
    // we first failed to resolve.
    if (status.getStatus() == ResolverStatus.StatusEnum.PATH_COULD_NOT_BE_FULLY_RESOLVED) {
      TableIdentifier identifier =
          PolarisCatalogHelpers.listToTableIdentifier(
              status.getFailedToResolvePath().getEntityNames());
      if (subType == PolarisEntitySubType.TABLE) {
        throw new NoSuchTableException("Table does not exist: %s", identifier);
      } else {
        throw new NoSuchViewException("View does not exist: %s", identifier);
      }
    }

    List<PolarisResolvedPathWrapper> targets =
        ids.stream()
            .map(
                identifier ->
                    Optional.ofNullable(
                            resolutionManifest.getResolvedPath(
                                identifier, PolarisEntityType.ICEBERG_TABLE_LIKE, subType, true))
                        .orElseThrow(
                            () ->
                                subType == PolarisEntitySubType.TABLE
                                    ? new NoSuchTableException(
                                        "Table does not exist: %s", identifier)
                                    : new NoSuchViewException(
                                        "View does not exist: %s", identifier)))
            .toList();
    authorizer.authorizeOrThrow(
        authenticatedPrincipal,
        resolutionManifest.getAllActivatedCatalogRoleAndPrincipalRoles(),
        op,
        targets,
        null /* secondaries */);

    initializeCatalog();
  }

  private void authorizeRenameTableLikeOperationOrThrow(
      PolarisAuthorizableOperation op,
      PolarisEntitySubType subType,
      TableIdentifier src,
      TableIdentifier dst) {
    resolutionManifest =
        entityManager.prepareResolutionManifest(callContext, securityContext, catalogName);
    // Add src, dstParent, and dst(optional)
    resolutionManifest.addPath(
        new ResolverPath(
            PolarisCatalogHelpers.tableIdentifierToList(src), PolarisEntityType.ICEBERG_TABLE_LIKE),
        src);
    resolutionManifest.addPath(
        new ResolverPath(Arrays.asList(dst.namespace().levels()), PolarisEntityType.NAMESPACE),
        dst.namespace());
    resolutionManifest.addPath(
        new ResolverPath(
            PolarisCatalogHelpers.tableIdentifierToList(dst),
            PolarisEntityType.ICEBERG_TABLE_LIKE,
            true /* optional */),
        dst);
    ResolverStatus status = resolutionManifest.resolveAll();
    if (status.getStatus() == ResolverStatus.StatusEnum.PATH_COULD_NOT_BE_FULLY_RESOLVED
        && status.getFailedToResolvePath().getLastEntityType() == PolarisEntityType.NAMESPACE) {
      throw new NoSuchNamespaceException("Namespace does not exist: %s", dst.namespace());
    } else if (resolutionManifest.getResolvedPath(
            src, PolarisEntityType.ICEBERG_TABLE_LIKE, subType)
        == null) {
      if (subType == PolarisEntitySubType.TABLE) {
        throw new NoSuchTableException("Table does not exist: %s", src);
      } else {
        throw new NoSuchViewException("View does not exist: %s", src);
      }
    }

    // Normally, since we added the dst as an optional path, we'd expect it to only get resolved
    // up to its parent namespace, and for there to be no TABLE_LIKE already in the dst in which
    // case the leafSubType will be NULL_SUBTYPE.
    // If there is a conflicting TABLE or VIEW, this leafSubType will indicate that conflicting
    // type.
    // TODO: Possibly modify the exception thrown depending on whether the caller has privileges
    // on the parent namespace.
    PolarisEntitySubType dstLeafSubType = resolutionManifest.getLeafSubType(dst);
    if (dstLeafSubType == PolarisEntitySubType.TABLE) {
      throw new AlreadyExistsException("Cannot rename %s to %s. Table already exists", src, dst);
    } else if (dstLeafSubType == PolarisEntitySubType.VIEW) {
      throw new AlreadyExistsException("Cannot rename %s to %s. View already exists", src, dst);
    }

    PolarisResolvedPathWrapper target =
        resolutionManifest.getResolvedPath(
            src, PolarisEntityType.ICEBERG_TABLE_LIKE, subType, true);
    PolarisResolvedPathWrapper secondary =
        resolutionManifest.getResolvedPath(dst.namespace(), true);
    authorizer.authorizeOrThrow(
        authenticatedPrincipal,
        resolutionManifest.getAllActivatedCatalogRoleAndPrincipalRoles(),
        op,
        target,
        secondary);

    initializeCatalog();
  }

  public ListNamespacesResponse listNamespaces(Namespace parent) {
    PolarisAuthorizableOperation op = PolarisAuthorizableOperation.LIST_NAMESPACES;
    authorizeBasicNamespaceOperationOrThrow(op, parent);

    return CatalogHandlers.listNamespaces(namespaceCatalog, parent);
  }

  public CreateNamespaceResponse createNamespace(CreateNamespaceRequest request) {
    PolarisAuthorizableOperation op = PolarisAuthorizableOperation.CREATE_NAMESPACE;

    Namespace namespace = request.namespace();
    if (namespace.isEmpty()) {
      throw new AlreadyExistsException(
          "Cannot create root namespace, as it already exists implicitly.");
    }
    authorizeCreateNamespaceUnderNamespaceOperationOrThrow(op, namespace);

    if (namespaceCatalog instanceof IcebergCatalog) {
      // Note: The CatalogHandlers' default implementation will non-atomically create the
      // namespace and then fetch its properties using loadNamespaceMetadata for the response.
      // However, the latest namespace metadata technically isn't the same authorized instance,
      // so we don't want all cals to loadNamespaceMetadata to automatically use the manifest
      // in "passthrough" mode.
      //
      // For CreateNamespace, we consider this a special case in that the creator is able to
      // retrieve the latest namespace metadata for the duration of the CreateNamespace
      // operation, even if the entityVersion and/or grantsVersion update in the interim.
      namespaceCatalog.createNamespace(namespace, request.properties());
      return CreateNamespaceResponse.builder()
          .withNamespace(namespace)
          .setProperties(
              resolutionManifest
                  .getPassthroughResolvedPath(namespace)
                  .getRawLeafEntity()
                  .getPropertiesAsMap())
          .build();
    } else {
      return CatalogHandlers.createNamespace(namespaceCatalog, request);
    }
  }

  private static boolean isExternal(CatalogEntity catalog) {
    return org.apache.polaris.core.admin.model.Catalog.TypeEnum.EXTERNAL.equals(
        catalog.getCatalogType());
  }

  public GetNamespaceResponse loadNamespaceMetadata(Namespace namespace) {
    PolarisAuthorizableOperation op = PolarisAuthorizableOperation.LOAD_NAMESPACE_METADATA;
    authorizeBasicNamespaceOperationOrThrow(op, namespace);

    return CatalogHandlers.loadNamespace(namespaceCatalog, namespace);
  }

  public void namespaceExists(Namespace namespace) {
    PolarisAuthorizableOperation op = PolarisAuthorizableOperation.NAMESPACE_EXISTS;

    // TODO: This authz check doesn't accomplish true authz in terms of blocking the ability
    // for a caller to ascertain whether the namespace exists or not, but instead just behaves
    // according to convention -- if existence is going to be privileged, we must instead
    // add a base layer that throws NotFound exceptions instead of NotAuthorizedException
    // for *all* operations in which we determine that the basic privilege for determining
    // existence is also missing.
    authorizeBasicNamespaceOperationOrThrow(op, namespace);

    // TODO: Just skip CatalogHandlers for this one maybe
    CatalogHandlers.loadNamespace(namespaceCatalog, namespace);
  }

  public void dropNamespace(Namespace namespace) {
    PolarisAuthorizableOperation op = PolarisAuthorizableOperation.DROP_NAMESPACE;
    authorizeBasicNamespaceOperationOrThrow(op, namespace);

    CatalogHandlers.dropNamespace(namespaceCatalog, namespace);
  }

  public UpdateNamespacePropertiesResponse updateNamespaceProperties(
      Namespace namespace, UpdateNamespacePropertiesRequest request) {
    PolarisAuthorizableOperation op = PolarisAuthorizableOperation.UPDATE_NAMESPACE_PROPERTIES;
    authorizeBasicNamespaceOperationOrThrow(op, namespace);

    return CatalogHandlers.updateNamespaceProperties(namespaceCatalog, namespace, request);
  }

  public ListTablesResponse listTables(Namespace namespace) {
    PolarisAuthorizableOperation op = PolarisAuthorizableOperation.LIST_TABLES;
    authorizeBasicNamespaceOperationOrThrow(op, namespace);

    return CatalogHandlers.listTables(baseCatalog, namespace);
  }

  public LoadTableResponse createTableDirect(Namespace namespace, CreateTableRequest request) {
    PolarisAuthorizableOperation op = PolarisAuthorizableOperation.CREATE_TABLE_DIRECT;
    authorizeCreateTableLikeUnderNamespaceOperationOrThrow(
        op, TableIdentifier.of(namespace, request.name()));

    CatalogEntity catalog =
        CatalogEntity.of(
            resolutionManifest
                .getResolvedReferenceCatalogEntity()
                .getResolvedLeafEntity()
                .getEntity());
    if (isExternal(catalog)) {
      throw new BadRequestException("Cannot create table on external catalogs.");
    }
    return CatalogHandlers.createTable(baseCatalog, namespace, request);
  }

  public LoadTableResponse createTableDirectWithWriteDelegation(
      Namespace namespace, CreateTableRequest request) {
    PolarisAuthorizableOperation op =
        PolarisAuthorizableOperation.CREATE_TABLE_DIRECT_WITH_WRITE_DELEGATION;
    authorizeCreateTableLikeUnderNamespaceOperationOrThrow(
        op, TableIdentifier.of(namespace, request.name()));

    CatalogEntity catalog =
        CatalogEntity.of(
            resolutionManifest
                .getResolvedReferenceCatalogEntity()
                .getResolvedLeafEntity()
                .getEntity());
    if (isExternal(catalog)) {
      throw new BadRequestException("Cannot create table on external catalogs.");
    }
    request.validate();

    TableIdentifier tableIdentifier = TableIdentifier.of(namespace, request.name());
    if (baseCatalog.tableExists(tableIdentifier)) {
      throw new AlreadyExistsException("Table already exists: %s", tableIdentifier);
    }

    Map<String, String> properties = Maps.newHashMap();
    properties.put("created-at", OffsetDateTime.now(ZoneOffset.UTC).toString());
    properties.putAll(request.properties());

    Table table =
        baseCatalog
            .buildTable(tableIdentifier, request.schema())
            .withLocation(request.location())
            .withPartitionSpec(request.spec())
            .withSortOrder(request.writeOrder())
            .withProperties(properties)
            .create();

    if (table instanceof BaseTable baseTable) {
      TableMetadata tableMetadata = baseTable.operations().current();
      LoadTableResponse.Builder responseBuilder =
          LoadTableResponse.builder().withTableMetadata(tableMetadata);
      if (baseCatalog instanceof SupportsCredentialDelegation credentialDelegation) {
        LOGGER
            .atDebug()
            .addKeyValue("tableIdentifier", tableIdentifier)
            .addKeyValue("tableLocation", tableMetadata.location())
            .log("Fetching client credentials for table");
        responseBuilder.addAllConfig(
            credentialDelegation.getCredentialConfig(
                tableIdentifier,
                tableMetadata,
                Set.of(
                    PolarisStorageActions.READ,
                    PolarisStorageActions.WRITE,
                    PolarisStorageActions.LIST)));
      }
      return responseBuilder.build();
    } else if (table instanceof BaseMetadataTable) {
      // metadata tables are loaded on the client side, return NoSuchTableException for now
      throw new NoSuchTableException("Table does not exist: %s", tableIdentifier.toString());
    }

    throw new IllegalStateException("Cannot wrap catalog that does not produce BaseTable");
  }

  private TableMetadata stageTableCreateHelper(Namespace namespace, CreateTableRequest request) {
    request.validate();

    TableIdentifier ident = TableIdentifier.of(namespace, request.name());
    if (baseCatalog.tableExists(ident)) {
      throw new AlreadyExistsException("Table already exists: %s", ident);
    }

    Map<String, String> properties = Maps.newHashMap();
    properties.put("created-at", OffsetDateTime.now(ZoneOffset.UTC).toString());
    properties.putAll(request.properties());

    String location;
    if (request.location() != null) {
      // Even if the request provides a location, run it through the catalog's TableBuilder
      // to inherit any override behaviors if applicable.
      if (baseCatalog instanceof IcebergCatalog) {
        location = ((IcebergCatalog) baseCatalog).transformTableLikeLocation(request.location());
      } else {
        location = request.location();
      }
    } else {
      location =
          baseCatalog
              .buildTable(ident, request.schema())
              .withPartitionSpec(request.spec())
              .withSortOrder(request.writeOrder())
              .withProperties(properties)
              .createTransaction()
              .table()
              .location();
    }

    TableMetadata metadata =
        TableMetadata.newTableMetadata(
            request.schema(),
            request.spec() != null ? request.spec() : PartitionSpec.unpartitioned(),
            request.writeOrder() != null ? request.writeOrder() : SortOrder.unsorted(),
            location,
            properties);
    return metadata;
  }

  public LoadTableResponse createTableStaged(Namespace namespace, CreateTableRequest request) {
    PolarisAuthorizableOperation op = PolarisAuthorizableOperation.CREATE_TABLE_STAGED;
    authorizeCreateTableLikeUnderNamespaceOperationOrThrow(
        op, TableIdentifier.of(namespace, request.name()));

    CatalogEntity catalog =
        CatalogEntity.of(
            resolutionManifest
                .getResolvedReferenceCatalogEntity()
                .getResolvedLeafEntity()
                .getEntity());
    if (isExternal(catalog)) {
      throw new BadRequestException("Cannot create table on external catalogs.");
    }
    TableMetadata metadata = stageTableCreateHelper(namespace, request);
    return LoadTableResponse.builder().withTableMetadata(metadata).build();
  }

  public LoadTableResponse createTableStagedWithWriteDelegation(
      Namespace namespace, CreateTableRequest request) {
    PolarisAuthorizableOperation op =
        PolarisAuthorizableOperation.CREATE_TABLE_STAGED_WITH_WRITE_DELEGATION;
    authorizeCreateTableLikeUnderNamespaceOperationOrThrow(
        op, TableIdentifier.of(namespace, request.name()));

    CatalogEntity catalog =
        CatalogEntity.of(
            resolutionManifest
                .getResolvedReferenceCatalogEntity()
                .getResolvedLeafEntity()
                .getEntity());
    if (isExternal(catalog)) {
      throw new BadRequestException("Cannot create table on external catalogs.");
    }
    TableIdentifier ident = TableIdentifier.of(namespace, request.name());
    TableMetadata metadata = stageTableCreateHelper(namespace, request);

    LoadTableResponse.Builder responseBuilder =
        LoadTableResponse.builder().withTableMetadata(metadata);

    if (baseCatalog instanceof SupportsCredentialDelegation credentialDelegation) {
      LOGGER
          .atDebug()
          .addKeyValue("tableIdentifier", ident)
          .addKeyValue("tableLocation", metadata.location())
          .log("Fetching client credentials for table");
      responseBuilder.addAllConfig(
          credentialDelegation.getCredentialConfig(
              ident, metadata, Set.of(PolarisStorageActions.ALL)));
    }
    return responseBuilder.build();
  }

  public LoadTableResponse registerTable(Namespace namespace, RegisterTableRequest request) {
    PolarisAuthorizableOperation op = PolarisAuthorizableOperation.REGISTER_TABLE;
    authorizeCreateTableLikeUnderNamespaceOperationOrThrow(
        op, TableIdentifier.of(namespace, request.name()));

    return CatalogHandlers.registerTable(baseCatalog, namespace, request);
  }

  public boolean sendNotification(TableIdentifier identifier, NotificationRequest request) {
    PolarisAuthorizableOperation op = PolarisAuthorizableOperation.SEND_NOTIFICATIONS;

    // For now, just require the full set of privileges on the base Catalog entity, which we can
    // also express just as the "root" Namespace for purposes of the PolarisIcebergCatalog being
    // able to fetch Namespace.empty() as path key.
    List<TableIdentifier> extraPassthroughTableLikes = List.of(identifier);
    List<Namespace> extraPassthroughNamespaces = new ArrayList<>();
    extraPassthroughNamespaces.add(Namespace.empty());
    for (int i = 1; i <= identifier.namespace().length(); i++) {
      Namespace nsLevel =
          Namespace.of(
              Arrays.stream(identifier.namespace().levels()).limit(i).toArray(String[]::new));
      extraPassthroughNamespaces.add(nsLevel);
    }
    authorizeBasicNamespaceOperationOrThrow(
        op, Namespace.empty(), extraPassthroughNamespaces, extraPassthroughTableLikes);

    CatalogEntity catalog =
        CatalogEntity.of(
            resolutionManifest
                .getResolvedReferenceCatalogEntity()
                .getResolvedLeafEntity()
                .getEntity());
    if (catalog
        .getCatalogType()
        .equals(org.apache.polaris.core.admin.model.Catalog.TypeEnum.INTERNAL)) {
      LOGGER
          .atWarn()
          .addKeyValue("catalog", catalog)
          .addKeyValue("notification", request)
          .log("Attempted notification on internal catalog");
      throw new BadRequestException("Cannot update internal catalog via notifications");
    }
    return baseCatalog instanceof SupportsNotifications notificationCatalog
        && notificationCatalog.sendNotification(identifier, request);
  }

  public LoadTableResponse loadTable(TableIdentifier tableIdentifier, String snapshots) {
    PolarisAuthorizableOperation op = PolarisAuthorizableOperation.LOAD_TABLE;
    authorizeBasicTableLikeOperationOrThrow(op, PolarisEntitySubType.TABLE, tableIdentifier);

    return CatalogHandlers.loadTable(baseCatalog, tableIdentifier);
  }

  public LoadTableResponse loadTableWithAccessDelegation(
      TableIdentifier tableIdentifier,
      String snapshots,
      EnumSet<AccessDelegationMode> accessDelegationModes) {
    // Here we have a single method that falls through multiple candidate
    // PolarisAuthorizableOperations because instead of identifying the desired operation up-front
    // and
    // failing the authz check if grants aren't found, we find the first most-privileged authz match
    // and respond according to that.
    PolarisAuthorizableOperation read =
        PolarisAuthorizableOperation.LOAD_TABLE_WITH_READ_DELEGATION;
    PolarisAuthorizableOperation write =
        PolarisAuthorizableOperation.LOAD_TABLE_WITH_WRITE_DELEGATION;

    Set<PolarisStorageActions> actionsRequested =
        new HashSet<>(Set.of(PolarisStorageActions.READ, PolarisStorageActions.LIST));
    try {
      // TODO: Refactor to have a boolean-return version of the helpers so we can fallthrough
      // easily.
      authorizeBasicTableLikeOperationOrThrow(write, PolarisEntitySubType.TABLE, tableIdentifier);
      actionsRequested.add(PolarisStorageActions.WRITE);
    } catch (ForbiddenException e) {
      authorizeBasicTableLikeOperationOrThrow(read, PolarisEntitySubType.TABLE, tableIdentifier);
    }

    PolarisResolvedPathWrapper catalogPath = resolutionManifest.getResolvedReferenceCatalogEntity();
    callContext
        .getPolarisCallContext()
        .getDiagServices()
        .checkNotNull(catalogPath, "No catalog available for loadTable request");
    CatalogEntity catalogEntity = CatalogEntity.of(catalogPath.getRawLeafEntity());
    PolarisConfigurationStore configurationStore =
        callContext.getPolarisCallContext().getConfigurationStore();
    if (catalogEntity
            .getCatalogType()
            .equals(org.apache.polaris.core.admin.model.Catalog.TypeEnum.EXTERNAL)
        && !configurationStore.getConfiguration(
            callContext.getPolarisCallContext(),
            catalogEntity,
            FeatureConfiguration.ALLOW_EXTERNAL_CATALOG_CREDENTIAL_VENDING)) {
      throw new ForbiddenException(
          "Access Delegation is not enabled for this catalog. Please consult applicable "
              + "documentation for the catalog config property '%s' to enable this feature",
          FeatureConfiguration.ALLOW_EXTERNAL_CATALOG_CREDENTIAL_VENDING.catalogConfig());
    }

    // TODO: Find a way for the configuration or caller to better express whether to fail or omit
    // when data-access is specified but access delegation grants are not found.
<<<<<<< HEAD
    return doCatalogOperation(
        () -> {
          Table table = baseCatalog.loadTable(tableIdentifier);

          if (table instanceof BaseTable baseTable) {
            TableMetadata tableMetadata = baseTable.operations().current();
            LoadTableResponse.Builder responseBuilder =
                LoadTableResponse.builder().withTableMetadata(tableMetadata);
            if (baseCatalog instanceof SupportsCredentialDelegation credentialDelegation) {
              LOGGER
                  .atDebug()
                  .addKeyValue("tableIdentifier", tableIdentifier)
                  .addKeyValue("tableLocation", tableMetadata.location())
                  .log("Fetching client credentials for table");
              responseBuilder.addAllConfig(
                  credentialDelegation.getCredentialConfig(
                      tableIdentifier, tableMetadata, actionsRequested));
            if (accessDelegationModes.contains(AccessDelegationMode.VENDED_CREDENTIALS)){
             responseBuilder.addAllConfig(
                  credentialDelegation.getVendedCredentialConfig(
                      tableIdentifier));
            }}
              return responseBuilder.build();
          } else if (table instanceof BaseMetadataTable) {
            // metadata tables are loaded on the client side, return NoSuchTableException for now
            throw new NoSuchTableException("Table does not exist: %s", tableIdentifier.toString());
          }

          throw new IllegalStateException("Cannot wrap catalog that does not produce BaseTable");
        });
=======
    Table table = baseCatalog.loadTable(tableIdentifier);

    if (table instanceof BaseTable baseTable) {
      TableMetadata tableMetadata = baseTable.operations().current();
      LoadTableResponse.Builder responseBuilder =
          LoadTableResponse.builder().withTableMetadata(tableMetadata);
      if (baseCatalog instanceof SupportsCredentialDelegation credentialDelegation) {
        LOGGER
            .atDebug()
            .addKeyValue("tableIdentifier", tableIdentifier)
            .addKeyValue("tableLocation", tableMetadata.location())
            .log("Fetching client credentials for table");
        responseBuilder.addAllConfig(
            credentialDelegation.getCredentialConfig(
                tableIdentifier, tableMetadata, actionsRequested));
      }
      return responseBuilder.build();
    } else if (table instanceof BaseMetadataTable) {
      // metadata tables are loaded on the client side, return NoSuchTableException for now
      throw new NoSuchTableException("Table does not exist: %s", tableIdentifier.toString());
    }

    throw new IllegalStateException("Cannot wrap catalog that does not produce BaseTable");
>>>>>>> 1cf9e082
  }

  private UpdateTableRequest applyUpdateFilters(UpdateTableRequest request) {
    // Certain MetadataUpdates need to be explicitly transformed to achieve the same behavior
    // as using a local Catalog client via TableBuilder.
    TableIdentifier identifier = request.identifier();
    List<UpdateRequirement> requirements = request.requirements();
    List<MetadataUpdate> updates =
        request.updates().stream()
            .map(
                update -> {
                  if (baseCatalog instanceof IcebergCatalog
                      && update instanceof MetadataUpdate.SetLocation) {
                    String requestedLocation = ((MetadataUpdate.SetLocation) update).location();
                    String filteredLocation =
                        ((IcebergCatalog) baseCatalog)
                            .transformTableLikeLocation(requestedLocation);
                    return new MetadataUpdate.SetLocation(filteredLocation);
                  } else {
                    return update;
                  }
                })
            .toList();
    return UpdateTableRequest.create(identifier, requirements, updates);
  }

  public LoadTableResponse updateTable(
      TableIdentifier tableIdentifier, UpdateTableRequest request) {
    PolarisAuthorizableOperation op = PolarisAuthorizableOperation.UPDATE_TABLE;
    authorizeBasicTableLikeOperationOrThrow(op, PolarisEntitySubType.TABLE, tableIdentifier);

    CatalogEntity catalog =
        CatalogEntity.of(
            resolutionManifest
                .getResolvedReferenceCatalogEntity()
                .getResolvedLeafEntity()
                .getEntity());
    if (isExternal(catalog)) {
      throw new BadRequestException("Cannot update table on external catalogs.");
    }
    return CatalogHandlers.updateTable(baseCatalog, tableIdentifier, applyUpdateFilters(request));
  }

  public LoadTableResponse updateTableForStagedCreate(
      TableIdentifier tableIdentifier, UpdateTableRequest request) {
    PolarisAuthorizableOperation op = PolarisAuthorizableOperation.UPDATE_TABLE_FOR_STAGED_CREATE;
    authorizeCreateTableLikeUnderNamespaceOperationOrThrow(op, tableIdentifier);

    CatalogEntity catalog =
        CatalogEntity.of(
            resolutionManifest
                .getResolvedReferenceCatalogEntity()
                .getResolvedLeafEntity()
                .getEntity());
    if (isExternal(catalog)) {
      throw new BadRequestException("Cannot update table on external catalogs.");
    }
    return CatalogHandlers.updateTable(baseCatalog, tableIdentifier, applyUpdateFilters(request));
  }

  public void dropTableWithoutPurge(TableIdentifier tableIdentifier) {
    PolarisAuthorizableOperation op = PolarisAuthorizableOperation.DROP_TABLE_WITHOUT_PURGE;
    authorizeBasicTableLikeOperationOrThrow(op, PolarisEntitySubType.TABLE, tableIdentifier);

    CatalogHandlers.dropTable(baseCatalog, tableIdentifier);
  }

  public void dropTableWithPurge(TableIdentifier tableIdentifier) {
    PolarisAuthorizableOperation op = PolarisAuthorizableOperation.DROP_TABLE_WITH_PURGE;
    authorizeBasicTableLikeOperationOrThrow(op, PolarisEntitySubType.TABLE, tableIdentifier);

    CatalogEntity catalog =
        CatalogEntity.of(
            resolutionManifest
                .getResolvedReferenceCatalogEntity()
                .getResolvedLeafEntity()
                .getEntity());
    if (isExternal(catalog)) {
      throw new BadRequestException("Cannot drop table on external catalogs.");
    }
    CatalogHandlers.purgeTable(baseCatalog, tableIdentifier);
  }

  public void tableExists(TableIdentifier tableIdentifier) {
    PolarisAuthorizableOperation op = PolarisAuthorizableOperation.TABLE_EXISTS;
    authorizeBasicTableLikeOperationOrThrow(op, PolarisEntitySubType.TABLE, tableIdentifier);

    // TODO: Just skip CatalogHandlers for this one maybe
    CatalogHandlers.loadTable(baseCatalog, tableIdentifier);
  }

  public void renameTable(RenameTableRequest request) {
    PolarisAuthorizableOperation op = PolarisAuthorizableOperation.RENAME_TABLE;
    authorizeRenameTableLikeOperationOrThrow(
        op, PolarisEntitySubType.TABLE, request.source(), request.destination());

    CatalogEntity catalog =
        CatalogEntity.of(
            resolutionManifest
                .getResolvedReferenceCatalogEntity()
                .getResolvedLeafEntity()
                .getEntity());
    if (isExternal(catalog)) {
      throw new BadRequestException("Cannot rename table on external catalogs.");
    }
    CatalogHandlers.renameTable(baseCatalog, request);
  }

  public void commitTransaction(CommitTransactionRequest commitTransactionRequest) {
    PolarisAuthorizableOperation op = PolarisAuthorizableOperation.COMMIT_TRANSACTION;
    // TODO: The authz actually needs to detect hidden updateForStagedCreate UpdateTableRequests
    // and have some kind of per-item conditional privilege requirement if we want to make it
    // so that only the stageCreate updates need TABLE_CREATE whereas everything else only
    // needs TABLE_WRITE_PROPERTIES.
    authorizeCollectionOfTableLikeOperationOrThrow(
        op,
        PolarisEntitySubType.TABLE,
        commitTransactionRequest.tableChanges().stream()
            .map(UpdateTableRequest::identifier)
            .toList());
    CatalogEntity catalog =
        CatalogEntity.of(
            resolutionManifest
                .getResolvedReferenceCatalogEntity()
                .getResolvedLeafEntity()
                .getEntity());
    if (isExternal(catalog)) {
      throw new BadRequestException("Cannot update table on external catalogs.");
    }

    if (!(baseCatalog instanceof IcebergCatalog)) {
      throw new BadRequestException(
          "Unsupported operation: commitTransaction with baseCatalog type: %s",
          baseCatalog.getClass().getName());
    }

    // Swap in TransactionWorkspaceMetaStoreManager for all mutations made by this baseCatalog to
    // only go into an in-memory collection that we can commit as a single atomic unit after all
    // validations.
    TransactionWorkspaceMetaStoreManager transactionMetaStoreManager =
        new TransactionWorkspaceMetaStoreManager(metaStoreManager);
    ((IcebergCatalog) baseCatalog).setMetaStoreManager(transactionMetaStoreManager);

    commitTransactionRequest.tableChanges().stream()
        .forEach(
            change -> {
              Table table = baseCatalog.loadTable(change.identifier());
              if (!(table instanceof BaseTable)) {
                throw new IllegalStateException(
                    "Cannot wrap catalog that does not produce BaseTable");
              }
              if (isCreate(change)) {
                throw new BadRequestException(
                    "Unsupported operation: commitTranaction with updateForStagedCreate: %s",
                    change);
              }

              TableOperations tableOps = ((BaseTable) table).operations();
              TableMetadata currentMetadata = tableOps.current();

              // Validate requirements; any CommitFailedExceptions will fail the overall request
              change.requirements().forEach(requirement -> requirement.validate(currentMetadata));

              // Apply changes
              TableMetadata.Builder metadataBuilder = TableMetadata.buildFrom(currentMetadata);
              change.updates().stream()
                  .forEach(
                      singleUpdate -> {
                        // Note: If location-overlap checking is refactored to be atomic, we could
                        // support validation within a single multi-table transaction as well, but
                        // will need to update the TransactionWorkspaceMetaStoreManager to better
                        // expose the concept of being able to read uncommitted updates.
                        if (singleUpdate instanceof MetadataUpdate.SetLocation) {
                          if (!currentMetadata
                                  .location()
                                  .equals(((MetadataUpdate.SetLocation) singleUpdate).location())
                              && !callContext
                                  .getPolarisCallContext()
                                  .getConfigurationStore()
                                  .getConfiguration(
                                      callContext.getPolarisCallContext(),
                                      FeatureConfiguration.ALLOW_NAMESPACE_LOCATION_OVERLAP)) {
                            throw new BadRequestException(
                                "Unsupported operation: commitTransaction containing SetLocation"
                                    + " for table '%s' and new location '%s'",
                                change.identifier(),
                                ((MetadataUpdate.SetLocation) singleUpdate).location());
                          }
                        }

                        // Apply updates to builder
                        singleUpdate.applyTo(metadataBuilder);
                      });

              // Commit into transaction workspace we swapped the baseCatalog to use
              TableMetadata updatedMetadata = metadataBuilder.build();
              if (!updatedMetadata.changes().isEmpty()) {
                tableOps.commit(currentMetadata, updatedMetadata);
              }
            });

    // Commit the collected updates in a single atomic operation
    List<EntityWithPath> pendingUpdates = transactionMetaStoreManager.getPendingUpdates();
    EntitiesResult result =
        metaStoreManager.updateEntitiesPropertiesIfNotChanged(
            callContext.getPolarisCallContext(), pendingUpdates);
    if (!result.isSuccess()) {
      // TODO: Retries and server-side cleanup on failure
      throw new CommitFailedException(
          "Transaction commit failed with status: %s, extraInfo: %s",
          result.getReturnStatus(), result.getExtraInformation());
    }
  }

  public ListTablesResponse listViews(Namespace namespace) {
    PolarisAuthorizableOperation op = PolarisAuthorizableOperation.LIST_VIEWS;
    authorizeBasicNamespaceOperationOrThrow(op, namespace);

    return CatalogHandlers.listViews(viewCatalog, namespace);
  }

  public LoadViewResponse createView(Namespace namespace, CreateViewRequest request) {
    PolarisAuthorizableOperation op = PolarisAuthorizableOperation.CREATE_VIEW;
    authorizeCreateTableLikeUnderNamespaceOperationOrThrow(
        op, TableIdentifier.of(namespace, request.name()));

    CatalogEntity catalog =
        CatalogEntity.of(
            resolutionManifest
                .getResolvedReferenceCatalogEntity()
                .getResolvedLeafEntity()
                .getEntity());
    if (isExternal(catalog)) {
      throw new BadRequestException("Cannot create view on external catalogs.");
    }
    return CatalogHandlers.createView(viewCatalog, namespace, request);
  }

  public LoadViewResponse loadView(TableIdentifier viewIdentifier) {
    PolarisAuthorizableOperation op = PolarisAuthorizableOperation.LOAD_VIEW;
    authorizeBasicTableLikeOperationOrThrow(op, PolarisEntitySubType.VIEW, viewIdentifier);

    return CatalogHandlers.loadView(viewCatalog, viewIdentifier);
  }

  public LoadViewResponse replaceView(TableIdentifier viewIdentifier, UpdateTableRequest request) {
    PolarisAuthorizableOperation op = PolarisAuthorizableOperation.REPLACE_VIEW;
    authorizeBasicTableLikeOperationOrThrow(op, PolarisEntitySubType.VIEW, viewIdentifier);

    CatalogEntity catalog =
        CatalogEntity.of(
            resolutionManifest
                .getResolvedReferenceCatalogEntity()
                .getResolvedLeafEntity()
                .getEntity());
    if (isExternal(catalog)) {
      throw new BadRequestException("Cannot replace view on external catalogs.");
    }
    return CatalogHandlers.updateView(viewCatalog, viewIdentifier, applyUpdateFilters(request));
  }

  public void dropView(TableIdentifier viewIdentifier) {
    PolarisAuthorizableOperation op = PolarisAuthorizableOperation.DROP_VIEW;
    authorizeBasicTableLikeOperationOrThrow(op, PolarisEntitySubType.VIEW, viewIdentifier);

    CatalogHandlers.dropView(viewCatalog, viewIdentifier);
  }

  public void viewExists(TableIdentifier viewIdentifier) {
    PolarisAuthorizableOperation op = PolarisAuthorizableOperation.VIEW_EXISTS;
    authorizeBasicTableLikeOperationOrThrow(op, PolarisEntitySubType.VIEW, viewIdentifier);

    // TODO: Just skip CatalogHandlers for this one maybe
    CatalogHandlers.loadView(viewCatalog, viewIdentifier);
  }

  public void renameView(RenameTableRequest request) {
    PolarisAuthorizableOperation op = PolarisAuthorizableOperation.RENAME_VIEW;
    authorizeRenameTableLikeOperationOrThrow(
        op, PolarisEntitySubType.VIEW, request.source(), request.destination());

    CatalogEntity catalog =
        CatalogEntity.of(
            resolutionManifest
                .getResolvedReferenceCatalogEntity()
                .getResolvedLeafEntity()
                .getEntity());
    if (isExternal(catalog)) {
      throw new BadRequestException("Cannot rename view on external catalogs.");
    }
    CatalogHandlers.renameView(viewCatalog, request);
  }

  @Override
  public void close() throws Exception {
    if (baseCatalog instanceof Closeable closeable) {
      closeable.close();
    }
  }
}<|MERGE_RESOLUTION|>--- conflicted
+++ resolved
@@ -21,7 +21,6 @@
 import com.google.common.base.Preconditions;
 import com.google.common.collect.Maps;
 import jakarta.ws.rs.core.SecurityContext;
-import jakarta.ws.rs.core.UriBuilder;
 import java.io.Closeable;
 import java.time.OffsetDateTime;
 import java.time.ZoneOffset;
@@ -830,10 +829,7 @@
 
     // TODO: Find a way for the configuration or caller to better express whether to fail or omit
     // when data-access is specified but access delegation grants are not found.
-<<<<<<< HEAD
-    return doCatalogOperation(
-        () -> {
-          Table table = baseCatalog.loadTable(tableIdentifier);
+    Table table = baseCatalog.loadTable(tableIdentifier);
 
           if (table instanceof BaseTable baseTable) {
             TableMetadata tableMetadata = baseTable.operations().current();
@@ -859,33 +855,7 @@
             throw new NoSuchTableException("Table does not exist: %s", tableIdentifier.toString());
           }
 
-          throw new IllegalStateException("Cannot wrap catalog that does not produce BaseTable");
-        });
-=======
-    Table table = baseCatalog.loadTable(tableIdentifier);
-
-    if (table instanceof BaseTable baseTable) {
-      TableMetadata tableMetadata = baseTable.operations().current();
-      LoadTableResponse.Builder responseBuilder =
-          LoadTableResponse.builder().withTableMetadata(tableMetadata);
-      if (baseCatalog instanceof SupportsCredentialDelegation credentialDelegation) {
-        LOGGER
-            .atDebug()
-            .addKeyValue("tableIdentifier", tableIdentifier)
-            .addKeyValue("tableLocation", tableMetadata.location())
-            .log("Fetching client credentials for table");
-        responseBuilder.addAllConfig(
-            credentialDelegation.getCredentialConfig(
-                tableIdentifier, tableMetadata, actionsRequested));
-      }
-      return responseBuilder.build();
-    } else if (table instanceof BaseMetadataTable) {
-      // metadata tables are loaded on the client side, return NoSuchTableException for now
-      throw new NoSuchTableException("Table does not exist: %s", tableIdentifier.toString());
-    }
-
     throw new IllegalStateException("Cannot wrap catalog that does not produce BaseTable");
->>>>>>> 1cf9e082
   }
 
   private UpdateTableRequest applyUpdateFilters(UpdateTableRequest request) {
