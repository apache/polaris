--- conflicted
+++ resolved
@@ -572,40 +572,34 @@
     if (isExternal(catalog)) {
       throw new BadRequestException("Cannot create table on external catalogs.");
     }
-<<<<<<< HEAD
-
-    return doCatalogOperation(() -> {
-      request.validate();
-
-      Table table =
-              baseCatalog
-                      .buildTable(identifier, request.schema())
-                      .withLocation(request.location())
-                      .withPartitionSpec(request.spec())
-                      .withSortOrder(request.writeOrder())
-                      .withProperties(request.properties())
-                      .create();
-
-      if (table instanceof BaseTable baseTable) {
-
-        LoadTableResponse.Builder responseBuilder = LoadTableResponse.builder()
-                .withTableMetadata(baseTable.operations().current());
-
-        if (baseTable.operations() instanceof IcebergCatalog.BasePolarisTableOperations polarisOps) {
-          return new ETaggedResponse<>(
-                  responseBuilder.build(),
-                  generateETagValueForTable(polarisOps.currentTableEntity())
-          );
-        }
-
-        return new ETaggedResponse<>(responseBuilder.build(), "");
+
+    request.validate();
+
+    Table table =
+            baseCatalog
+                    .buildTable(identifier, request.schema())
+                    .withLocation(request.location())
+                    .withPartitionSpec(request.spec())
+                    .withSortOrder(request.writeOrder())
+                    .withProperties(request.properties())
+                    .create();
+
+    if (table instanceof BaseTable baseTable) {
+
+      LoadTableResponse.Builder responseBuilder = LoadTableResponse.builder()
+              .withTableMetadata(baseTable.operations().current());
+
+      if (baseTable.operations() instanceof IcebergCatalog.BasePolarisTableOperations polarisOps) {
+        return new ETaggedResponse<>(
+                responseBuilder.build(),
+                generateETagValueForTable(polarisOps.currentTableEntity())
+        );
       }
 
-      throw new IllegalStateException("Cannot wrap catalog that does not produce BaseTable");
-    });
-=======
-    return CatalogHandlers.createTable(baseCatalog, namespace, request);
->>>>>>> a8cecc34
+      return new ETaggedResponse<>(responseBuilder.build(), "");
+    }
+
+    throw new IllegalStateException("Cannot wrap catalog that does not produce BaseTable");
   }
 
   /**
@@ -630,66 +624,7 @@
     if (isExternal(catalog)) {
       throw new BadRequestException("Cannot create table on external catalogs.");
     }
-<<<<<<< HEAD
-
-    return doCatalogOperation(
-        () -> {
-          request.validate();
-
-          TableIdentifier tableIdentifier = TableIdentifier.of(namespace, request.name());
-          if (baseCatalog.tableExists(tableIdentifier)) {
-            throw new AlreadyExistsException("Table already exists: %s", tableIdentifier);
-          }
-
-          Map<String, String> properties = Maps.newHashMap();
-          properties.put("created-at", OffsetDateTime.now(ZoneOffset.UTC).toString());
-          properties.putAll(request.properties());
-
-          Table table =
-              baseCatalog
-                  .buildTable(tableIdentifier, request.schema())
-                  .withLocation(request.location())
-                  .withPartitionSpec(request.spec())
-                  .withSortOrder(request.writeOrder())
-                  .withProperties(properties)
-                  .create();
-
-          if (table instanceof BaseTable baseTable) {
-            TableMetadata tableMetadata = baseTable.operations().current();
-            LoadTableResponse.Builder responseBuilder =
-                LoadTableResponse.builder().withTableMetadata(tableMetadata);
-            if (baseCatalog instanceof SupportsCredentialDelegation credentialDelegation) {
-              LOGGER
-                  .atDebug()
-                  .addKeyValue("tableIdentifier", tableIdentifier)
-                  .addKeyValue("tableLocation", tableMetadata.location())
-                  .log("Fetching client credentials for table");
-              responseBuilder.addAllConfig(
-                  credentialDelegation.getCredentialConfig(
-                      tableIdentifier,
-                      tableMetadata,
-                      Set.of(
-                          PolarisStorageActions.READ,
-                          PolarisStorageActions.WRITE,
-                          PolarisStorageActions.LIST)));
-            }
-
-            if (baseTable.operations() instanceof IcebergCatalog.BasePolarisTableOperations polarisOps) {
-              return new ETaggedResponse<>(
-                      responseBuilder.build(),
-                      generateETagValueForTable(polarisOps.currentTableEntity())
-              );
-            }
-
-            return new ETaggedResponse<>(responseBuilder.build(), "");
-          } else if (table instanceof BaseMetadataTable) {
-            // metadata tables are loaded on the client side, return NoSuchTableException for now
-            throw new NoSuchTableException("Table does not exist: %s", tableIdentifier.toString());
-          }
-
-          throw new IllegalStateException("Cannot wrap catalog that does not produce BaseTable");
-        });
-=======
+
     request.validate();
 
     TableIdentifier tableIdentifier = TableIdentifier.of(namespace, request.name());
@@ -729,14 +664,21 @@
                     PolarisStorageActions.WRITE,
                     PolarisStorageActions.LIST)));
       }
-      return responseBuilder.build();
+
+      if (baseTable.operations() instanceof IcebergCatalog.BasePolarisTableOperations polarisOps) {
+        return new ETaggedResponse<>(
+                responseBuilder.build(),
+                generateETagValueForTable(polarisOps.currentTableEntity())
+        );
+      }
+
+      return new ETaggedResponse<>(responseBuilder.build(), "");
     } else if (table instanceof BaseMetadataTable) {
       // metadata tables are loaded on the client side, return NoSuchTableException for now
       throw new NoSuchTableException("Table does not exist: %s", tableIdentifier.toString());
     }
 
     throw new IllegalStateException("Cannot wrap catalog that does not produce BaseTable");
->>>>>>> a8cecc34
   }
 
   private TableMetadata stageTableCreateHelper(Namespace namespace, CreateTableRequest request) {
@@ -848,31 +790,25 @@
     authorizeCreateTableLikeUnderNamespaceOperationOrThrow(
         op, identifier);
 
-<<<<<<< HEAD
-    return doCatalogOperation(() -> {
-      request.validate();
-
-      Table table = baseCatalog.registerTable(identifier, request.metadataLocation());
-
-      if (table instanceof BaseTable baseTable) {
-        LoadTableResponse.Builder responseBuilder = LoadTableResponse.builder()
-                .withTableMetadata(baseTable.operations().current());
-
-        if (baseTable.operations() instanceof IcebergCatalog.BasePolarisTableOperations polarisOps) {
-          return new ETaggedResponse<>(
-                  responseBuilder.build(),
-                  generateETagValueForTable(polarisOps.currentTableEntity())
-          );
-        }
-
-        return new ETaggedResponse<>(responseBuilder.build(), "");
+    request.validate();
+
+    Table table = baseCatalog.registerTable(identifier, request.metadataLocation());
+
+    if (table instanceof BaseTable baseTable) {
+      LoadTableResponse.Builder responseBuilder = LoadTableResponse.builder()
+              .withTableMetadata(baseTable.operations().current());
+
+      if (baseTable.operations() instanceof IcebergCatalog.BasePolarisTableOperations polarisOps) {
+        return new ETaggedResponse<>(
+                responseBuilder.build(),
+                generateETagValueForTable(polarisOps.currentTableEntity())
+        );
       }
 
-      throw new IllegalStateException("Cannot wrap catalog that does not produce BaseTable");
-    });
-=======
-    return CatalogHandlers.registerTable(baseCatalog, namespace, request);
->>>>>>> a8cecc34
+      return new ETaggedResponse<>(responseBuilder.build(), "");
+    }
+
+    throw new IllegalStateException("Cannot wrap catalog that does not produce BaseTable");
   }
 
   public boolean sendNotification(TableIdentifier identifier, NotificationRequest request) {
@@ -958,37 +894,31 @@
       return Optional.empty();
     }
 
-    return Optional.of(doCatalogOperation(() -> {
-      Table table = baseCatalog.loadTable(tableIdentifier);
-
-<<<<<<< HEAD
-      if (table instanceof BaseTable baseTable) {
-        LoadTableResponse.Builder responseBuilder =  LoadTableResponse.builder()
-                .withTableMetadata(baseTable.operations().current());
-
-        if (baseTable.operations() instanceof IcebergCatalog.BasePolarisTableOperations polarisOps) {
-          return new ETaggedResponse<>(
-                  responseBuilder.build(),
-                  // do not use ETag from the previous fetch, may be out of date by the time we load the metadata
-                  generateETagValueForTable(polarisOps.currentTableEntity())
-          );
-        }
-
-        return new ETaggedResponse<>(responseBuilder.build(), "");
-      } else if (table instanceof BaseMetadataTable) {
-        // metadata tables are loaded on the client side, return NoSuchTableException for now
-        throw new NoSuchTableException("Table does not exist: %s", tableIdentifier.toString());
+    Table table = baseCatalog.loadTable(tableIdentifier);
+
+    if (table instanceof BaseTable baseTable) {
+      LoadTableResponse.Builder responseBuilder =  LoadTableResponse.builder()
+              .withTableMetadata(baseTable.operations().current());
+
+      if (baseTable.operations() instanceof IcebergCatalog.BasePolarisTableOperations polarisOps) {
+        return Optional.of(new ETaggedResponse<>(
+                responseBuilder.build(),
+                // do not use ETag from the previous fetch, may be out of date by the time we load the metadata
+                generateETagValueForTable(polarisOps.currentTableEntity())
+        ));
       }
 
-      throw new IllegalStateException("Cannot wrap catalog that does not produce BaseTable");
-    }));
+      return Optional.of(new ETaggedResponse<>(responseBuilder.build(), ""));
+    } else if (table instanceof BaseMetadataTable) {
+      // metadata tables are loaded on the client side, return NoSuchTableException for now
+      throw new NoSuchTableException("Table does not exist: %s", tableIdentifier.toString());
+    }
+
+    throw new IllegalStateException("Cannot wrap catalog that does not produce BaseTable");
   }
 
   public LoadTableResponse loadTableWithAccessDelegation(TableIdentifier tableIdentifier, String snapshots) {
     return loadTableWithAccessDelegationIfStale(tableIdentifier, null, snapshots).get().response();
-=======
-    return CatalogHandlers.loadTable(baseCatalog, tableIdentifier);
->>>>>>> a8cecc34
   }
 
   /**
@@ -1052,42 +982,6 @@
 
     // TODO: Find a way for the configuration or caller to better express whether to fail or omit
     // when data-access is specified but access delegation grants are not found.
-<<<<<<< HEAD
-    return Optional.of(doCatalogOperation(
-        () -> {
-          Table table = baseCatalog.loadTable(tableIdentifier);
-
-          if (table instanceof BaseTable baseTable) {
-            TableMetadata tableMetadata = baseTable.operations().current();
-            LoadTableResponse.Builder responseBuilder =
-                LoadTableResponse.builder().withTableMetadata(tableMetadata);
-            if (baseCatalog instanceof SupportsCredentialDelegation credentialDelegation) {
-              LOGGER
-                  .atDebug()
-                  .addKeyValue("tableIdentifier", tableIdentifier)
-                  .addKeyValue("tableLocation", tableMetadata.location())
-                  .log("Fetching client credentials for table");
-              responseBuilder.addAllConfig(
-                  credentialDelegation.getCredentialConfig(
-                      tableIdentifier, tableMetadata, actionsRequested));
-            }
-
-            if (baseTable.operations() instanceof IcebergCatalog.BasePolarisTableOperations polarisOps) {
-              return new ETaggedResponse<>(
-                      responseBuilder.build(),
-                      generateETagValueForTable(polarisOps.currentTableEntity())
-              );
-            }
-
-            return new ETaggedResponse<>(responseBuilder.build(), "");
-          } else if (table instanceof BaseMetadataTable) {
-            // metadata tables are loaded on the client side, return NoSuchTableException for now
-            throw new NoSuchTableException("Table does not exist: %s", tableIdentifier.toString());
-          }
-
-          throw new IllegalStateException("Cannot wrap catalog that does not produce BaseTable");
-        }));
-=======
     Table table = baseCatalog.loadTable(tableIdentifier);
 
     if (table instanceof BaseTable baseTable) {
@@ -1104,14 +998,21 @@
             credentialDelegation.getCredentialConfig(
                 tableIdentifier, tableMetadata, actionsRequested));
       }
-      return responseBuilder.build();
+
+      if (baseTable.operations() instanceof IcebergCatalog.BasePolarisTableOperations polarisOps) {
+        return Optional.of(new ETaggedResponse<>(
+                responseBuilder.build(),
+                generateETagValueForTable(polarisOps.currentTableEntity())
+        ));
+      }
+
+      return Optional.of(new ETaggedResponse<>(responseBuilder.build(), ""));
     } else if (table instanceof BaseMetadataTable) {
       // metadata tables are loaded on the client side, return NoSuchTableException for now
       throw new NoSuchTableException("Table does not exist: %s", tableIdentifier.toString());
     }
 
     throw new IllegalStateException("Cannot wrap catalog that does not produce BaseTable");
->>>>>>> a8cecc34
   }
 
   private UpdateTableRequest applyUpdateFilters(UpdateTableRequest request) {
