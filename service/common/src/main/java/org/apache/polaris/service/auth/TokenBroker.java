/*
 * Licensed to the Apache Software Foundation (ASF) under one
 * or more contributor license agreements.  See the NOTICE file
 * distributed with this work for additional information
 * regarding copyright ownership.  The ASF licenses this file
 * to you under the Apache License, Version 2.0 (the
 * "License"); you may not use this file except in compliance
 * with the License.  You may obtain a copy of the License at
 *
 *   http://www.apache.org/licenses/LICENSE-2.0
 *
 * Unless required by applicable law or agreed to in writing,
 * software distributed under the License is distributed on an
 * "AS IS" BASIS, WITHOUT WARRANTIES OR CONDITIONS OF ANY
 * KIND, either express or implied.  See the License for the
 * specific language governing permissions and limitations
 * under the License.
 */
package org.apache.polaris.service.auth;

import jakarta.annotation.Nonnull;
import java.util.Optional;
import org.apache.polaris.core.PolarisCallContext;
import org.apache.polaris.core.auth.PolarisSecretsManager.PrincipalSecretsResult;
import org.apache.polaris.core.entity.PolarisEntityType;
import org.apache.polaris.core.entity.PrincipalEntity;
import org.apache.polaris.core.persistence.PolarisMetaStoreManager;
import org.apache.polaris.service.types.TokenType;

/** Generic token class intended to be extended by different token types */
public interface TokenBroker {

  boolean supportsGrantType(String grantType);

  boolean supportsRequestedTokenType(TokenType tokenType);

  /**
   * Generate a token from client secrets without specifying the requested token type
   *
   * @param clientId
   * @param clientSecret
   * @param grantType
   * @param scope
   * @return the response indicating an error or the requested token
   * @deprecated - use the method with the requested token type
   */
  @Deprecated
  default TokenResponse generateFromClientSecrets(
      final String clientId,
      final String clientSecret,
      final String grantType,
      final String scope) {
    return generateFromClientSecrets(
        clientId, clientSecret, grantType, scope, TokenType.ACCESS_TOKEN);
  }

  /**
   * Generate a token from client secrets
   *
   * @param clientId
   * @param clientSecret
   * @param grantType
   * @param scope
   * @param requestedTokenType
   * @return the response indicating an error or the requested token
   */
  TokenResponse generateFromClientSecrets(
      final String clientId,
      final String clientSecret,
      final String grantType,
      final String scope,
<<<<<<< HEAD
      PolarisCallContext polarisCallContext);
=======
      TokenType requestedTokenType);

  /**
   * Generate a token from an existing token of a specified type without specifying the requested
   * token type
   *
   * @param subjectTokenType
   * @param subjectToken
   * @param grantType
   * @param scope
   * @return the response indicating an error or the requested token
   * @deprecated - use the method with the requested token type
   */
  @Deprecated
  default TokenResponse generateFromToken(
      TokenType subjectTokenType, String subjectToken, final String grantType, final String scope) {
    return generateFromToken(
        subjectTokenType, subjectToken, grantType, scope, TokenType.ACCESS_TOKEN);
  }
>>>>>>> 42af733d

  /**
   * Generate a token from an existing token of a specified type
   *
   * @param subjectTokenType
   * @param subjectToken
   * @param grantType
   * @param scope
   * @param requestedTokenType
   * @return the response indicating an error or the requested token
   */
  TokenResponse generateFromToken(
      TokenType subjectTokenType,
      String subjectToken,
      final String grantType,
      final String scope,
      TokenType requestedTokenType);

  DecodedToken verify(String token);

  static @Nonnull Optional<PrincipalEntity> findPrincipalEntity(
      PolarisMetaStoreManager metaStoreManager,
      String clientId,
      String clientSecret,
      PolarisCallContext polarisCallContext) {
    // Validate the principal is present and secrets match
    PrincipalSecretsResult principalSecrets =
        metaStoreManager.loadPrincipalSecrets(polarisCallContext, clientId);
    if (!principalSecrets.isSuccess()) {
      return Optional.empty();
    }
    if (!principalSecrets.getPrincipalSecrets().matchesSecret(clientSecret)) {
      return Optional.empty();
    }
    PolarisMetaStoreManager.EntityResult result =
        metaStoreManager.loadEntity(
            polarisCallContext, 0L, principalSecrets.getPrincipalSecrets().getPrincipalId());
    if (!result.isSuccess() || result.getEntity().getType() != PolarisEntityType.PRINCIPAL) {
      return Optional.empty();
    }
    return Optional.of(PrincipalEntity.of(result.getEntity()));
  }
}<|MERGE_RESOLUTION|>--- conflicted
+++ resolved
@@ -49,9 +49,10 @@
       final String clientId,
       final String clientSecret,
       final String grantType,
-      final String scope) {
+      final String scope,
+      PolarisCallContext polarisCallContext) {
     return generateFromClientSecrets(
-        clientId, clientSecret, grantType, scope, TokenType.ACCESS_TOKEN);
+        clientId, clientSecret, grantType, scope, polarisCallContext, TokenType.ACCESS_TOKEN);
   }
 
   /**
@@ -69,9 +70,7 @@
       final String clientSecret,
       final String grantType,
       final String scope,
-<<<<<<< HEAD
-      PolarisCallContext polarisCallContext);
-=======
+      PolarisCallContext polarisCallContext,
       TokenType requestedTokenType);
 
   /**
@@ -91,7 +90,6 @@
     return generateFromToken(
         subjectTokenType, subjectToken, grantType, scope, TokenType.ACCESS_TOKEN);
   }
->>>>>>> 42af733d
 
   /**
    * Generate a token from an existing token of a specified type
