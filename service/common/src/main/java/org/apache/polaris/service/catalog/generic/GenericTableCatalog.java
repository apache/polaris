--- conflicted
+++ resolved
@@ -89,18 +89,6 @@
     this.metaStoreManager = metaStoreManager;
   }
 
-  private PolarisResolvedPathWrapper getTablePath(TableIdentifier tableIdentifier) {
-    PolarisResolvedPathWrapper genericTableResult =
-        resolvedEntityView.getPassthroughResolvedPath(
-            tableIdentifier, PolarisEntityType.GENERIC_TABLE, PolarisEntitySubType.ANY_SUBTYPE);
-    if (genericTableResult == null) {
-      return resolvedEntityView.getPassthroughResolvedPath(
-          tableIdentifier, PolarisEntityType.ICEBERG_TABLE_LIKE, PolarisEntitySubType.ANY_SUBTYPE);
-    } else {
-      return genericTableResult;
-    }
-  }
-
   public void createGenericTable(
       TableIdentifier tableIdentifier, String format, Map<String, String> properties) {
     PolarisResolvedPathWrapper resolvedParent =
@@ -114,13 +102,9 @@
 
     List<PolarisEntity> catalogPath = resolvedParent.getRawFullPath();
 
-<<<<<<< HEAD
-    PolarisResolvedPathWrapper resolvedEntities = getTablePath(tableIdentifier);
-=======
     PolarisResolvedPathWrapper resolvedEntities =
         resolvedEntityView.getPassthroughResolvedPath(
             tableIdentifier, PolarisEntityType.TABLE_LIKE, PolarisEntitySubType.ANY_SUBTYPE);
->>>>>>> 99add28d
     GenericTableEntity entity =
         GenericTableEntity.of(
             resolvedEntities == null ? null : resolvedEntities.getRawLeafEntity());
@@ -182,11 +166,7 @@
   public boolean dropGenericTable(TableIdentifier tableIdentifier) {
     PolarisResolvedPathWrapper resolvedEntities =
         resolvedEntityView.getPassthroughResolvedPath(
-<<<<<<< HEAD
-            tableIdentifier, PolarisEntityType.GENERIC_TABLE, PolarisEntitySubType.ANY_SUBTYPE);
-=======
             tableIdentifier, PolarisEntityType.TABLE_LIKE, PolarisEntitySubType.GENERIC_TABLE);
->>>>>>> 99add28d
 
     if (resolvedEntities == null) {
       throw new NoSuchTableException("Generic table does not exist: %s", tableIdentifier);
@@ -219,14 +199,9 @@
                 .listEntities(
                     this.callContext.getPolarisCallContext(),
                     PolarisEntity.toCoreList(catalogPath),
-<<<<<<< HEAD
-                    PolarisEntityType.GENERIC_TABLE,
-                    PolarisEntitySubType.ANY_SUBTYPE,
+                    PolarisEntityType.TABLE_LIKE,
+                    PolarisEntitySubType.GENERIC_TABLE,
                     ReadEverythingPageToken.get())
-=======
-                    PolarisEntityType.TABLE_LIKE,
-                    PolarisEntitySubType.GENERIC_TABLE)
->>>>>>> 99add28d
                 .getEntities());
     return PolarisCatalogHelpers.nameAndIdToTableIdentifiers(catalogPath, entities);
   }
