--- conflicted
+++ resolved
@@ -50,11 +50,8 @@
   private final PolarisEntityManager entityManager;
   private final PolarisMetaStoreManager metaStoreManager;
   private final PolarisAuthorizer polarisAuthorizer;
-<<<<<<< HEAD
   private final ReservedProperties reservedProperties;
-=======
   private final CatalogPrefixParser prefixParser;
->>>>>>> f9f197ff
 
   @Inject
   public GenericTableCatalogAdapter(
@@ -63,24 +60,18 @@
       PolarisEntityManager entityManager,
       PolarisMetaStoreManager metaStoreManager,
       PolarisAuthorizer polarisAuthorizer,
-<<<<<<< HEAD
+      CatalogPrefixParser prefixParser,
       ReservedProperties reservedProperties) {
-=======
-      CatalogPrefixParser prefixParser) {
     this.realmContext = realmContext;
->>>>>>> f9f197ff
     this.callContext = callContext;
     this.entityManager = entityManager;
     this.metaStoreManager = metaStoreManager;
     this.polarisAuthorizer = polarisAuthorizer;
-<<<<<<< HEAD
+    this.prefixParser = prefixParser;
     this.reservedProperties = reservedProperties;
-=======
-    this.prefixParser = prefixParser;
 
     // FIXME: This is a hack to set the current context for downstream calls.
     CallContext.setCurrentContext(callContext);
->>>>>>> f9f197ff
   }
 
   private GenericTableCatalogHandler newHandlerWrapper(
