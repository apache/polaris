/*
 * Licensed to the Apache Software Foundation (ASF) under one
 * or more contributor license agreements.  See the NOTICE file
 * distributed with this work for additional information
 * regarding copyright ownership.  The ASF licenses this file
 * to you under the Apache License, Version 2.0 (the
 * "License"); you may not use this file except in compliance
 * with the License.  You may obtain a copy of the License at
 *
 *   http://www.apache.org/licenses/LICENSE-2.0
 *
 * Unless required by applicable law or agreed to in writing,
 * software distributed under the License is distributed on an
 * "AS IS" BASIS, WITHOUT WARRANTIES OR CONDITIONS OF ANY
 * KIND, either express or implied.  See the License for the
 * specific language governing permissions and limitations
 * under the License.
 */
package org.apache.polaris.service.catalog;

import static org.apache.polaris.service.catalog.AccessDelegationMode.VENDED_CREDENTIALS;

import com.google.common.base.Preconditions;
import com.google.common.collect.ImmutableList;
import com.google.common.collect.ImmutableMap;
import com.google.common.collect.ImmutableSet;
import jakarta.enterprise.context.RequestScoped;
import jakarta.inject.Inject;
import jakarta.ws.rs.core.Response;
import jakarta.ws.rs.core.SecurityContext;
import java.net.URLEncoder;
import java.nio.charset.Charset;
import java.util.EnumSet;
import java.util.Map;
import java.util.Optional;
import java.util.Set;
import org.apache.iceberg.catalog.Catalog;
import org.apache.iceberg.catalog.Namespace;
import org.apache.iceberg.catalog.TableIdentifier;
import org.apache.iceberg.exceptions.BadRequestException;
import org.apache.iceberg.exceptions.NotAuthorizedException;
import org.apache.iceberg.exceptions.NotFoundException;
import org.apache.iceberg.rest.Endpoint;
import org.apache.iceberg.rest.RESTUtil;
import org.apache.iceberg.rest.ResourcePaths;
import org.apache.iceberg.rest.requests.CommitTransactionRequest;
import org.apache.iceberg.rest.requests.CreateNamespaceRequest;
import org.apache.iceberg.rest.requests.CreateTableRequest;
import org.apache.iceberg.rest.requests.CreateViewRequest;
import org.apache.iceberg.rest.requests.RegisterTableRequest;
import org.apache.iceberg.rest.requests.RenameTableRequest;
import org.apache.iceberg.rest.requests.ReportMetricsRequest;
import org.apache.iceberg.rest.requests.UpdateNamespacePropertiesRequest;
import org.apache.iceberg.rest.responses.ConfigResponse;
import org.apache.polaris.core.auth.AuthenticatedPolarisPrincipal;
import org.apache.polaris.core.auth.PolarisAuthorizer;
import org.apache.polaris.core.context.CallContext;
import org.apache.polaris.core.context.RealmContext;
import org.apache.polaris.core.entity.PolarisEntity;
import org.apache.polaris.core.persistence.MetaStoreManagerFactory;
import org.apache.polaris.core.persistence.PolarisEntityManager;
import org.apache.polaris.core.persistence.cache.EntityCacheEntry;
import org.apache.polaris.core.persistence.resolver.Resolver;
import org.apache.polaris.core.persistence.resolver.ResolverStatus;
import org.apache.polaris.service.catalog.api.IcebergRestCatalogApiService;
import org.apache.polaris.service.catalog.api.IcebergRestConfigurationApiService;
import org.apache.polaris.service.config.RealmEntityManagerFactory;
import org.apache.polaris.service.context.CallContextCatalogFactory;
import org.apache.polaris.service.types.CommitTableRequest;
import org.apache.polaris.service.types.CommitViewRequest;
import org.apache.polaris.service.types.NotificationRequest;

/**
 * {@link IcebergRestCatalogApiService} implementation that delegates operations to {@link
 * org.apache.iceberg.rest.CatalogHandlers} after finding the appropriate {@link Catalog} for the
 * current {@link RealmContext}.
 */
@RequestScoped
public class IcebergCatalogAdapter
    implements IcebergRestCatalogApiService, IcebergRestConfigurationApiService {

  private static final Set<Endpoint> DEFAULT_ENDPOINTS =
      ImmutableSet.<Endpoint>builder()
          .add(Endpoint.V1_LIST_NAMESPACES)
          .add(Endpoint.V1_LOAD_NAMESPACE)
          .add(Endpoint.V1_CREATE_NAMESPACE)
          .add(Endpoint.V1_UPDATE_NAMESPACE)
          .add(Endpoint.V1_DELETE_NAMESPACE)
          .add(Endpoint.V1_LIST_TABLES)
          .add(Endpoint.V1_LOAD_TABLE)
          .add(Endpoint.V1_CREATE_TABLE)
          .add(Endpoint.V1_UPDATE_TABLE)
          .add(Endpoint.V1_DELETE_TABLE)
          .add(Endpoint.V1_RENAME_TABLE)
          .add(Endpoint.V1_REGISTER_TABLE)
          .add(Endpoint.V1_REPORT_METRICS)
          .build();

  private static final Set<Endpoint> VIEW_ENDPOINTS =
      ImmutableSet.<Endpoint>builder()
          .add(Endpoint.V1_LIST_VIEWS)
          .add(Endpoint.V1_LOAD_VIEW)
          .add(Endpoint.V1_CREATE_VIEW)
          .add(Endpoint.V1_UPDATE_VIEW)
          .add(Endpoint.V1_DELETE_VIEW)
          .add(Endpoint.V1_RENAME_VIEW)
          .build();

  private static final Set<Endpoint> COMMIT_ENDPOINT =
      ImmutableSet.<Endpoint>builder()
          .add(Endpoint.create("POST", ResourcePaths.V1_TRANSACTIONS_COMMIT))
          .build();

  private final CallContext callContext;
  private final CallContextCatalogFactory catalogFactory;
  private final MetaStoreManagerFactory metaStoreManagerFactory;
  private final RealmEntityManagerFactory entityManagerFactory;
  private final PolarisAuthorizer polarisAuthorizer;
  private final IcebergCatalogPrefixParser prefixParser;

  @Inject
  public IcebergCatalogAdapter(
      CallContext callContext,
      CallContextCatalogFactory catalogFactory,
<<<<<<< HEAD
      RealmEntityManagerFactory entityManagerFactory,
      MetaStoreManagerFactory metaStoreManagerFactory,
      PolarisAuthorizer polarisAuthorizer) {
    this.callContext = callContext;
=======
      PolarisEntityManager entityManager,
      PolarisMetaStoreManager metaStoreManager,
      PolarisMetaStoreSession session,
      PolarisConfigurationStore configurationStore,
      PolarisDiagnostics diagnostics,
      PolarisAuthorizer polarisAuthorizer,
      IcebergCatalogPrefixParser prefixParser) {
    this.realmContext = realmContext;
>>>>>>> 889ab7c7
    this.catalogFactory = catalogFactory;
    this.entityManagerFactory = entityManagerFactory;
    this.metaStoreManagerFactory = metaStoreManagerFactory;
    this.polarisAuthorizer = polarisAuthorizer;
<<<<<<< HEAD
    // FIXME: This is a hack to set the current context for downstream calls.
    CallContext.setCurrentContext(callContext);
=======
    this.prefixParser = prefixParser;
  }

  /**
   * Execute operations on a catalog wrapper and ensure we close the BaseCatalog afterward. This
   * will typically ensure the underlying FileIO is closed.
   */
  private Response withCatalog(
      SecurityContext securityContext,
      String prefix,
      Function<PolarisCatalogHandlerWrapper, Response> action) {
    String catalogName = prefixParser.prefixToCatalogName(realmContext, prefix);
    try (PolarisCatalogHandlerWrapper wrapper = newHandlerWrapper(securityContext, catalogName)) {
      return action.apply(wrapper);
    } catch (RuntimeException e) {
      LOGGER.debug("RuntimeException while operating on catalog. Propagating to caller.", e);
      throw e;
    } catch (Exception e) {
      LOGGER.error("Error while operating on catalog", e);
      throw new RuntimeException(e);
    }
>>>>>>> 889ab7c7
  }

  private PolarisCatalogHandlerWrapper newHandlerWrapper(
      RealmContext realmContext, SecurityContext securityContext, String catalogName) {
    AuthenticatedPolarisPrincipal authenticatedPrincipal =
        (AuthenticatedPolarisPrincipal) securityContext.getUserPrincipal();
    if (authenticatedPrincipal == null) {
      throw new NotAuthorizedException("Failed to find authenticatedPrincipal in SecurityContext");
    }

    PolarisEntityManager entityManager =
        entityManagerFactory.getOrCreateEntityManager(realmContext);

    return new PolarisCatalogHandlerWrapper(
        callContext,
        entityManager,
        metaStoreManagerFactory.getOrCreateMetaStoreManager(realmContext),
        securityContext,
        catalogFactory,
        catalogName,
        polarisAuthorizer);
  }

  @Override
  public Response createNamespace(
      String prefix,
      CreateNamespaceRequest createNamespaceRequest,
      RealmContext realmContext,
      SecurityContext securityContext) {
    return Response.ok(
            newHandlerWrapper(realmContext, securityContext, prefix)
                .createNamespace(createNamespaceRequest))
        .build();
  }

  @Override
  public Response listNamespaces(
      String prefix,
      String pageToken,
      Integer pageSize,
      String parent,
      RealmContext realmContext,
      SecurityContext securityContext) {
    Optional<Namespace> namespaceOptional =
        Optional.ofNullable(parent).map(IcebergCatalogAdapter::decodeNamespace);
    return Response.ok(
            newHandlerWrapper(realmContext, securityContext, prefix)
                .listNamespaces(namespaceOptional.orElse(Namespace.of())))
        .build();
  }

  @Override
  public Response loadNamespaceMetadata(
      String prefix, String namespace, RealmContext realmContext, SecurityContext securityContext) {
    Namespace ns = decodeNamespace(namespace);
    return Response.ok(
            newHandlerWrapper(realmContext, securityContext, prefix).loadNamespaceMetadata(ns))
        .build();
  }

  private static Namespace decodeNamespace(String namespace) {
    return RESTUtil.decodeNamespace(URLEncoder.encode(namespace, Charset.defaultCharset()));
  }

  @Override
  public Response namespaceExists(
      String prefix, String namespace, RealmContext realmContext, SecurityContext securityContext) {
    Namespace ns = decodeNamespace(namespace);
    newHandlerWrapper(realmContext, securityContext, prefix).namespaceExists(ns);
    return Response.status(Response.Status.NO_CONTENT).build();
  }

  @Override
  public Response dropNamespace(
      String prefix, String namespace, RealmContext realmContext, SecurityContext securityContext) {
    Namespace ns = decodeNamespace(namespace);
    newHandlerWrapper(realmContext, securityContext, prefix).dropNamespace(ns);
    return Response.status(Response.Status.NO_CONTENT).build();
  }

  @Override
  public Response updateProperties(
      String prefix,
      String namespace,
      UpdateNamespacePropertiesRequest updateNamespacePropertiesRequest,
      RealmContext realmContext,
      SecurityContext securityContext) {
    Namespace ns = decodeNamespace(namespace);
    return Response.ok(
            newHandlerWrapper(realmContext, securityContext, prefix)
                .updateNamespaceProperties(ns, updateNamespacePropertiesRequest))
        .build();
  }

  private EnumSet<AccessDelegationMode> parseAccessDelegationModes(String accessDelegationMode) {
    EnumSet<AccessDelegationMode> delegationModes =
        AccessDelegationMode.fromProtocolValuesList(accessDelegationMode);
    Preconditions.checkArgument(
        delegationModes.isEmpty() || delegationModes.contains(VENDED_CREDENTIALS),
        "Unsupported access delegation mode: %s",
        accessDelegationMode);
    return delegationModes;
  }

  @Override
  public Response createTable(
      String prefix,
      String namespace,
      CreateTableRequest createTableRequest,
      String accessDelegationMode,
      RealmContext realmContext,
      SecurityContext securityContext) {
    EnumSet<AccessDelegationMode> delegationModes =
        parseAccessDelegationModes(accessDelegationMode);
    Namespace ns = decodeNamespace(namespace);
    if (createTableRequest.stageCreate()) {
      if (delegationModes.isEmpty()) {
        return Response.ok(
                newHandlerWrapper(realmContext, securityContext, prefix)
                    .createTableStaged(ns, createTableRequest))
            .build();
      } else {
        return Response.ok(
                newHandlerWrapper(realmContext, securityContext, prefix)
                    .createTableStagedWithWriteDelegation(ns, createTableRequest))
            .build();
      }
    } else if (delegationModes.isEmpty()) {
      return Response.ok(
              newHandlerWrapper(realmContext, securityContext, prefix)
                  .createTableDirect(ns, createTableRequest))
          .build();
    } else {
      return Response.ok(
              newHandlerWrapper(realmContext, securityContext, prefix)
                  .createTableDirectWithWriteDelegation(ns, createTableRequest))
          .build();
    }
  }

  @Override
  public Response listTables(
      String prefix,
      String namespace,
      String pageToken,
      Integer pageSize,
      RealmContext realmContext,
      SecurityContext securityContext) {
    Namespace ns = decodeNamespace(namespace);
    return Response.ok(newHandlerWrapper(realmContext, securityContext, prefix).listTables(ns))
        .build();
  }

  @Override
  public Response loadTable(
      String prefix,
      String namespace,
      String table,
      String accessDelegationMode,
      String snapshots,
      RealmContext realmContext,
      SecurityContext securityContext) {
    EnumSet<AccessDelegationMode> delegationModes =
        parseAccessDelegationModes(accessDelegationMode);
    Namespace ns = decodeNamespace(namespace);
    TableIdentifier tableIdentifier = TableIdentifier.of(ns, RESTUtil.decodeString(table));
    if (delegationModes.isEmpty()) {
      return Response.ok(
              newHandlerWrapper(realmContext, securityContext, prefix)
                  .loadTable(tableIdentifier, snapshots))
          .build();
    } else {
      return Response.ok(
              newHandlerWrapper(realmContext, securityContext, prefix)
                  .loadTableWithAccessDelegation(tableIdentifier, snapshots))
          .build();
    }
  }

  @Override
  public Response tableExists(
      String prefix,
      String namespace,
      String table,
      RealmContext realmContext,
      SecurityContext securityContext) {
    Namespace ns = decodeNamespace(namespace);
    TableIdentifier tableIdentifier = TableIdentifier.of(ns, RESTUtil.decodeString(table));
    newHandlerWrapper(realmContext, securityContext, prefix).tableExists(tableIdentifier);
    return Response.status(Response.Status.NO_CONTENT).build();
  }

  @Override
  public Response dropTable(
      String prefix,
      String namespace,
      String table,
      Boolean purgeRequested,
      RealmContext realmContext,
      SecurityContext securityContext) {
    Namespace ns = decodeNamespace(namespace);
    TableIdentifier tableIdentifier = TableIdentifier.of(ns, RESTUtil.decodeString(table));

    if (purgeRequested != null && purgeRequested) {
      newHandlerWrapper(realmContext, securityContext, prefix).dropTableWithPurge(tableIdentifier);
    } else {
      newHandlerWrapper(realmContext, securityContext, prefix)
          .dropTableWithoutPurge(tableIdentifier);
    }
    return Response.status(Response.Status.NO_CONTENT).build();
  }

  @Override
  public Response registerTable(
      String prefix,
      String namespace,
      RegisterTableRequest registerTableRequest,
      RealmContext realmContext,
      SecurityContext securityContext) {
    Namespace ns = decodeNamespace(namespace);
    return Response.ok(
            newHandlerWrapper(realmContext, securityContext, prefix)
                .registerTable(ns, registerTableRequest))
        .build();
  }

  @Override
  public Response renameTable(
      String prefix,
      RenameTableRequest renameTableRequest,
      RealmContext realmContext,
      SecurityContext securityContext) {
    newHandlerWrapper(realmContext, securityContext, prefix).renameTable(renameTableRequest);
    return Response.ok(javax.ws.rs.core.Response.Status.NO_CONTENT).build();
  }

  @Override
  public Response updateTable(
      String prefix,
      String namespace,
      String table,
      CommitTableRequest commitTableRequest,
      RealmContext realmContext,
      SecurityContext securityContext) {
    Namespace ns = decodeNamespace(namespace);
    TableIdentifier tableIdentifier = TableIdentifier.of(ns, RESTUtil.decodeString(table));

    if (PolarisCatalogHandlerWrapper.isCreate(commitTableRequest)) {
      return Response.ok(
              newHandlerWrapper(realmContext, securityContext, prefix)
                  .updateTableForStagedCreate(tableIdentifier, commitTableRequest))
          .build();
    } else {
      return Response.ok(
              newHandlerWrapper(realmContext, securityContext, prefix)
                  .updateTable(tableIdentifier, commitTableRequest))
          .build();
    }
  }

  @Override
  public Response createView(
      String prefix,
      String namespace,
      CreateViewRequest createViewRequest,
      RealmContext realmContext,
      SecurityContext securityContext) {
    Namespace ns = decodeNamespace(namespace);
    return Response.ok(
            newHandlerWrapper(realmContext, securityContext, prefix)
                .createView(ns, createViewRequest))
        .build();
  }

  @Override
  public Response listViews(
      String prefix,
      String namespace,
      String pageToken,
      Integer pageSize,
      RealmContext realmContext,
      SecurityContext securityContext) {
    Namespace ns = decodeNamespace(namespace);
    return Response.ok(newHandlerWrapper(realmContext, securityContext, prefix).listViews(ns))
        .build();
  }

  @Override
  public Response loadView(
      String prefix,
      String namespace,
      String view,
      RealmContext realmContext,
      SecurityContext securityContext) {
    Namespace ns = decodeNamespace(namespace);
    TableIdentifier tableIdentifier = TableIdentifier.of(ns, RESTUtil.decodeString(view));
    return Response.ok(
            newHandlerWrapper(realmContext, securityContext, prefix).loadView(tableIdentifier))
        .build();
  }

  @Override
  public Response viewExists(
      String prefix,
      String namespace,
      String view,
      RealmContext realmContext,
      SecurityContext securityContext) {
    Namespace ns = decodeNamespace(namespace);
    TableIdentifier tableIdentifier = TableIdentifier.of(ns, RESTUtil.decodeString(view));
    newHandlerWrapper(realmContext, securityContext, prefix).viewExists(tableIdentifier);
    return Response.status(Response.Status.NO_CONTENT).build();
  }

  @Override
  public Response dropView(
      String prefix,
      String namespace,
      String view,
      RealmContext realmContext,
      SecurityContext securityContext) {
    Namespace ns = decodeNamespace(namespace);
    TableIdentifier tableIdentifier = TableIdentifier.of(ns, RESTUtil.decodeString(view));
    newHandlerWrapper(realmContext, securityContext, prefix).dropView(tableIdentifier);
    return Response.status(Response.Status.NO_CONTENT).build();
  }

  @Override
  public Response renameView(
      String prefix,
      RenameTableRequest renameTableRequest,
      RealmContext realmContext,
      SecurityContext securityContext) {
    newHandlerWrapper(realmContext, securityContext, prefix).renameView(renameTableRequest);
    return Response.status(Response.Status.NO_CONTENT).build();
  }

  @Override
  public Response replaceView(
      String prefix,
      String namespace,
      String view,
      CommitViewRequest commitViewRequest,
      RealmContext realmContext,
      SecurityContext securityContext) {
    Namespace ns = decodeNamespace(namespace);
    TableIdentifier tableIdentifier = TableIdentifier.of(ns, RESTUtil.decodeString(view));
    return Response.ok(
            newHandlerWrapper(realmContext, securityContext, prefix)
                .replaceView(tableIdentifier, commitViewRequest))
        .build();
  }

  @Override
  public Response commitTransaction(
      String prefix,
      CommitTransactionRequest commitTransactionRequest,
      RealmContext realmContext,
      SecurityContext securityContext) {
    newHandlerWrapper(realmContext, securityContext, prefix)
        .commitTransaction(commitTransactionRequest);
    return Response.status(Response.Status.NO_CONTENT).build();
  }

  @Override
  public Response reportMetrics(
      String prefix,
      String namespace,
      String table,
      ReportMetricsRequest reportMetricsRequest,
      RealmContext realmContext,
      SecurityContext securityContext) {
    return Response.status(Response.Status.NO_CONTENT).build();
  }

  @Override
  public Response sendNotification(
      String prefix,
      String namespace,
      String table,
      NotificationRequest notificationRequest,
      RealmContext realmContext,
      SecurityContext securityContext) {
    Namespace ns = decodeNamespace(namespace);
    TableIdentifier tableIdentifier = TableIdentifier.of(ns, RESTUtil.decodeString(table));
    newHandlerWrapper(realmContext, securityContext, prefix)
        .sendNotification(tableIdentifier, notificationRequest);
    return Response.status(Response.Status.NO_CONTENT).build();
  }

  /** From IcebergRestConfigurationApiService. */
  @Override
  public Response getConfig(
      String warehouse, RealmContext realmContext, SecurityContext securityContext) {
    // 'warehouse' as an input here is catalogName.
    // 'warehouse' as an output will be treated by the client as a default catalog
    // storage
    //    base location.
    // 'prefix' as an output is the REST subpath that routes to the catalog
    // resource,
    //    which may be URL-escaped catalogName or potentially a different unique
    // identifier for
    //    the catalog being accessed.
    // TODO: Push this down into PolarisCatalogHandlerWrapper for authorizing "any" catalog
    // role in this catalog.
    PolarisEntityManager entityManager =
        entityManagerFactory.getOrCreateEntityManager(realmContext);
    AuthenticatedPolarisPrincipal authenticatedPrincipal =
        (AuthenticatedPolarisPrincipal) securityContext.getUserPrincipal();
    if (authenticatedPrincipal == null) {
      throw new NotAuthorizedException("Failed to find authenticatedPrincipal in SecurityContext");
    }
    if (warehouse == null) {
      throw new BadRequestException("Please specify a warehouse");
    }
    Resolver resolver = entityManager.prepareResolver(callContext, securityContext, warehouse);
    ResolverStatus resolverStatus = resolver.resolveAll();
    if (!resolverStatus.getStatus().equals(ResolverStatus.StatusEnum.SUCCESS)) {
      throw new NotFoundException("Unable to find warehouse %s", warehouse);
    }
    EntityCacheEntry resolvedReferenceCatalog = resolver.getResolvedReferenceCatalog();
    Map<String, String> properties =
        PolarisEntity.of(resolvedReferenceCatalog.getEntity()).getPropertiesAsMap();

    String prefix = prefixParser.catalogNameToPrefix(realmContext, warehouse);
    return Response.ok(
            ConfigResponse.builder()
                .withDefaults(properties) // catalog properties are defaults
                .withOverrides(ImmutableMap.of("prefix", prefix))
                .withEndpoints(
                    ImmutableList.<Endpoint>builder()
                        .addAll(DEFAULT_ENDPOINTS)
                        .addAll(VIEW_ENDPOINTS)
                        .addAll(COMMIT_ENDPOINT)
                        .build())
                .build())
        .build();
  }
}<|MERGE_RESOLUTION|>--- conflicted
+++ resolved
@@ -34,6 +34,8 @@
 import java.util.Map;
 import java.util.Optional;
 import java.util.Set;
+import java.util.function.Function;
+
 import org.apache.iceberg.catalog.Catalog;
 import org.apache.iceberg.catalog.Namespace;
 import org.apache.iceberg.catalog.TableIdentifier;
@@ -52,13 +54,18 @@
 import org.apache.iceberg.rest.requests.ReportMetricsRequest;
 import org.apache.iceberg.rest.requests.UpdateNamespacePropertiesRequest;
 import org.apache.iceberg.rest.responses.ConfigResponse;
+import org.apache.polaris.core.PolarisConfigurationStore;
+import org.apache.polaris.core.PolarisDiagnostics;
 import org.apache.polaris.core.auth.AuthenticatedPolarisPrincipal;
 import org.apache.polaris.core.auth.PolarisAuthorizer;
 import org.apache.polaris.core.context.CallContext;
 import org.apache.polaris.core.context.RealmContext;
 import org.apache.polaris.core.entity.PolarisEntity;
+import org.apache.polaris.core.persistence.LocalPolarisMetaStoreManagerFactory;
 import org.apache.polaris.core.persistence.MetaStoreManagerFactory;
 import org.apache.polaris.core.persistence.PolarisEntityManager;
+import org.apache.polaris.core.persistence.PolarisMetaStoreManager;
+import org.apache.polaris.core.persistence.PolarisMetaStoreSession;
 import org.apache.polaris.core.persistence.cache.EntityCacheEntry;
 import org.apache.polaris.core.persistence.resolver.Resolver;
 import org.apache.polaris.core.persistence.resolver.ResolverStatus;
@@ -69,6 +76,8 @@
 import org.apache.polaris.service.types.CommitTableRequest;
 import org.apache.polaris.service.types.CommitViewRequest;
 import org.apache.polaris.service.types.NotificationRequest;
+import org.slf4j.Logger;
+import org.slf4j.LoggerFactory;
 
 /**
  * {@link IcebergRestCatalogApiService} implementation that delegates operations to {@link
@@ -78,6 +87,9 @@
 @RequestScoped
 public class IcebergCatalogAdapter
     implements IcebergRestCatalogApiService, IcebergRestConfigurationApiService {
+
+  private static final Logger LOGGER =
+      LoggerFactory.getLogger(IcebergCatalogAdapter.class);
 
   private static final Set<Endpoint> DEFAULT_ENDPOINTS =
       ImmutableSet.<Endpoint>builder()
@@ -111,23 +123,22 @@
           .add(Endpoint.create("POST", ResourcePaths.V1_TRANSACTIONS_COMMIT))
           .build();
 
+  private final RealmContext realmContext;
   private final CallContext callContext;
   private final CallContextCatalogFactory catalogFactory;
-  private final MetaStoreManagerFactory metaStoreManagerFactory;
-  private final RealmEntityManagerFactory entityManagerFactory;
+  private final PolarisEntityManager entityManager;
+  private final PolarisMetaStoreManager metaStoreManager;
+  private final PolarisMetaStoreSession session;
+  private final PolarisConfigurationStore configurationStore;
+  private final PolarisDiagnostics diagnostics;
   private final PolarisAuthorizer polarisAuthorizer;
   private final IcebergCatalogPrefixParser prefixParser;
 
   @Inject
   public IcebergCatalogAdapter(
+      RealmContext realmContext,
       CallContext callContext,
       CallContextCatalogFactory catalogFactory,
-<<<<<<< HEAD
-      RealmEntityManagerFactory entityManagerFactory,
-      MetaStoreManagerFactory metaStoreManagerFactory,
-      PolarisAuthorizer polarisAuthorizer) {
-    this.callContext = callContext;
-=======
       PolarisEntityManager entityManager,
       PolarisMetaStoreManager metaStoreManager,
       PolarisMetaStoreSession session,
@@ -136,16 +147,18 @@
       PolarisAuthorizer polarisAuthorizer,
       IcebergCatalogPrefixParser prefixParser) {
     this.realmContext = realmContext;
->>>>>>> 889ab7c7
+    this.callContext = callContext;
     this.catalogFactory = catalogFactory;
-    this.entityManagerFactory = entityManagerFactory;
-    this.metaStoreManagerFactory = metaStoreManagerFactory;
+    this.entityManager = entityManager;
+    this.metaStoreManager = metaStoreManager;
+    this.session = session;
+    this.configurationStore = configurationStore;
+    this.diagnostics = diagnostics;
     this.polarisAuthorizer = polarisAuthorizer;
-<<<<<<< HEAD
+    this.prefixParser = prefixParser;
+
     // FIXME: This is a hack to set the current context for downstream calls.
     CallContext.setCurrentContext(callContext);
-=======
-    this.prefixParser = prefixParser;
   }
 
   /**
@@ -157,7 +170,7 @@
       String prefix,
       Function<PolarisCatalogHandlerWrapper, Response> action) {
     String catalogName = prefixParser.prefixToCatalogName(realmContext, prefix);
-    try (PolarisCatalogHandlerWrapper wrapper = newHandlerWrapper(securityContext, catalogName)) {
+    try (PolarisCatalogHandlerWrapper wrapper = newHandlerWrapper(realmContext, securityContext, catalogName)) {
       return action.apply(wrapper);
     } catch (RuntimeException e) {
       LOGGER.debug("RuntimeException while operating on catalog. Propagating to caller.", e);
@@ -166,7 +179,6 @@
       LOGGER.error("Error while operating on catalog", e);
       throw new RuntimeException(e);
     }
->>>>>>> 889ab7c7
   }
 
   private PolarisCatalogHandlerWrapper newHandlerWrapper(
@@ -177,13 +189,10 @@
       throw new NotAuthorizedException("Failed to find authenticatedPrincipal in SecurityContext");
     }
 
-    PolarisEntityManager entityManager =
-        entityManagerFactory.getOrCreateEntityManager(realmContext);
-
     return new PolarisCatalogHandlerWrapper(
         callContext,
         entityManager,
-        metaStoreManagerFactory.getOrCreateMetaStoreManager(realmContext),
+        metaStoreManager,
         securityContext,
         catalogFactory,
         catalogName,
@@ -572,8 +581,6 @@
     //    the catalog being accessed.
     // TODO: Push this down into PolarisCatalogHandlerWrapper for authorizing "any" catalog
     // role in this catalog.
-    PolarisEntityManager entityManager =
-        entityManagerFactory.getOrCreateEntityManager(realmContext);
     AuthenticatedPolarisPrincipal authenticatedPrincipal =
         (AuthenticatedPolarisPrincipal) securityContext.getUserPrincipal();
     if (authenticatedPrincipal == null) {
