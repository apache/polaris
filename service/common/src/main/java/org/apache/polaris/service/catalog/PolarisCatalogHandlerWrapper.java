/*
 * Licensed to the Apache Software Foundation (ASF) under one
 * or more contributor license agreements.  See the NOTICE file
 * distributed with this work for additional information
 * regarding copyright ownership.  The ASF licenses this file
 * to you under the Apache License, Version 2.0 (the
 * "License"); you may not use this file except in compliance
 * with the License.  You may obtain a copy of the License at
 *
 *   http://www.apache.org/licenses/LICENSE-2.0
 *
 * Unless required by applicable law or agreed to in writing,
 * software distributed under the License is distributed on an
 * "AS IS" BASIS, WITHOUT WARRANTIES OR CONDITIONS OF ANY
 * KIND, either express or implied.  See the License for the
 * specific language governing permissions and limitations
 * under the License.
 */
package org.apache.polaris.service.catalog;

import com.google.common.base.Preconditions;
import com.google.common.collect.Maps;
import jakarta.ws.rs.core.SecurityContext;
import java.io.Closeable;
import java.io.IOException;
import java.time.OffsetDateTime;
import java.time.ZoneOffset;
import java.util.ArrayList;
import java.util.Arrays;
import java.util.HashSet;
import java.util.List;
import java.util.Map;
import java.util.Optional;
import java.util.Set;
import java.util.function.Supplier;
import java.util.stream.Collectors;
import org.apache.iceberg.BaseMetadataTable;
import org.apache.iceberg.BaseTable;
import org.apache.iceberg.MetadataUpdate;
import org.apache.iceberg.PartitionSpec;
import org.apache.iceberg.SortOrder;
import org.apache.iceberg.Table;
import org.apache.iceberg.TableMetadata;
import org.apache.iceberg.TableOperations;
import org.apache.iceberg.UpdateRequirement;
import org.apache.iceberg.catalog.Catalog;
import org.apache.iceberg.catalog.Namespace;
import org.apache.iceberg.catalog.SupportsNamespaces;
import org.apache.iceberg.catalog.TableIdentifier;
import org.apache.iceberg.catalog.ViewCatalog;
import org.apache.iceberg.exceptions.AlreadyExistsException;
import org.apache.iceberg.exceptions.BadRequestException;
import org.apache.iceberg.exceptions.CommitFailedException;
import org.apache.iceberg.exceptions.ForbiddenException;
import org.apache.iceberg.exceptions.NoSuchNamespaceException;
import org.apache.iceberg.exceptions.NoSuchTableException;
import org.apache.iceberg.exceptions.NoSuchViewException;
import org.apache.iceberg.rest.CatalogHandlers;
import org.apache.iceberg.rest.requests.CommitTransactionRequest;
import org.apache.iceberg.rest.requests.CreateNamespaceRequest;
import org.apache.iceberg.rest.requests.CreateTableRequest;
import org.apache.iceberg.rest.requests.CreateViewRequest;
import org.apache.iceberg.rest.requests.RegisterTableRequest;
import org.apache.iceberg.rest.requests.RenameTableRequest;
import org.apache.iceberg.rest.requests.UpdateNamespacePropertiesRequest;
import org.apache.iceberg.rest.requests.UpdateTableRequest;
import org.apache.iceberg.rest.responses.CreateNamespaceResponse;
import org.apache.iceberg.rest.responses.GetNamespaceResponse;
import org.apache.iceberg.rest.responses.ListNamespacesResponse;
import org.apache.iceberg.rest.responses.ListTablesResponse;
import org.apache.iceberg.rest.responses.LoadTableResponse;
import org.apache.iceberg.rest.responses.LoadViewResponse;
import org.apache.iceberg.rest.responses.UpdateNamespacePropertiesResponse;
import org.apache.polaris.core.PolarisConfiguration;
import org.apache.polaris.core.PolarisConfigurationStore;
import org.apache.polaris.core.PolarisDiagnostics;
import org.apache.polaris.core.auth.AuthenticatedPolarisPrincipal;
import org.apache.polaris.core.auth.PolarisAuthorizableOperation;
import org.apache.polaris.core.auth.PolarisAuthorizer;
import org.apache.polaris.core.catalog.PolarisCatalogHelpers;
import org.apache.polaris.core.context.CallContext;
import org.apache.polaris.core.entity.CatalogEntity;
import org.apache.polaris.core.entity.PolarisEntitySubType;
import org.apache.polaris.core.entity.PolarisEntityType;
import org.apache.polaris.core.entity.TableLikeEntity;
import org.apache.polaris.core.persistence.PolarisEntityManager;
import org.apache.polaris.core.persistence.PolarisMetaStoreManager;
import org.apache.polaris.core.persistence.PolarisResolvedPathWrapper;
import org.apache.polaris.core.persistence.TransactionWorkspaceMetaStoreManager;
import org.apache.polaris.core.persistence.resolver.PolarisResolutionManifest;
import org.apache.polaris.core.persistence.resolver.ResolverPath;
import org.apache.polaris.core.persistence.resolver.ResolverStatus;
import org.apache.polaris.core.storage.PolarisStorageActions;
import org.apache.polaris.service.catalog.response.ETaggedResponse;
import org.apache.polaris.service.context.CallContextCatalogFactory;
import org.apache.polaris.service.types.NotificationRequest;
import org.slf4j.Logger;
import org.slf4j.LoggerFactory;

/**
 * Authorization-aware adapter between REST stubs and shared Iceberg SDK CatalogHandlers.
 *
 * <p>We must make authorization decisions based on entity resolution at this layer instead of the
 * underlying BasePolarisCatalog layer, because this REST-adjacent layer captures intent of
 * different REST calls that share underlying catalog calls (e.g. updateTable will call loadTable
 * under the hood), and some features of the REST API aren't expressed at all in the underlying
 * Catalog interfaces (e.g. credential-vending in createTable/loadTable).
 *
 * <p>We also want this layer to be independent of API-endpoint-specific idioms, such as dealing
 * with jakarta.ws.rs.core.Response objects, and other implementations that expose different HTTP
 * stubs or even tunnel the protocol over something like gRPC can still normalize on the Iceberg
 * model objects used in this layer to still benefit from the shared implementation of
 * authorization-aware catalog protocols.
 */
public class PolarisCatalogHandlerWrapper implements AutoCloseable {
  private static final Logger LOGGER = LoggerFactory.getLogger(PolarisCatalogHandlerWrapper.class);

  private final CallContext callContext;
  private final PolarisEntityManager entityManager;
  private final PolarisMetaStoreManager metaStoreManager;
  private final String catalogName;
  private final AuthenticatedPolarisPrincipal authenticatedPrincipal;
  private final SecurityContext securityContext;
  private final PolarisAuthorizer authorizer;
  private final CallContextCatalogFactory catalogFactory;

  // Initialized in the authorize methods.
  private PolarisResolutionManifest resolutionManifest = null;

  // Catalog instance will be initialized after authorizing resolver successfully resolves
  // the catalog entity.
  private Catalog baseCatalog = null;
  private SupportsNamespaces namespaceCatalog = null;
  private ViewCatalog viewCatalog = null;

  public PolarisCatalogHandlerWrapper(
      CallContext callContext,
      PolarisEntityManager entityManager,
      PolarisMetaStoreManager metaStoreManager,
      SecurityContext securityContext,
      CallContextCatalogFactory catalogFactory,
      String catalogName,
      PolarisAuthorizer authorizer) {
    this.callContext = callContext;
    this.entityManager = entityManager;
    this.metaStoreManager = metaStoreManager;
    this.catalogName = catalogName;
    PolarisDiagnostics diagServices = callContext.getPolarisCallContext().getDiagServices();
    diagServices.checkNotNull(securityContext, "null_security_context");
    diagServices.checkNotNull(securityContext.getUserPrincipal(), "null_user_principal");
    diagServices.check(
        securityContext.getUserPrincipal() instanceof AuthenticatedPolarisPrincipal,
        "invalid_principal_type",
        "Principal must be an AuthenticatedPolarisPrincipal");
    this.securityContext = securityContext;
    this.authenticatedPrincipal =
        (AuthenticatedPolarisPrincipal) securityContext.getUserPrincipal();
    this.authorizer = authorizer;
    this.catalogFactory = catalogFactory;
  }

  /**
   * TODO: Make the helper in org.apache.iceberg.rest.CatalogHandlers public instead of needing to
   * copy/paste here.
   */
  public static boolean isCreate(UpdateTableRequest request) {
    boolean isCreate =
        request.requirements().stream()
            .anyMatch(UpdateRequirement.AssertTableDoesNotExist.class::isInstance);

    if (isCreate) {
      List<UpdateRequirement> invalidRequirements =
          request.requirements().stream()
              .filter(req -> !(req instanceof UpdateRequirement.AssertTableDoesNotExist))
              .collect(Collectors.toList());
      Preconditions.checkArgument(
          invalidRequirements.isEmpty(), "Invalid create requirements: %s", invalidRequirements);
    }

    return isCreate;
  }

  private void initializeCatalog() {
    this.baseCatalog =
        catalogFactory.createCallContextCatalog(
            callContext, authenticatedPrincipal, securityContext, resolutionManifest);
    this.namespaceCatalog =
        (baseCatalog instanceof SupportsNamespaces) ? (SupportsNamespaces) baseCatalog : null;
    this.viewCatalog = (baseCatalog instanceof ViewCatalog) ? (ViewCatalog) baseCatalog : null;
  }

  private void authorizeBasicNamespaceOperationOrThrow(
      PolarisAuthorizableOperation op, Namespace namespace) {
    authorizeBasicNamespaceOperationOrThrow(op, namespace, null, null);
  }

  private void authorizeBasicNamespaceOperationOrThrow(
      PolarisAuthorizableOperation op,
      Namespace namespace,
      List<Namespace> extraPassthroughNamespaces,
      List<TableIdentifier> extraPassthroughTableLikes) {
    resolutionManifest =
        entityManager.prepareResolutionManifest(callContext, securityContext, catalogName);
    resolutionManifest.addPath(
        new ResolverPath(Arrays.asList(namespace.levels()), PolarisEntityType.NAMESPACE),
        namespace);

    if (extraPassthroughNamespaces != null) {
      for (Namespace ns : extraPassthroughNamespaces) {
        resolutionManifest.addPassthroughPath(
            new ResolverPath(
                Arrays.asList(ns.levels()), PolarisEntityType.NAMESPACE, true /* optional */),
            ns);
      }
    }
    if (extraPassthroughTableLikes != null) {
      for (TableIdentifier id : extraPassthroughTableLikes) {
        resolutionManifest.addPassthroughPath(
            new ResolverPath(
                PolarisCatalogHelpers.tableIdentifierToList(id),
                PolarisEntityType.TABLE_LIKE,
                true /* optional */),
            id);
      }
    }
    resolutionManifest.resolveAll();
    PolarisResolvedPathWrapper target = resolutionManifest.getResolvedPath(namespace, true);
    if (target == null) {
      throw new NoSuchNamespaceException("Namespace does not exist: %s", namespace);
    }
    authorizer.authorizeOrThrow(
        authenticatedPrincipal,
        resolutionManifest.getAllActivatedCatalogRoleAndPrincipalRoles(),
        op,
        target,
        null /* secondary */);

    initializeCatalog();
  }

  private void authorizeCreateNamespaceUnderNamespaceOperationOrThrow(
      PolarisAuthorizableOperation op, Namespace namespace) {
    resolutionManifest =
        entityManager.prepareResolutionManifest(callContext, securityContext, catalogName);

    Namespace parentNamespace = PolarisCatalogHelpers.getParentNamespace(namespace);
    resolutionManifest.addPath(
        new ResolverPath(Arrays.asList(parentNamespace.levels()), PolarisEntityType.NAMESPACE),
        parentNamespace);

    // When creating an entity under a namespace, the authz target is the parentNamespace, but we
    // must also add the actual path that will be created as an "optional" passthrough resolution
    // path to indicate that the underlying catalog is "allowed" to check the creation path for
    // a conflicting entity.
    resolutionManifest.addPassthroughPath(
        new ResolverPath(
            Arrays.asList(namespace.levels()), PolarisEntityType.NAMESPACE, true /* optional */),
        namespace);
    resolutionManifest.resolveAll();
    PolarisResolvedPathWrapper target = resolutionManifest.getResolvedPath(parentNamespace, true);
    if (target == null) {
      throw new NoSuchNamespaceException("Namespace does not exist: %s", parentNamespace);
    }
    authorizer.authorizeOrThrow(
        authenticatedPrincipal,
        resolutionManifest.getAllActivatedCatalogRoleAndPrincipalRoles(),
        op,
        target,
        null /* secondary */);

    initializeCatalog();
  }

  private void authorizeCreateTableLikeUnderNamespaceOperationOrThrow(
      PolarisAuthorizableOperation op, TableIdentifier identifier) {
    Namespace namespace = identifier.namespace();

    resolutionManifest =
        entityManager.prepareResolutionManifest(callContext, securityContext, catalogName);
    resolutionManifest.addPath(
        new ResolverPath(Arrays.asList(namespace.levels()), PolarisEntityType.NAMESPACE),
        namespace);

    // When creating an entity under a namespace, the authz target is the namespace, but we must
    // also
    // add the actual path that will be created as an "optional" passthrough resolution path to
    // indicate that the underlying catalog is "allowed" to check the creation path for a
    // conflicting
    // entity.
    resolutionManifest.addPassthroughPath(
        new ResolverPath(
            PolarisCatalogHelpers.tableIdentifierToList(identifier),
            PolarisEntityType.TABLE_LIKE,
            true /* optional */),
        identifier);
    resolutionManifest.resolveAll();
    PolarisResolvedPathWrapper target = resolutionManifest.getResolvedPath(namespace, true);
    if (target == null) {
      throw new NoSuchNamespaceException("Namespace does not exist: %s", namespace);
    }
    authorizer.authorizeOrThrow(
        authenticatedPrincipal,
        resolutionManifest.getAllActivatedCatalogRoleAndPrincipalRoles(),
        op,
        target,
        null /* secondary */);

    initializeCatalog();
  }

  private void authorizeBasicTableLikeOperationOrThrow(
      PolarisAuthorizableOperation op, PolarisEntitySubType subType, TableIdentifier identifier) {
    resolutionManifest =
        entityManager.prepareResolutionManifest(callContext, securityContext, catalogName);

    // The underlying Catalog is also allowed to fetch "fresh" versions of the target entity.
    resolutionManifest.addPassthroughPath(
        new ResolverPath(
            PolarisCatalogHelpers.tableIdentifierToList(identifier),
            PolarisEntityType.TABLE_LIKE,
            true /* optional */),
        identifier);
    resolutionManifest.resolveAll();
    PolarisResolvedPathWrapper target =
        resolutionManifest.getResolvedPath(identifier, subType, true);
    if (target == null) {
      if (subType == PolarisEntitySubType.TABLE) {
        throw new NoSuchTableException("Table does not exist: %s", identifier);
      } else {
        throw new NoSuchViewException("View does not exist: %s", identifier);
      }
    }
    authorizer.authorizeOrThrow(
        authenticatedPrincipal,
        resolutionManifest.getAllActivatedCatalogRoleAndPrincipalRoles(),
        op,
        target,
        null /* secondary */);

    initializeCatalog();
  }

  private void authorizeCollectionOfTableLikeOperationOrThrow(
      PolarisAuthorizableOperation op,
      final PolarisEntitySubType subType,
      List<TableIdentifier> ids) {
    resolutionManifest =
        entityManager.prepareResolutionManifest(callContext, securityContext, catalogName);
    ids.forEach(
        identifier ->
            resolutionManifest.addPassthroughPath(
                new ResolverPath(
                    PolarisCatalogHelpers.tableIdentifierToList(identifier),
                    PolarisEntityType.TABLE_LIKE),
                identifier));

    ResolverStatus status = resolutionManifest.resolveAll();

    // If one of the paths failed to resolve, throw exception based on the one that
    // we first failed to resolve.
    if (status.getStatus() == ResolverStatus.StatusEnum.PATH_COULD_NOT_BE_FULLY_RESOLVED) {
      TableIdentifier identifier =
          PolarisCatalogHelpers.listToTableIdentifier(
              status.getFailedToResolvePath().getEntityNames());
      if (subType == PolarisEntitySubType.TABLE) {
        throw new NoSuchTableException("Table does not exist: %s", identifier);
      } else {
        throw new NoSuchViewException("View does not exist: %s", identifier);
      }
    }

    List<PolarisResolvedPathWrapper> targets =
        ids.stream()
            .map(
                identifier ->
                    Optional.ofNullable(
                            resolutionManifest.getResolvedPath(identifier, subType, true))
                        .orElseThrow(
                            () ->
                                subType == PolarisEntitySubType.TABLE
                                    ? new NoSuchTableException(
                                        "Table does not exist: %s", identifier)
                                    : new NoSuchViewException(
                                        "View does not exist: %s", identifier)))
            .toList();
    authorizer.authorizeOrThrow(
        authenticatedPrincipal,
        resolutionManifest.getAllActivatedCatalogRoleAndPrincipalRoles(),
        op,
        targets,
        null /* secondaries */);

    initializeCatalog();
  }

  private void authorizeRenameTableLikeOperationOrThrow(
      PolarisAuthorizableOperation op,
      PolarisEntitySubType subType,
      TableIdentifier src,
      TableIdentifier dst) {
    resolutionManifest =
        entityManager.prepareResolutionManifest(callContext, securityContext, catalogName);
    // Add src, dstParent, and dst(optional)
    resolutionManifest.addPath(
        new ResolverPath(
            PolarisCatalogHelpers.tableIdentifierToList(src), PolarisEntityType.TABLE_LIKE),
        src);
    resolutionManifest.addPath(
        new ResolverPath(Arrays.asList(dst.namespace().levels()), PolarisEntityType.NAMESPACE),
        dst.namespace());
    resolutionManifest.addPath(
        new ResolverPath(
            PolarisCatalogHelpers.tableIdentifierToList(dst),
            PolarisEntityType.TABLE_LIKE,
            true /* optional */),
        dst);
    ResolverStatus status = resolutionManifest.resolveAll();
    if (status.getStatus() == ResolverStatus.StatusEnum.PATH_COULD_NOT_BE_FULLY_RESOLVED
        && status.getFailedToResolvePath().getLastEntityType() == PolarisEntityType.NAMESPACE) {
      throw new NoSuchNamespaceException("Namespace does not exist: %s", dst.namespace());
    } else if (resolutionManifest.getResolvedPath(src, subType) == null) {
      if (subType == PolarisEntitySubType.TABLE) {
        throw new NoSuchTableException("Table does not exist: %s", src);
      } else {
        throw new NoSuchViewException("View does not exist: %s", src);
      }
    }

    // Normally, since we added the dst as an optional path, we'd expect it to only get resolved
    // up to its parent namespace, and for there to be no TABLE_LIKE already in the dst in which
    // case the leafSubType will be NULL_SUBTYPE.
    // If there is a conflicting TABLE or VIEW, this leafSubType will indicate that conflicting
    // type.
    // TODO: Possibly modify the exception thrown depending on whether the caller has privileges
    // on the parent namespace.
    PolarisEntitySubType dstLeafSubType = resolutionManifest.getLeafSubType(dst);
    if (dstLeafSubType == PolarisEntitySubType.TABLE) {
      throw new AlreadyExistsException("Cannot rename %s to %s. Table already exists", src, dst);
    } else if (dstLeafSubType == PolarisEntitySubType.VIEW) {
      throw new AlreadyExistsException("Cannot rename %s to %s. View already exists", src, dst);
    }

    PolarisResolvedPathWrapper target = resolutionManifest.getResolvedPath(src, subType, true);
    PolarisResolvedPathWrapper secondary =
        resolutionManifest.getResolvedPath(dst.namespace(), true);
    authorizer.authorizeOrThrow(
        authenticatedPrincipal,
        resolutionManifest.getAllActivatedCatalogRoleAndPrincipalRoles(),
        op,
        target,
        secondary);

    initializeCatalog();
  }

  public ListNamespacesResponse listNamespaces(Namespace parent) {
    PolarisAuthorizableOperation op = PolarisAuthorizableOperation.LIST_NAMESPACES;
    authorizeBasicNamespaceOperationOrThrow(op, parent);

    return doCatalogOperation(() -> CatalogHandlers.listNamespaces(namespaceCatalog, parent));
  }

  public CreateNamespaceResponse createNamespace(CreateNamespaceRequest request) {
    PolarisAuthorizableOperation op = PolarisAuthorizableOperation.CREATE_NAMESPACE;

    Namespace namespace = request.namespace();
    if (namespace.isEmpty()) {
      throw new AlreadyExistsException(
          "Cannot create root namespace, as it already exists implicitly.");
    }
    authorizeCreateNamespaceUnderNamespaceOperationOrThrow(op, namespace);

    if (namespaceCatalog instanceof BasePolarisCatalog) {
      // Note: The CatalogHandlers' default implementation will non-atomically create the
      // namespace and then fetch its properties using loadNamespaceMetadata for the response.
      // However, the latest namespace metadata technically isn't the same authorized instance,
      // so we don't want all cals to loadNamespaceMetadata to automatically use the manifest
      // in "passthrough" mode.
      //
      // For CreateNamespace, we consider this a special case in that the creator is able to
      // retrieve the latest namespace metadata for the duration of the CreateNamespace
      // operation, even if the entityVersion and/or grantsVersion update in the interim.
      return doCatalogOperation(
          () -> {
            namespaceCatalog.createNamespace(namespace, request.properties());
            return CreateNamespaceResponse.builder()
                .withNamespace(namespace)
                .setProperties(
                    resolutionManifest
                        .getPassthroughResolvedPath(namespace)
                        .getRawLeafEntity()
                        .getPropertiesAsMap())
                .build();
          });
    } else {
      return doCatalogOperation(() -> CatalogHandlers.createNamespace(namespaceCatalog, request));
    }
  }

  private static boolean isExternal(CatalogEntity catalog) {
    return org.apache.polaris.core.admin.model.Catalog.TypeEnum.EXTERNAL.equals(
        catalog.getCatalogType());
  }

  private void doCatalogOperation(Runnable handler) {
    doCatalogOperation(
        () -> {
          handler.run();
          return null;
        });
  }

  /**
   * Execute a catalog function and ensure we close the BaseCatalog afterward. This will typically
   * ensure the underlying FileIO is closed
   */
  private <T> T doCatalogOperation(Supplier<T> handler) {
    try {
      return handler.get();
    } finally {
      if (baseCatalog instanceof Closeable closeable) {
        try {
          closeable.close();
        } catch (IOException e) {
          LOGGER.error("Error while closing BaseCatalog", e);
        }
      }
    }
  }

  public GetNamespaceResponse loadNamespaceMetadata(Namespace namespace) {
    PolarisAuthorizableOperation op = PolarisAuthorizableOperation.LOAD_NAMESPACE_METADATA;
    authorizeBasicNamespaceOperationOrThrow(op, namespace);

    return doCatalogOperation(() -> CatalogHandlers.loadNamespace(namespaceCatalog, namespace));
  }

  public void namespaceExists(Namespace namespace) {
    PolarisAuthorizableOperation op = PolarisAuthorizableOperation.NAMESPACE_EXISTS;

    // TODO: This authz check doesn't accomplish true authz in terms of blocking the ability
    // for a caller to ascertain whether the namespace exists or not, but instead just behaves
    // according to convention -- if existence is going to be privileged, we must instead
    // add a base layer that throws NotFound exceptions instead of NotAuthorizedException
    // for *all* operations in which we determine that the basic privilege for determining
    // existence is also missing.
    authorizeBasicNamespaceOperationOrThrow(op, namespace);

    // TODO: Just skip CatalogHandlers for this one maybe
    doCatalogOperation(() -> CatalogHandlers.loadNamespace(namespaceCatalog, namespace));
  }

  public void dropNamespace(Namespace namespace) {
    PolarisAuthorizableOperation op = PolarisAuthorizableOperation.DROP_NAMESPACE;
    authorizeBasicNamespaceOperationOrThrow(op, namespace);

    doCatalogOperation(() -> CatalogHandlers.dropNamespace(namespaceCatalog, namespace));
  }

  public UpdateNamespacePropertiesResponse updateNamespaceProperties(
      Namespace namespace, UpdateNamespacePropertiesRequest request) {
    PolarisAuthorizableOperation op = PolarisAuthorizableOperation.UPDATE_NAMESPACE_PROPERTIES;
    authorizeBasicNamespaceOperationOrThrow(op, namespace);

    return doCatalogOperation(
        () -> CatalogHandlers.updateNamespaceProperties(namespaceCatalog, namespace, request));
  }

  public ListTablesResponse listTables(Namespace namespace) {
    PolarisAuthorizableOperation op = PolarisAuthorizableOperation.LIST_TABLES;
    authorizeBasicNamespaceOperationOrThrow(op, namespace);

    return doCatalogOperation(() -> CatalogHandlers.listTables(baseCatalog, namespace));
  }

  /**
   * Create a table.
   * @param namespace the namespace to create the table in
   * @param request the table creation request
   * @return ETagged {@link LoadTableResponse} to uniquely identify the table metadata
   */
  public ETaggedResponse<LoadTableResponse> createTableDirect(Namespace namespace, CreateTableRequest request) {
    PolarisAuthorizableOperation op = PolarisAuthorizableOperation.CREATE_TABLE_DIRECT;
    TableIdentifier identifier = TableIdentifier.of(namespace, request.name());
    authorizeCreateTableLikeUnderNamespaceOperationOrThrow(
        op, identifier);

    CatalogEntity catalog =
        CatalogEntity.of(
            resolutionManifest
                .getResolvedReferenceCatalogEntity()
                .getResolvedLeafEntity()
                .getEntity());
    if (isExternal(catalog)) {
      throw new BadRequestException("Cannot create table on external catalogs.");
    }
<<<<<<< HEAD

    return new ETaggedResponse<>(CatalogHandlers.createTable(baseCatalog, namespace, request), getTableEntity(identifier).getETag());
=======
    return doCatalogOperation(() -> CatalogHandlers.createTable(baseCatalog, namespace, request));
>>>>>>> 8e28e283
  }

  /**
   * Create a table.
   * @param namespace the namespace to create the table in
   * @param request the table creation request
   * @return ETagged {@link LoadTableResponse} to uniquely identify the table metadata
   */
  public ETaggedResponse<LoadTableResponse> createTableDirectWithWriteDelegation(
      Namespace namespace, CreateTableRequest request) {
    PolarisAuthorizableOperation op =
        PolarisAuthorizableOperation.CREATE_TABLE_DIRECT_WITH_WRITE_DELEGATION;
    authorizeCreateTableLikeUnderNamespaceOperationOrThrow(
        op, TableIdentifier.of(namespace, request.name()));

    CatalogEntity catalog =
        CatalogEntity.of(
            resolutionManifest
                .getResolvedReferenceCatalogEntity()
                .getResolvedLeafEntity()
                .getEntity());
    if (isExternal(catalog)) {
      throw new BadRequestException("Cannot create table on external catalogs.");
    }
<<<<<<< HEAD
    request.validate();

    TableIdentifier tableIdentifier = TableIdentifier.of(namespace, request.name());
    if (baseCatalog.tableExists(tableIdentifier)) {
      throw new AlreadyExistsException("Table already exists: %s", tableIdentifier);
    }

    Map<String, String> properties = Maps.newHashMap();
    properties.put("created-at", OffsetDateTime.now(ZoneOffset.UTC).toString());
    properties.putAll(request.properties());

    Table table =
        baseCatalog
            .buildTable(tableIdentifier, request.schema())
            .withLocation(request.location())
            .withPartitionSpec(request.spec())
            .withSortOrder(request.writeOrder())
            .withProperties(properties)
            .create();

    if (table instanceof BaseTable baseTable) {
      TableMetadata tableMetadata = baseTable.operations().current();
      LoadTableResponse.Builder responseBuilder =
          LoadTableResponse.builder().withTableMetadata(tableMetadata);
      if (baseCatalog instanceof SupportsCredentialDelegation credentialDelegation) {
        LOGGER
            .atDebug()
            .addKeyValue("tableIdentifier", tableIdentifier)
            .addKeyValue("tableLocation", tableMetadata.location())
            .log("Fetching client credentials for table");
        responseBuilder.addAllConfig(
            credentialDelegation.getCredentialConfig(
                tableIdentifier,
                tableMetadata,
                Set.of(
                    PolarisStorageActions.READ,
                    PolarisStorageActions.WRITE,
                    PolarisStorageActions.LIST)));
      }
      return new ETaggedResponse<>(responseBuilder.build(), getTableEntity(tableIdentifier).getETag());
    } else if (table instanceof BaseMetadataTable) {
      // metadata tables are loaded on the client side, return NoSuchTableException for now
      throw new NoSuchTableException("Table does not exist: %s", tableIdentifier.toString());
    }

    throw new IllegalStateException("Cannot wrap catalog that does not produce BaseTable");
=======
    return doCatalogOperation(
        () -> {
          request.validate();

          TableIdentifier tableIdentifier = TableIdentifier.of(namespace, request.name());
          if (baseCatalog.tableExists(tableIdentifier)) {
            throw new AlreadyExistsException("Table already exists: %s", tableIdentifier);
          }

          Map<String, String> properties = Maps.newHashMap();
          properties.put("created-at", OffsetDateTime.now(ZoneOffset.UTC).toString());
          properties.putAll(request.properties());

          Table table =
              baseCatalog
                  .buildTable(tableIdentifier, request.schema())
                  .withLocation(request.location())
                  .withPartitionSpec(request.spec())
                  .withSortOrder(request.writeOrder())
                  .withProperties(properties)
                  .create();

          if (table instanceof BaseTable baseTable) {
            TableMetadata tableMetadata = baseTable.operations().current();
            LoadTableResponse.Builder responseBuilder =
                LoadTableResponse.builder().withTableMetadata(tableMetadata);
            if (baseCatalog instanceof SupportsCredentialDelegation credentialDelegation) {
              LOGGER
                  .atDebug()
                  .addKeyValue("tableIdentifier", tableIdentifier)
                  .addKeyValue("tableLocation", tableMetadata.location())
                  .log("Fetching client credentials for table");
              responseBuilder.addAllConfig(
                  credentialDelegation.getCredentialConfig(
                      tableIdentifier,
                      tableMetadata,
                      Set.of(
                          PolarisStorageActions.READ,
                          PolarisStorageActions.WRITE,
                          PolarisStorageActions.LIST)));
            }
            return responseBuilder.build();
          } else if (table instanceof BaseMetadataTable) {
            // metadata tables are loaded on the client side, return NoSuchTableException for now
            throw new NoSuchTableException("Table does not exist: %s", tableIdentifier.toString());
          }

          throw new IllegalStateException("Cannot wrap catalog that does not produce BaseTable");
        });
>>>>>>> 8e28e283
  }

  private TableMetadata stageTableCreateHelper(Namespace namespace, CreateTableRequest request) {
    request.validate();

    TableIdentifier ident = TableIdentifier.of(namespace, request.name());
    if (baseCatalog.tableExists(ident)) {
      throw new AlreadyExistsException("Table already exists: %s", ident);
    }

    Map<String, String> properties = Maps.newHashMap();
    properties.put("created-at", OffsetDateTime.now(ZoneOffset.UTC).toString());
    properties.putAll(request.properties());

    String location;
    if (request.location() != null) {
      // Even if the request provides a location, run it through the catalog's TableBuilder
      // to inherit any override behaviors if applicable.
      if (baseCatalog instanceof BasePolarisCatalog) {
        location =
            ((BasePolarisCatalog) baseCatalog).transformTableLikeLocation(request.location());
      } else {
        location = request.location();
      }
    } else {
      location =
          baseCatalog
              .buildTable(ident, request.schema())
              .withPartitionSpec(request.spec())
              .withSortOrder(request.writeOrder())
              .withProperties(properties)
              .createTransaction()
              .table()
              .location();
    }

    TableMetadata metadata =
        TableMetadata.newTableMetadata(
            request.schema(),
            request.spec() != null ? request.spec() : PartitionSpec.unpartitioned(),
            request.writeOrder() != null ? request.writeOrder() : SortOrder.unsorted(),
            location,
            properties);
    return metadata;
  }

  public LoadTableResponse createTableStaged(Namespace namespace, CreateTableRequest request) {
    PolarisAuthorizableOperation op = PolarisAuthorizableOperation.CREATE_TABLE_STAGED;
    authorizeCreateTableLikeUnderNamespaceOperationOrThrow(
        op, TableIdentifier.of(namespace, request.name()));

    CatalogEntity catalog =
        CatalogEntity.of(
            resolutionManifest
                .getResolvedReferenceCatalogEntity()
                .getResolvedLeafEntity()
                .getEntity());
    if (isExternal(catalog)) {
      throw new BadRequestException("Cannot create table on external catalogs.");
    }
    return doCatalogOperation(
        () -> {
          TableMetadata metadata = stageTableCreateHelper(namespace, request);
          return LoadTableResponse.builder().withTableMetadata(metadata).build();
        });
  }

  public LoadTableResponse createTableStagedWithWriteDelegation(
      Namespace namespace, CreateTableRequest request) {
    PolarisAuthorizableOperation op =
        PolarisAuthorizableOperation.CREATE_TABLE_STAGED_WITH_WRITE_DELEGATION;
    authorizeCreateTableLikeUnderNamespaceOperationOrThrow(
        op, TableIdentifier.of(namespace, request.name()));

    CatalogEntity catalog =
        CatalogEntity.of(
            resolutionManifest
                .getResolvedReferenceCatalogEntity()
                .getResolvedLeafEntity()
                .getEntity());
    if (isExternal(catalog)) {
      throw new BadRequestException("Cannot create table on external catalogs.");
    }
    return doCatalogOperation(
        () -> {
          TableIdentifier ident = TableIdentifier.of(namespace, request.name());
          TableMetadata metadata = stageTableCreateHelper(namespace, request);

          LoadTableResponse.Builder responseBuilder =
              LoadTableResponse.builder().withTableMetadata(metadata);

          if (baseCatalog instanceof SupportsCredentialDelegation credentialDelegation) {
            LOGGER
                .atDebug()
                .addKeyValue("tableIdentifier", ident)
                .addKeyValue("tableLocation", metadata.location())
                .log("Fetching client credentials for table");
            responseBuilder.addAllConfig(
                credentialDelegation.getCredentialConfig(
                    ident, metadata, Set.of(PolarisStorageActions.ALL)));
          }
          return responseBuilder.build();
        });
  }

  /**
   * Register a table.
   * @param namespace The namespace to register the table in
   * @param request the register table request
   * @return ETagged {@link LoadTableResponse} to uniquely identify the table metadata
   */
  public ETaggedResponse<LoadTableResponse> registerTable(Namespace namespace, RegisterTableRequest request) {
    PolarisAuthorizableOperation op = PolarisAuthorizableOperation.REGISTER_TABLE;
    TableIdentifier identifier = TableIdentifier.of(namespace, request.name());

    authorizeCreateTableLikeUnderNamespaceOperationOrThrow(
        op, identifier);

<<<<<<< HEAD
    LoadTableResponse registerTableResponse = CatalogHandlers.registerTable(baseCatalog, namespace, request);
    return new ETaggedResponse<>(registerTableResponse, getTableEntity(identifier).getETag());
=======
    return doCatalogOperation(() -> CatalogHandlers.registerTable(baseCatalog, namespace, request));
>>>>>>> 8e28e283
  }

  public boolean sendNotification(TableIdentifier identifier, NotificationRequest request) {
    PolarisAuthorizableOperation op = PolarisAuthorizableOperation.SEND_NOTIFICATIONS;

    // For now, just require the full set of privileges on the base Catalog entity, which we can
    // also express just as the "root" Namespace for purposes of the BasePolarisCatalog being
    // able to fetch Namespace.empty() as path key.
    List<TableIdentifier> extraPassthroughTableLikes = List.of(identifier);
    List<Namespace> extraPassthroughNamespaces = new ArrayList<>();
    extraPassthroughNamespaces.add(Namespace.empty());
    for (int i = 1; i <= identifier.namespace().length(); i++) {
      Namespace nsLevel =
          Namespace.of(
              Arrays.stream(identifier.namespace().levels()).limit(i).toArray(String[]::new));
      extraPassthroughNamespaces.add(nsLevel);
    }
    authorizeBasicNamespaceOperationOrThrow(
        op, Namespace.empty(), extraPassthroughNamespaces, extraPassthroughTableLikes);

    CatalogEntity catalog =
        CatalogEntity.of(
            resolutionManifest
                .getResolvedReferenceCatalogEntity()
                .getResolvedLeafEntity()
                .getEntity());
    if (catalog
        .getCatalogType()
        .equals(org.apache.polaris.core.admin.model.Catalog.TypeEnum.INTERNAL)) {
      LOGGER
          .atWarn()
          .addKeyValue("catalog", catalog)
          .addKeyValue("notification", request)
          .log("Attempted notification on internal catalog");
      throw new BadRequestException("Cannot update internal catalog via notifications");
    }
    return baseCatalog instanceof SupportsNotifications notificationCatalog
        && notificationCatalog.sendNotification(identifier, request);
  }

  /**
   * Fetch the metastore table entity for the given table identifier
   * @param tableIdentifier The identifier of the table
   * @return the Polaris table entity for the table
   */
  private TableLikeEntity getTableEntity(TableIdentifier tableIdentifier) {
    PolarisResolvedPathWrapper target = resolutionManifest.getPassthroughResolvedPath(tableIdentifier);

    return TableLikeEntity.of(target.getRawLeafEntity());
  }

  public LoadTableResponse loadTable(TableIdentifier tableIdentifier, String snapshots) {
    return loadTableIfStale(tableIdentifier, null, snapshots).get().getResponse();
  }

  /**
   * Attempt to perform a loadTable operation only when the specified etag does not match the current state of the table.
   * @param tableIdentifier The identifier of the table to load
   * @param etag The ETag which identifies the metadata currently known
   * @param snapshots
   * @return {@link Optional#empty()} if the ETag is current, an {@link Optional} containing the load table response, otherwise
   */
  public Optional<ETaggedResponse<LoadTableResponse>> loadTableIfStale(TableIdentifier tableIdentifier, String etag, String snapshots) {
      PolarisAuthorizableOperation op = PolarisAuthorizableOperation.LOAD_TABLE;
      authorizeBasicTableLikeOperationOrThrow(op, PolarisEntitySubType.TABLE, tableIdentifier);

      TableLikeEntity tableEntity = getTableEntity(tableIdentifier);

      if (tableEntity.isCurrent(etag)) {
        return Optional.empty();
      }

<<<<<<< HEAD
      return Optional.of(new ETaggedResponse<>(
              CatalogHandlers.loadTable(baseCatalog, tableIdentifier), tableEntity.getETag()));
=======
    return doCatalogOperation(() -> CatalogHandlers.loadTable(baseCatalog, tableIdentifier));
>>>>>>> 8e28e283
  }

  public LoadTableResponse loadTableWithAccessDelegation(TableIdentifier tableIdentifier, String snapshots) {
    return loadTableWithAccessDelegationIfStale(tableIdentifier, null, snapshots).get().getResponse();
  }

  /**
   * Attempt to perform a loadTable operation with access delegation only when the specified etag does not match the current state of the table.
   * @param tableIdentifier The identifier of the table to load
   * @param etag The ETag which identifies the metadata currently known
   * @param snapshots
   * @return {@link Optional#empty()} if the ETag is current, an {@link Optional} containing the load table response, otherwise
   */
  public Optional<ETaggedResponse<LoadTableResponse>> loadTableWithAccessDelegationIfStale(
      TableIdentifier tableIdentifier, String etag, String snapshots) {
    // Here we have a single method that falls through multiple candidate
    // PolarisAuthorizableOperations because instead of identifying the desired operation up-front
    // and
    // failing the authz check if grants aren't found, we find the first most-privileged authz match
    // and respond according to that.
    PolarisAuthorizableOperation read =
        PolarisAuthorizableOperation.LOAD_TABLE_WITH_READ_DELEGATION;
    PolarisAuthorizableOperation write =
        PolarisAuthorizableOperation.LOAD_TABLE_WITH_WRITE_DELEGATION;

    Set<PolarisStorageActions> actionsRequested =
        new HashSet<>(Set.of(PolarisStorageActions.READ, PolarisStorageActions.LIST));
    try {
      // TODO: Refactor to have a boolean-return version of the helpers so we can fallthrough
      // easily.
      authorizeBasicTableLikeOperationOrThrow(write, PolarisEntitySubType.TABLE, tableIdentifier);
      actionsRequested.add(PolarisStorageActions.WRITE);
    } catch (ForbiddenException e) {
      authorizeBasicTableLikeOperationOrThrow(read, PolarisEntitySubType.TABLE, tableIdentifier);
    }

    PolarisResolvedPathWrapper catalogPath = resolutionManifest.getResolvedReferenceCatalogEntity();
    callContext
        .getPolarisCallContext()
        .getDiagServices()
        .checkNotNull(catalogPath, "No catalog available for loadTable request");
    CatalogEntity catalogEntity = CatalogEntity.of(catalogPath.getRawLeafEntity());
    PolarisConfigurationStore configurationStore =
        callContext.getPolarisCallContext().getConfigurationStore();
    if (catalogEntity
            .getCatalogType()
            .equals(org.apache.polaris.core.admin.model.Catalog.TypeEnum.EXTERNAL)
        && !configurationStore.getConfiguration(
            callContext.getPolarisCallContext(),
            catalogEntity,
            PolarisConfiguration.ALLOW_EXTERNAL_CATALOG_CREDENTIAL_VENDING)) {
      throw new ForbiddenException(
          "Access Delegation is not enabled for this catalog. Please consult applicable "
              + "documentation for the catalog config property '%s' to enable this feature",
          PolarisConfiguration.ALLOW_EXTERNAL_CATALOG_CREDENTIAL_VENDING.catalogConfig());
    }

    TableLikeEntity tableEntity = getTableEntity(tableIdentifier);

    if (tableEntity.isCurrent(etag)) {
      return Optional.empty();
    }

    // TODO: Find a way for the configuration or caller to better express whether to fail or omit
    // when data-access is specified but access delegation grants are not found.
<<<<<<< HEAD
    Table table = baseCatalog.loadTable(tableIdentifier);

    if (table instanceof BaseTable baseTable) {
      TableMetadata tableMetadata = baseTable.operations().current();
      LoadTableResponse.Builder responseBuilder =
          LoadTableResponse.builder().withTableMetadata(tableMetadata);
      if (baseCatalog instanceof SupportsCredentialDelegation credentialDelegation) {
        LOGGER
            .atDebug()
            .addKeyValue("tableIdentifier", tableIdentifier)
            .addKeyValue("tableLocation", tableMetadata.location())
            .log("Fetching client credentials for table");
        responseBuilder.addAllConfig(
            credentialDelegation.getCredentialConfig(
                tableIdentifier, tableMetadata, actionsRequested));
      }
      return Optional.of(new ETaggedResponse<>(responseBuilder.build(), tableEntity.getETag()));
    } else if (table instanceof BaseMetadataTable) {
      // metadata tables are loaded on the client side, return NoSuchTableException for now
      throw new NoSuchTableException("Table does not exist: %s", tableIdentifier.toString());
    }

    throw new IllegalStateException("Cannot wrap catalog that does not produce BaseTable");
=======
    return doCatalogOperation(
        () -> {
          Table table = baseCatalog.loadTable(tableIdentifier);

          if (table instanceof BaseTable baseTable) {
            TableMetadata tableMetadata = baseTable.operations().current();
            LoadTableResponse.Builder responseBuilder =
                LoadTableResponse.builder().withTableMetadata(tableMetadata);
            if (baseCatalog instanceof SupportsCredentialDelegation credentialDelegation) {
              LOGGER
                  .atDebug()
                  .addKeyValue("tableIdentifier", tableIdentifier)
                  .addKeyValue("tableLocation", tableMetadata.location())
                  .log("Fetching client credentials for table");
              responseBuilder.addAllConfig(
                  credentialDelegation.getCredentialConfig(
                      tableIdentifier, tableMetadata, actionsRequested));
            }
            return responseBuilder.build();
          } else if (table instanceof BaseMetadataTable) {
            // metadata tables are loaded on the client side, return NoSuchTableException for now
            throw new NoSuchTableException("Table does not exist: %s", tableIdentifier.toString());
          }

          throw new IllegalStateException("Cannot wrap catalog that does not produce BaseTable");
        });
>>>>>>> 8e28e283
  }

  private UpdateTableRequest applyUpdateFilters(UpdateTableRequest request) {
    // Certain MetadataUpdates need to be explicitly transformed to achieve the same behavior
    // as using a local Catalog client via TableBuilder.
    TableIdentifier identifier = request.identifier();
    List<UpdateRequirement> requirements = request.requirements();
    List<MetadataUpdate> updates =
        request.updates().stream()
            .map(
                update -> {
                  if (baseCatalog instanceof BasePolarisCatalog
                      && update instanceof MetadataUpdate.SetLocation) {
                    String requestedLocation = ((MetadataUpdate.SetLocation) update).location();
                    String filteredLocation =
                        ((BasePolarisCatalog) baseCatalog)
                            .transformTableLikeLocation(requestedLocation);
                    return new MetadataUpdate.SetLocation(filteredLocation);
                  } else {
                    return update;
                  }
                })
            .toList();
    return UpdateTableRequest.create(identifier, requirements, updates);
  }

  public LoadTableResponse updateTable(
      TableIdentifier tableIdentifier, UpdateTableRequest request) {
    PolarisAuthorizableOperation op = PolarisAuthorizableOperation.UPDATE_TABLE;
    authorizeBasicTableLikeOperationOrThrow(op, PolarisEntitySubType.TABLE, tableIdentifier);

    CatalogEntity catalog =
        CatalogEntity.of(
            resolutionManifest
                .getResolvedReferenceCatalogEntity()
                .getResolvedLeafEntity()
                .getEntity());
    if (isExternal(catalog)) {
      throw new BadRequestException("Cannot update table on external catalogs.");
    }
    return doCatalogOperation(
        () ->
            CatalogHandlers.updateTable(baseCatalog, tableIdentifier, applyUpdateFilters(request)));
  }

  public LoadTableResponse updateTableForStagedCreate(
      TableIdentifier tableIdentifier, UpdateTableRequest request) {
    PolarisAuthorizableOperation op = PolarisAuthorizableOperation.UPDATE_TABLE_FOR_STAGED_CREATE;
    authorizeCreateTableLikeUnderNamespaceOperationOrThrow(op, tableIdentifier);

    CatalogEntity catalog =
        CatalogEntity.of(
            resolutionManifest
                .getResolvedReferenceCatalogEntity()
                .getResolvedLeafEntity()
                .getEntity());
    if (isExternal(catalog)) {
      throw new BadRequestException("Cannot update table on external catalogs.");
    }
    return doCatalogOperation(
        () ->
            CatalogHandlers.updateTable(baseCatalog, tableIdentifier, applyUpdateFilters(request)));
  }

  public void dropTableWithoutPurge(TableIdentifier tableIdentifier) {
    PolarisAuthorizableOperation op = PolarisAuthorizableOperation.DROP_TABLE_WITHOUT_PURGE;
    authorizeBasicTableLikeOperationOrThrow(op, PolarisEntitySubType.TABLE, tableIdentifier);

    doCatalogOperation(() -> CatalogHandlers.dropTable(baseCatalog, tableIdentifier));
  }

  public void dropTableWithPurge(TableIdentifier tableIdentifier) {
    PolarisAuthorizableOperation op = PolarisAuthorizableOperation.DROP_TABLE_WITH_PURGE;
    authorizeBasicTableLikeOperationOrThrow(op, PolarisEntitySubType.TABLE, tableIdentifier);

    CatalogEntity catalog =
        CatalogEntity.of(
            resolutionManifest
                .getResolvedReferenceCatalogEntity()
                .getResolvedLeafEntity()
                .getEntity());
    if (isExternal(catalog)) {
      throw new BadRequestException("Cannot drop table on external catalogs.");
    }
    doCatalogOperation(() -> CatalogHandlers.purgeTable(baseCatalog, tableIdentifier));
  }

  public void tableExists(TableIdentifier tableIdentifier) {
    PolarisAuthorizableOperation op = PolarisAuthorizableOperation.TABLE_EXISTS;
    authorizeBasicTableLikeOperationOrThrow(op, PolarisEntitySubType.TABLE, tableIdentifier);

    // TODO: Just skip CatalogHandlers for this one maybe
    doCatalogOperation(() -> CatalogHandlers.loadTable(baseCatalog, tableIdentifier));
  }

  public void renameTable(RenameTableRequest request) {
    PolarisAuthorizableOperation op = PolarisAuthorizableOperation.RENAME_TABLE;
    authorizeRenameTableLikeOperationOrThrow(
        op, PolarisEntitySubType.TABLE, request.source(), request.destination());

    CatalogEntity catalog =
        CatalogEntity.of(
            resolutionManifest
                .getResolvedReferenceCatalogEntity()
                .getResolvedLeafEntity()
                .getEntity());
    if (isExternal(catalog)) {
      throw new BadRequestException("Cannot rename table on external catalogs.");
    }
    doCatalogOperation(() -> CatalogHandlers.renameTable(baseCatalog, request));
  }

  public void commitTransaction(CommitTransactionRequest commitTransactionRequest) {
    PolarisAuthorizableOperation op = PolarisAuthorizableOperation.COMMIT_TRANSACTION;
    // TODO: The authz actually needs to detect hidden updateForStagedCreate UpdateTableRequests
    // and have some kind of per-item conditional privilege requirement if we want to make it
    // so that only the stageCreate updates need TABLE_CREATE whereas everything else only
    // needs TABLE_WRITE_PROPERTIES.
    authorizeCollectionOfTableLikeOperationOrThrow(
        op,
        PolarisEntitySubType.TABLE,
        commitTransactionRequest.tableChanges().stream()
            .map(UpdateTableRequest::identifier)
            .toList());
    CatalogEntity catalog =
        CatalogEntity.of(
            resolutionManifest
                .getResolvedReferenceCatalogEntity()
                .getResolvedLeafEntity()
                .getEntity());
    if (isExternal(catalog)) {
      throw new BadRequestException("Cannot update table on external catalogs.");
    }

    if (!(baseCatalog instanceof BasePolarisCatalog)) {
      throw new BadRequestException(
          "Unsupported operation: commitTransaction with baseCatalog type: %s",
          baseCatalog.getClass().getName());
    }

    // Swap in TransactionWorkspaceMetaStoreManager for all mutations made by this baseCatalog to
    // only go into an in-memory collection that we can commit as a single atomic unit after all
    // validations.
    TransactionWorkspaceMetaStoreManager transactionMetaStoreManager =
        new TransactionWorkspaceMetaStoreManager(metaStoreManager);
    ((BasePolarisCatalog) baseCatalog).setMetaStoreManager(transactionMetaStoreManager);

    commitTransactionRequest.tableChanges().stream()
        .forEach(
            change -> {
              Table table = baseCatalog.loadTable(change.identifier());
              if (!(table instanceof BaseTable)) {
                throw new IllegalStateException(
                    "Cannot wrap catalog that does not produce BaseTable");
              }
              if (isCreate(change)) {
                throw new BadRequestException(
                    "Unsupported operation: commitTranaction with updateForStagedCreate: %s",
                    change);
              }

              TableOperations tableOps = ((BaseTable) table).operations();
              TableMetadata currentMetadata = tableOps.current();

              // Validate requirements; any CommitFailedExceptions will fail the overall request
              change.requirements().forEach(requirement -> requirement.validate(currentMetadata));

              // Apply changes
              TableMetadata.Builder metadataBuilder = TableMetadata.buildFrom(currentMetadata);
              change.updates().stream()
                  .forEach(
                      singleUpdate -> {
                        // Note: If location-overlap checking is refactored to be atomic, we could
                        // support validation within a single multi-table transaction as well, but
                        // will need to update the TransactionWorkspaceMetaStoreManager to better
                        // expose the concept of being able to read uncommitted updates.
                        if (singleUpdate instanceof MetadataUpdate.SetLocation) {
                          if (!currentMetadata
                                  .location()
                                  .equals(((MetadataUpdate.SetLocation) singleUpdate).location())
                              && !callContext
                                  .getPolarisCallContext()
                                  .getConfigurationStore()
                                  .getConfiguration(
                                      callContext.getPolarisCallContext(),
                                      PolarisConfiguration.ALLOW_NAMESPACE_LOCATION_OVERLAP)) {
                            throw new BadRequestException(
                                "Unsupported operation: commitTransaction containing SetLocation"
                                    + " for table '%s' and new location '%s'",
                                change.identifier(),
                                ((MetadataUpdate.SetLocation) singleUpdate).location());
                          }
                        }

                        // Apply updates to builder
                        singleUpdate.applyTo(metadataBuilder);
                      });

              // Commit into transaction workspace we swapped the baseCatalog to use
              TableMetadata updatedMetadata = metadataBuilder.build();
              if (!updatedMetadata.changes().isEmpty()) {
                tableOps.commit(currentMetadata, updatedMetadata);
              }
            });

    // Commit the collected updates in a single atomic operation
    List<PolarisMetaStoreManager.EntityWithPath> pendingUpdates =
        transactionMetaStoreManager.getPendingUpdates();
    PolarisMetaStoreManager.EntitiesResult result =
        metaStoreManager.updateEntitiesPropertiesIfNotChanged(
            callContext.getPolarisCallContext(), pendingUpdates);
    if (!result.isSuccess()) {
      // TODO: Retries and server-side cleanup on failure
      throw new CommitFailedException(
          "Transaction commit failed with status: %s, extraInfo: %s",
          result.getReturnStatus(), result.getExtraInformation());
    }
  }

  public ListTablesResponse listViews(Namespace namespace) {
    PolarisAuthorizableOperation op = PolarisAuthorizableOperation.LIST_VIEWS;
    authorizeBasicNamespaceOperationOrThrow(op, namespace);

    return doCatalogOperation(() -> CatalogHandlers.listViews(viewCatalog, namespace));
  }

  public LoadViewResponse createView(Namespace namespace, CreateViewRequest request) {
    PolarisAuthorizableOperation op = PolarisAuthorizableOperation.CREATE_VIEW;
    authorizeCreateTableLikeUnderNamespaceOperationOrThrow(
        op, TableIdentifier.of(namespace, request.name()));

    CatalogEntity catalog =
        CatalogEntity.of(
            resolutionManifest
                .getResolvedReferenceCatalogEntity()
                .getResolvedLeafEntity()
                .getEntity());
    if (isExternal(catalog)) {
      throw new BadRequestException("Cannot create view on external catalogs.");
    }
    return doCatalogOperation(() -> CatalogHandlers.createView(viewCatalog, namespace, request));
  }

  public LoadViewResponse loadView(TableIdentifier viewIdentifier) {
    PolarisAuthorizableOperation op = PolarisAuthorizableOperation.LOAD_VIEW;
    authorizeBasicTableLikeOperationOrThrow(op, PolarisEntitySubType.VIEW, viewIdentifier);

    return doCatalogOperation(() -> CatalogHandlers.loadView(viewCatalog, viewIdentifier));
  }

  public LoadViewResponse replaceView(TableIdentifier viewIdentifier, UpdateTableRequest request) {
    PolarisAuthorizableOperation op = PolarisAuthorizableOperation.REPLACE_VIEW;
    authorizeBasicTableLikeOperationOrThrow(op, PolarisEntitySubType.VIEW, viewIdentifier);

    CatalogEntity catalog =
        CatalogEntity.of(
            resolutionManifest
                .getResolvedReferenceCatalogEntity()
                .getResolvedLeafEntity()
                .getEntity());
    if (isExternal(catalog)) {
      throw new BadRequestException("Cannot replace view on external catalogs.");
    }
    return doCatalogOperation(
        () -> CatalogHandlers.updateView(viewCatalog, viewIdentifier, applyUpdateFilters(request)));
  }

  public void dropView(TableIdentifier viewIdentifier) {
    PolarisAuthorizableOperation op = PolarisAuthorizableOperation.DROP_VIEW;
    authorizeBasicTableLikeOperationOrThrow(op, PolarisEntitySubType.VIEW, viewIdentifier);

    doCatalogOperation(() -> CatalogHandlers.dropView(viewCatalog, viewIdentifier));
  }

  public void viewExists(TableIdentifier viewIdentifier) {
    PolarisAuthorizableOperation op = PolarisAuthorizableOperation.VIEW_EXISTS;
    authorizeBasicTableLikeOperationOrThrow(op, PolarisEntitySubType.VIEW, viewIdentifier);

    // TODO: Just skip CatalogHandlers for this one maybe
    doCatalogOperation(() -> CatalogHandlers.loadView(viewCatalog, viewIdentifier));
  }

  public void renameView(RenameTableRequest request) {
    PolarisAuthorizableOperation op = PolarisAuthorizableOperation.RENAME_VIEW;
    authorizeRenameTableLikeOperationOrThrow(
        op, PolarisEntitySubType.VIEW, request.source(), request.destination());

    CatalogEntity catalog =
        CatalogEntity.of(
            resolutionManifest
                .getResolvedReferenceCatalogEntity()
                .getResolvedLeafEntity()
                .getEntity());
    if (isExternal(catalog)) {
      throw new BadRequestException("Cannot rename view on external catalogs.");
    }
    doCatalogOperation(() -> CatalogHandlers.renameView(viewCatalog, request));
  }

  @Override
  public void close() throws Exception {}
}<|MERGE_RESOLUTION|>--- conflicted
+++ resolved
@@ -594,12 +594,10 @@
     if (isExternal(catalog)) {
       throw new BadRequestException("Cannot create table on external catalogs.");
     }
-<<<<<<< HEAD
-
-    return new ETaggedResponse<>(CatalogHandlers.createTable(baseCatalog, namespace, request), getTableEntity(identifier).getETag());
-=======
-    return doCatalogOperation(() -> CatalogHandlers.createTable(baseCatalog, namespace, request));
->>>>>>> 8e28e283
+    return new ETaggedResponse<>(
+            doCatalogOperation(() -> CatalogHandlers.createTable(baseCatalog, namespace, request)),
+            getTableEntity(identifier).getETag()
+    );
   }
 
   /**
@@ -624,54 +622,7 @@
     if (isExternal(catalog)) {
       throw new BadRequestException("Cannot create table on external catalogs.");
     }
-<<<<<<< HEAD
-    request.validate();
-
-    TableIdentifier tableIdentifier = TableIdentifier.of(namespace, request.name());
-    if (baseCatalog.tableExists(tableIdentifier)) {
-      throw new AlreadyExistsException("Table already exists: %s", tableIdentifier);
-    }
-
-    Map<String, String> properties = Maps.newHashMap();
-    properties.put("created-at", OffsetDateTime.now(ZoneOffset.UTC).toString());
-    properties.putAll(request.properties());
-
-    Table table =
-        baseCatalog
-            .buildTable(tableIdentifier, request.schema())
-            .withLocation(request.location())
-            .withPartitionSpec(request.spec())
-            .withSortOrder(request.writeOrder())
-            .withProperties(properties)
-            .create();
-
-    if (table instanceof BaseTable baseTable) {
-      TableMetadata tableMetadata = baseTable.operations().current();
-      LoadTableResponse.Builder responseBuilder =
-          LoadTableResponse.builder().withTableMetadata(tableMetadata);
-      if (baseCatalog instanceof SupportsCredentialDelegation credentialDelegation) {
-        LOGGER
-            .atDebug()
-            .addKeyValue("tableIdentifier", tableIdentifier)
-            .addKeyValue("tableLocation", tableMetadata.location())
-            .log("Fetching client credentials for table");
-        responseBuilder.addAllConfig(
-            credentialDelegation.getCredentialConfig(
-                tableIdentifier,
-                tableMetadata,
-                Set.of(
-                    PolarisStorageActions.READ,
-                    PolarisStorageActions.WRITE,
-                    PolarisStorageActions.LIST)));
-      }
-      return new ETaggedResponse<>(responseBuilder.build(), getTableEntity(tableIdentifier).getETag());
-    } else if (table instanceof BaseMetadataTable) {
-      // metadata tables are loaded on the client side, return NoSuchTableException for now
-      throw new NoSuchTableException("Table does not exist: %s", tableIdentifier.toString());
-    }
-
-    throw new IllegalStateException("Cannot wrap catalog that does not produce BaseTable");
-=======
+
     return doCatalogOperation(
         () -> {
           request.validate();
@@ -713,7 +664,7 @@
                           PolarisStorageActions.WRITE,
                           PolarisStorageActions.LIST)));
             }
-            return responseBuilder.build();
+            return new ETaggedResponse<>(responseBuilder.build(), getTableEntity(tableIdentifier).getETag());
           } else if (table instanceof BaseMetadataTable) {
             // metadata tables are loaded on the client side, return NoSuchTableException for now
             throw new NoSuchTableException("Table does not exist: %s", tableIdentifier.toString());
@@ -721,7 +672,6 @@
 
           throw new IllegalStateException("Cannot wrap catalog that does not produce BaseTable");
         });
->>>>>>> 8e28e283
   }
 
   private TableMetadata stageTableCreateHelper(Namespace namespace, CreateTableRequest request) {
@@ -840,12 +790,10 @@
     authorizeCreateTableLikeUnderNamespaceOperationOrThrow(
         op, identifier);
 
-<<<<<<< HEAD
-    LoadTableResponse registerTableResponse = CatalogHandlers.registerTable(baseCatalog, namespace, request);
-    return new ETaggedResponse<>(registerTableResponse, getTableEntity(identifier).getETag());
-=======
-    return doCatalogOperation(() -> CatalogHandlers.registerTable(baseCatalog, namespace, request));
->>>>>>> 8e28e283
+    return new ETaggedResponse<>(
+            doCatalogOperation(() -> CatalogHandlers.registerTable(baseCatalog, namespace, request)),
+            getTableEntity(identifier).getETag()
+    );
   }
 
   public boolean sendNotification(TableIdentifier identifier, NotificationRequest request) {
@@ -918,12 +866,10 @@
         return Optional.empty();
       }
 
-<<<<<<< HEAD
-      return Optional.of(new ETaggedResponse<>(
-              CatalogHandlers.loadTable(baseCatalog, tableIdentifier), tableEntity.getETag()));
-=======
-    return doCatalogOperation(() -> CatalogHandlers.loadTable(baseCatalog, tableIdentifier));
->>>>>>> 8e28e283
+    return Optional.of(new ETaggedResponse<>(
+            doCatalogOperation(() -> CatalogHandlers.loadTable(baseCatalog, tableIdentifier)),
+            tableEntity.getETag()
+    ));
   }
 
   public LoadTableResponse loadTableWithAccessDelegation(TableIdentifier tableIdentifier, String snapshots) {
@@ -989,32 +935,7 @@
 
     // TODO: Find a way for the configuration or caller to better express whether to fail or omit
     // when data-access is specified but access delegation grants are not found.
-<<<<<<< HEAD
-    Table table = baseCatalog.loadTable(tableIdentifier);
-
-    if (table instanceof BaseTable baseTable) {
-      TableMetadata tableMetadata = baseTable.operations().current();
-      LoadTableResponse.Builder responseBuilder =
-          LoadTableResponse.builder().withTableMetadata(tableMetadata);
-      if (baseCatalog instanceof SupportsCredentialDelegation credentialDelegation) {
-        LOGGER
-            .atDebug()
-            .addKeyValue("tableIdentifier", tableIdentifier)
-            .addKeyValue("tableLocation", tableMetadata.location())
-            .log("Fetching client credentials for table");
-        responseBuilder.addAllConfig(
-            credentialDelegation.getCredentialConfig(
-                tableIdentifier, tableMetadata, actionsRequested));
-      }
-      return Optional.of(new ETaggedResponse<>(responseBuilder.build(), tableEntity.getETag()));
-    } else if (table instanceof BaseMetadataTable) {
-      // metadata tables are loaded on the client side, return NoSuchTableException for now
-      throw new NoSuchTableException("Table does not exist: %s", tableIdentifier.toString());
-    }
-
-    throw new IllegalStateException("Cannot wrap catalog that does not produce BaseTable");
-=======
-    return doCatalogOperation(
+    return Optional.of(doCatalogOperation(
         () -> {
           Table table = baseCatalog.loadTable(tableIdentifier);
 
@@ -1032,15 +953,14 @@
                   credentialDelegation.getCredentialConfig(
                       tableIdentifier, tableMetadata, actionsRequested));
             }
-            return responseBuilder.build();
+            return new ETaggedResponse<>(responseBuilder.build(), tableEntity.getETag());
           } else if (table instanceof BaseMetadataTable) {
             // metadata tables are loaded on the client side, return NoSuchTableException for now
             throw new NoSuchTableException("Table does not exist: %s", tableIdentifier.toString());
           }
 
           throw new IllegalStateException("Cannot wrap catalog that does not produce BaseTable");
-        });
->>>>>>> 8e28e283
+        }));
   }
 
   private UpdateTableRequest applyUpdateFilters(UpdateTableRequest request) {
