/*
 * Licensed to the Apache Software Foundation (ASF) under one
 * or more contributor license agreements.  See the NOTICE file
 * distributed with this work for additional information
 * regarding copyright ownership.  The ASF licenses this file
 * to you under the Apache License, Version 2.0 (the
 * "License"); you may not use this file except in compliance
 * with the License.  You may obtain a copy of the License at
 *
 *   http://www.apache.org/licenses/LICENSE-2.0
 *
 * Unless required by applicable law or agreed to in writing,
 * software distributed under the License is distributed on an
 * "AS IS" BASIS, WITHOUT WARRANTIES OR CONDITIONS OF ANY
 * KIND, either express or implied.  See the License for the
 * specific language governing permissions and limitations
 * under the License.
 */
package org.apache.polaris.service.persistence;

import io.smallrye.common.annotation.Identifier;
import jakarta.annotation.Nonnull;
import jakarta.annotation.Nullable;
import jakarta.enterprise.context.ApplicationScoped;
import jakarta.inject.Inject;
import java.util.HashSet;
import java.util.List;
import java.util.Map;
import java.util.Set;
import java.util.function.Supplier;
import org.apache.polaris.core.PolarisDiagnostics;
import org.apache.polaris.core.auth.PolarisSecretsManager.PrincipalSecretsResult;
import org.apache.polaris.core.context.RealmContext;
import org.apache.polaris.core.persistence.LocalPolarisMetaStoreManagerFactory;
import org.apache.polaris.core.persistence.PolarisMetaStoreManager;
import org.apache.polaris.core.persistence.PolarisMetaStoreSession;
import org.apache.polaris.core.persistence.PolarisTreeMapMetaStoreSessionImpl;
import org.apache.polaris.core.persistence.PolarisTreeMapStore;
import org.apache.polaris.core.persistence.bootstrap.RootCredentialsSet;
import org.apache.polaris.core.storage.PolarisStorageIntegrationProvider;
import org.apache.polaris.service.context.RealmContextConfiguration;

@ApplicationScoped
@Identifier("in-memory")
public class InMemoryPolarisMetaStoreManagerFactory
    extends LocalPolarisMetaStoreManagerFactory<PolarisTreeMapStore> {

  private final PolarisStorageIntegrationProvider storageIntegration;
  private final Set<String> bootstrappedRealms = new HashSet<>();

  public InMemoryPolarisMetaStoreManagerFactory() {
    this(null, null);
  }

  @Inject
  public InMemoryPolarisMetaStoreManagerFactory(
      PolarisStorageIntegrationProvider storageIntegration, PolarisDiagnostics diagnostics) {
    super(diagnostics);
    this.storageIntegration = storageIntegration;
  }

  public void onStartup(RealmContextConfiguration realmContextConfiguration) {
    bootstrapRealmsAndPrintCredentials(realmContextConfiguration.realms());
  }

  @Override
  protected PolarisTreeMapStore createBackingStore(@Nonnull PolarisDiagnostics diagnostics) {
    return new PolarisTreeMapStore(diagnostics);
  }

  @Override
  protected PolarisMetaStoreSession createMetaStoreSession(
      @Nonnull PolarisTreeMapStore store,
      @Nonnull RealmContext realmContext,
      @Nullable RootCredentialsSet rootCredentialsSet,
      @Nonnull PolarisDiagnostics diagnostics) {
    return new PolarisTreeMapMetaStoreSessionImpl(
<<<<<<< HEAD
        store, storageIntegration, secretsGenerator(realmContext, credentialsBootstrap));
=======
        store, storageIntegration, secretsGenerator(realmContext, rootCredentialsSet), diagnostics);
>>>>>>> 889ab7c7
  }

  @Override
  public synchronized PolarisMetaStoreManager getOrCreateMetaStoreManager(
      RealmContext realmContext) {
    String realmId = realmContext.getRealmIdentifier();
    if (!bootstrappedRealms.contains(realmId)) {
      bootstrapRealmsAndPrintCredentials(List.of(realmId));
    }
    return super.getOrCreateMetaStoreManager(realmContext);
  }

  @Override
  public synchronized Supplier<PolarisMetaStoreSession> getOrCreateSessionSupplier(
      RealmContext realmContext) {
    String realmId = realmContext.getRealmIdentifier();
    if (!bootstrappedRealms.contains(realmId)) {
      bootstrapRealmsAndPrintCredentials(List.of(realmId));
    }
    return super.getOrCreateSessionSupplier(realmContext);
  }

  private void bootstrapRealmsAndPrintCredentials(List<String> realms) {
    RootCredentialsSet rootCredentialsSet = RootCredentialsSet.fromEnvironment();
    Map<String, PrincipalSecretsResult> results = this.bootstrapRealms(realms, rootCredentialsSet);
    bootstrappedRealms.addAll(realms);

    for (String realmId : realms) {
      PrincipalSecretsResult principalSecrets = results.get(realmId);

      String msg =
          String.format(
              "realm: %1s root principal credentials: %2s:%3s",
              realmId,
              principalSecrets.getPrincipalSecrets().getPrincipalClientId(),
              principalSecrets.getPrincipalSecrets().getMainSecret());
      System.out.println(msg);
    }
  }
}<|MERGE_RESOLUTION|>--- conflicted
+++ resolved
@@ -75,11 +75,7 @@
       @Nullable RootCredentialsSet rootCredentialsSet,
       @Nonnull PolarisDiagnostics diagnostics) {
     return new PolarisTreeMapMetaStoreSessionImpl(
-<<<<<<< HEAD
-        store, storageIntegration, secretsGenerator(realmContext, credentialsBootstrap));
-=======
-        store, storageIntegration, secretsGenerator(realmContext, rootCredentialsSet), diagnostics);
->>>>>>> 889ab7c7
+        store, storageIntegration, secretsGenerator(realmContext, rootCredentialsSet));
   }
 
   @Override
