/*
 * Licensed to the Apache Software Foundation (ASF) under one
 * or more contributor license agreements.  See the NOTICE file
 * distributed with this work for additional information
 * regarding copyright ownership.  The ASF licenses this file
 * to you under the Apache License, Version 2.0 (the
 * "License"); you may not use this file except in compliance
 * with the License.  You may obtain a copy of the License at
 *
 *   http://www.apache.org/licenses/LICENSE-2.0
 *
 * Unless required by applicable law or agreed to in writing,
 * software distributed under the License is distributed on an
 * "AS IS" BASIS, WITHOUT WARRANTIES OR CONDITIONS OF ANY
 * KIND, either express or implied.  See the License for the
 * specific language governing permissions and limitations
 * under the License.
 */
package org.apache.polaris.service.admin;

import jakarta.enterprise.context.RequestScoped;
import jakarta.inject.Inject;
import jakarta.ws.rs.core.Response;
import jakarta.ws.rs.core.SecurityContext;
import java.util.List;
import java.util.Locale;
import org.apache.iceberg.catalog.Namespace;
import org.apache.iceberg.catalog.TableIdentifier;
import org.apache.iceberg.exceptions.NotAuthorizedException;
import org.apache.polaris.core.admin.model.AddGrantRequest;
import org.apache.polaris.core.admin.model.AuthenticationParameters;
import org.apache.polaris.core.admin.model.Catalog;
import org.apache.polaris.core.admin.model.CatalogGrant;
import org.apache.polaris.core.admin.model.CatalogRole;
import org.apache.polaris.core.admin.model.CatalogRoles;
import org.apache.polaris.core.admin.model.Catalogs;
import org.apache.polaris.core.admin.model.ConnectionConfigInfo;
import org.apache.polaris.core.admin.model.CreateCatalogRequest;
import org.apache.polaris.core.admin.model.CreateCatalogRoleRequest;
import org.apache.polaris.core.admin.model.CreatePrincipalRequest;
import org.apache.polaris.core.admin.model.CreatePrincipalRoleRequest;
import org.apache.polaris.core.admin.model.ExternalCatalog;
import org.apache.polaris.core.admin.model.GrantCatalogRoleRequest;
import org.apache.polaris.core.admin.model.GrantPrincipalRoleRequest;
import org.apache.polaris.core.admin.model.GrantResource;
import org.apache.polaris.core.admin.model.GrantResources;
import org.apache.polaris.core.admin.model.NamespaceGrant;
import org.apache.polaris.core.admin.model.PolicyGrant;
import org.apache.polaris.core.admin.model.Principal;
import org.apache.polaris.core.admin.model.PrincipalRole;
import org.apache.polaris.core.admin.model.PrincipalRoles;
import org.apache.polaris.core.admin.model.PrincipalWithCredentials;
import org.apache.polaris.core.admin.model.Principals;
import org.apache.polaris.core.admin.model.RevokeGrantRequest;
import org.apache.polaris.core.admin.model.StorageConfigInfo;
import org.apache.polaris.core.admin.model.TableGrant;
import org.apache.polaris.core.admin.model.UpdateCatalogRequest;
import org.apache.polaris.core.admin.model.UpdateCatalogRoleRequest;
import org.apache.polaris.core.admin.model.UpdatePrincipalRequest;
import org.apache.polaris.core.admin.model.UpdatePrincipalRoleRequest;
import org.apache.polaris.core.admin.model.ViewGrant;
import org.apache.polaris.core.auth.AuthenticatedPolarisPrincipal;
import org.apache.polaris.core.auth.PolarisAuthorizer;
import org.apache.polaris.core.config.FeatureConfiguration;
import org.apache.polaris.core.context.CallContext;
import org.apache.polaris.core.context.RealmContext;
import org.apache.polaris.core.entity.CatalogEntity;
import org.apache.polaris.core.entity.CatalogRoleEntity;
import org.apache.polaris.core.entity.PolarisPrivilege;
import org.apache.polaris.core.entity.PrincipalEntity;
import org.apache.polaris.core.entity.PrincipalRoleEntity;
import org.apache.polaris.core.persistence.MetaStoreManagerFactory;
import org.apache.polaris.core.persistence.PolarisMetaStoreManager;
import org.apache.polaris.core.persistence.resolver.ResolutionManifestFactory;
import org.apache.polaris.core.secrets.UserSecretsManager;
import org.apache.polaris.core.secrets.UserSecretsManagerFactory;
import org.apache.polaris.service.admin.api.PolarisCatalogsApiService;
import org.apache.polaris.service.admin.api.PolarisPrincipalRolesApiService;
import org.apache.polaris.service.admin.api.PolarisPrincipalsApiService;
import org.apache.polaris.service.config.ReservedProperties;
import org.apache.polaris.service.events.AfterCatalogCreatedEvent;
import org.apache.polaris.service.events.PolarisEvent;
import org.apache.polaris.service.events.listeners.PolarisEventListener;
import org.apache.polaris.service.types.PolicyIdentifier;
import org.slf4j.Logger;
import org.slf4j.LoggerFactory;

/** Concrete implementation of the Polaris API services */
@RequestScoped
public class PolarisServiceImpl
    implements PolarisCatalogsApiService,
        PolarisPrincipalsApiService,
        PolarisPrincipalRolesApiService {
  private static final Logger LOGGER = LoggerFactory.getLogger(PolarisServiceImpl.class);
  private final ResolutionManifestFactory resolutionManifestFactory;
  private final PolarisAuthorizer polarisAuthorizer;
  private final MetaStoreManagerFactory metaStoreManagerFactory;
  private final UserSecretsManagerFactory userSecretsManagerFactory;
  private final CallContext callContext;
  private final ReservedProperties reservedProperties;
  private final PolarisEventListener polarisEventListener;

  @Inject
  public PolarisServiceImpl(
      ResolutionManifestFactory resolutionManifestFactory,
      MetaStoreManagerFactory metaStoreManagerFactory,
      UserSecretsManagerFactory userSecretsManagerFactory,
      PolarisAuthorizer polarisAuthorizer,
      CallContext callContext,
<<<<<<< HEAD
      ReservedProperties reservedProperties,
      PolarisEventListener polarisEventListener) {
    this.entityManagerFactory = entityManagerFactory;
=======
      ReservedProperties reservedProperties) {
    this.resolutionManifestFactory = resolutionManifestFactory;
>>>>>>> a6609036
    this.metaStoreManagerFactory = metaStoreManagerFactory;
    this.userSecretsManagerFactory = userSecretsManagerFactory;
    this.polarisAuthorizer = polarisAuthorizer;
    this.callContext = callContext;
    this.reservedProperties = reservedProperties;
<<<<<<< HEAD
    this.polarisEventListener = polarisEventListener;
    // FIXME: This is a hack to set the current context for downstream calls.
    CallContext.setCurrentContext(callContext);
=======
>>>>>>> a6609036
  }

  private PolarisAdminService newAdminService(
      RealmContext realmContext, SecurityContext securityContext) {
    AuthenticatedPolarisPrincipal authenticatedPrincipal =
        (AuthenticatedPolarisPrincipal) securityContext.getUserPrincipal();
    if (authenticatedPrincipal == null) {
      throw new NotAuthorizedException("Failed to find authenticatedPrincipal in SecurityContext");
    }

    PolarisMetaStoreManager metaStoreManager =
        metaStoreManagerFactory.getOrCreateMetaStoreManager(realmContext);
    UserSecretsManager userSecretsManager =
        userSecretsManagerFactory.getOrCreateUserSecretsManager(realmContext);
    return new PolarisAdminService(
        callContext,
        resolutionManifestFactory,
        metaStoreManager,
        userSecretsManager,
        securityContext,
        polarisAuthorizer,
        reservedProperties);
  }

  /** From PolarisCatalogsApiService */
  @Override
  public Response createCatalog(
      CreateCatalogRequest request, RealmContext realmContext, SecurityContext securityContext) {
    PolarisAdminService adminService = newAdminService(realmContext, securityContext);
    Catalog catalog = request.getCatalog();
    validateStorageConfig(catalog.getStorageConfigInfo());
    validateExternalCatalog(catalog);
    Catalog newCatalog = new CatalogEntity(adminService.createCatalog(request)).asCatalog();
    LOGGER.info("Created new catalog {}", newCatalog);
    polarisEventListener.onAfterCatalogCreated(
        new AfterCatalogCreatedEvent(PolarisEvent.createEventId(), newCatalog.getName()),
        callContext,
        securityContext);
    return Response.status(Response.Status.CREATED).build();
  }

  private void validateStorageConfig(StorageConfigInfo storageConfigInfo) {
    List<String> allowedStorageTypes =
        callContext
            .getRealmConfig()
            .getConfig(FeatureConfiguration.SUPPORTED_CATALOG_STORAGE_TYPES);
    if (!allowedStorageTypes.contains(storageConfigInfo.getStorageType().name())) {
      LOGGER
          .atWarn()
          .addKeyValue("storageConfig", storageConfigInfo)
          .log("Disallowed storage type in catalog");
      throw new IllegalArgumentException(
          "Unsupported storage type: " + storageConfigInfo.getStorageType());
    }
  }

  private void validateExternalCatalog(Catalog catalog) {
    if (catalog.getType() == Catalog.TypeEnum.EXTERNAL) {
      if (catalog instanceof ExternalCatalog externalCatalog) {
        ConnectionConfigInfo connectionConfigInfo = externalCatalog.getConnectionConfigInfo();
        if (connectionConfigInfo != null) {
          validateConnectionConfigInfo(connectionConfigInfo);
          validateAuthenticationParameters(connectionConfigInfo.getAuthenticationParameters());
        }
      }
    }
  }

  private void validateConnectionConfigInfo(ConnectionConfigInfo connectionConfigInfo) {

    String connectionType = connectionConfigInfo.getConnectionType().name();
    List<String> supportedConnectionTypes =
        callContext
            .getRealmConfig()
            .getConfig(FeatureConfiguration.SUPPORTED_CATALOG_CONNECTION_TYPES)
            .stream()
            .map(s -> s.toUpperCase(Locale.ROOT))
            .toList();
    if (!supportedConnectionTypes.contains(connectionType)) {
      throw new IllegalStateException("Unsupported connection type: " + connectionType);
    }
  }

  private void validateAuthenticationParameters(AuthenticationParameters authenticationParameters) {

    String authenticationType = authenticationParameters.getAuthenticationType().name();
    List<String> supportedAuthenticationTypes =
        callContext
            .getRealmConfig()
            .getConfig(FeatureConfiguration.SUPPORTED_EXTERNAL_CATALOG_AUTHENTICATION_TYPES)
            .stream()
            .map(s -> s.toUpperCase(Locale.ROOT))
            .toList();
    if (!supportedAuthenticationTypes.contains(authenticationType)) {
      throw new IllegalStateException("Unsupported authentication type: " + authenticationType);
    }
  }

  /** From PolarisCatalogsApiService */
  @Override
  public Response deleteCatalog(
      String catalogName, RealmContext realmContext, SecurityContext securityContext) {
    PolarisAdminService adminService = newAdminService(realmContext, securityContext);
    adminService.deleteCatalog(catalogName);
    return Response.status(Response.Status.NO_CONTENT).build();
  }

  /** From PolarisCatalogsApiService */
  @Override
  public Response getCatalog(
      String catalogName, RealmContext realmContext, SecurityContext securityContext) {
    PolarisAdminService adminService = newAdminService(realmContext, securityContext);
    return Response.ok(adminService.getCatalog(catalogName).asCatalog()).build();
  }

  /** From PolarisCatalogsApiService */
  @Override
  public Response updateCatalog(
      String catalogName,
      UpdateCatalogRequest updateRequest,
      RealmContext realmContext,
      SecurityContext securityContext) {
    PolarisAdminService adminService = newAdminService(realmContext, securityContext);
    if (updateRequest.getStorageConfigInfo() != null) {
      validateStorageConfig(updateRequest.getStorageConfigInfo());
    }
    return Response.ok(adminService.updateCatalog(catalogName, updateRequest).asCatalog()).build();
  }

  /** From PolarisCatalogsApiService */
  @Override
  public Response listCatalogs(RealmContext realmContext, SecurityContext securityContext) {
    PolarisAdminService adminService = newAdminService(realmContext, securityContext);
    List<Catalog> catalogList =
        adminService.listCatalogs().stream()
            .map(CatalogEntity::new)
            .map(CatalogEntity::asCatalog)
            .toList();
    Catalogs catalogs = new Catalogs(catalogList);
    LOGGER.debug("listCatalogs returning: {}", catalogs);
    return Response.ok(catalogs).build();
  }

  /** From PolarisPrincipalsApiService */
  @Override
  public Response createPrincipal(
      CreatePrincipalRequest request, RealmContext realmContext, SecurityContext securityContext) {
    PolarisAdminService adminService = newAdminService(realmContext, securityContext);
    PrincipalEntity principal =
        new PrincipalEntity.Builder()
            .setName(request.getPrincipal().getName())
            .setClientId(request.getPrincipal().getClientId())
            .setProperties(
                reservedProperties.removeReservedProperties(request.getPrincipal().getProperties()))
            .build();
    if (Boolean.TRUE.equals(request.getCredentialRotationRequired())) {
      principal =
          new PrincipalEntity.Builder(principal).setCredentialRotationRequiredState().build();
    }
    PrincipalWithCredentials createdPrincipal = adminService.createPrincipal(principal);
    LOGGER.info("Created new principal {}", createdPrincipal);
    return Response.status(Response.Status.CREATED).entity(createdPrincipal).build();
  }

  /** From PolarisPrincipalsApiService */
  @Override
  public Response deletePrincipal(
      String principalName, RealmContext realmContext, SecurityContext securityContext) {
    PolarisAdminService adminService = newAdminService(realmContext, securityContext);
    adminService.deletePrincipal(principalName);
    return Response.status(Response.Status.NO_CONTENT).build();
  }

  /** From PolarisPrincipalsApiService */
  @Override
  public Response getPrincipal(
      String principalName, RealmContext realmContext, SecurityContext securityContext) {
    PolarisAdminService adminService = newAdminService(realmContext, securityContext);
    return Response.ok(adminService.getPrincipal(principalName).asPrincipal()).build();
  }

  /** From PolarisPrincipalsApiService */
  @Override
  public Response updatePrincipal(
      String principalName,
      UpdatePrincipalRequest updateRequest,
      RealmContext realmContext,
      SecurityContext securityContext) {
    PolarisAdminService adminService = newAdminService(realmContext, securityContext);
    return Response.ok(adminService.updatePrincipal(principalName, updateRequest).asPrincipal())
        .build();
  }

  /** From PolarisPrincipalsApiService */
  @Override
  public Response rotateCredentials(
      String principalName, RealmContext realmContext, SecurityContext securityContext) {
    PolarisAdminService adminService = newAdminService(realmContext, securityContext);
    return Response.ok(adminService.rotateCredentials(principalName)).build();
  }

  /** From PolarisPrincipalsApiService */
  @Override
  public Response listPrincipals(RealmContext realmContext, SecurityContext securityContext) {
    PolarisAdminService adminService = newAdminService(realmContext, securityContext);
    List<Principal> principalList =
        adminService.listPrincipals().stream()
            .map(PrincipalEntity::new)
            .map(PrincipalEntity::asPrincipal)
            .toList();
    Principals principals = new Principals(principalList);
    LOGGER.debug("listPrincipals returning: {}", principals);
    return Response.ok(principals).build();
  }

  /** From PolarisPrincipalRolesApiService */
  @Override
  public Response createPrincipalRole(
      CreatePrincipalRoleRequest request,
      RealmContext realmContext,
      SecurityContext securityContext) {
    PolarisAdminService adminService = newAdminService(realmContext, securityContext);
    PrincipalRoleEntity entity =
        new PrincipalRoleEntity.Builder()
            .setName(request.getPrincipalRole().getName())
            .setProperties(
                reservedProperties.removeReservedProperties(
                    request.getPrincipalRole().getProperties()))
            .build();
    PrincipalRole newPrincipalRole =
        new PrincipalRoleEntity(adminService.createPrincipalRole(entity)).asPrincipalRole();
    LOGGER.info("Created new principalRole {}", newPrincipalRole);
    return Response.status(Response.Status.CREATED).build();
  }

  /** From PolarisPrincipalRolesApiService */
  @Override
  public Response deletePrincipalRole(
      String principalRoleName, RealmContext realmContext, SecurityContext securityContext) {
    PolarisAdminService adminService = newAdminService(realmContext, securityContext);
    adminService.deletePrincipalRole(principalRoleName);
    return Response.status(Response.Status.NO_CONTENT).build();
  }

  /** From PolarisPrincipalRolesApiService */
  @Override
  public Response getPrincipalRole(
      String principalRoleName, RealmContext realmContext, SecurityContext securityContext) {
    PolarisAdminService adminService = newAdminService(realmContext, securityContext);
    return Response.ok(adminService.getPrincipalRole(principalRoleName).asPrincipalRole()).build();
  }

  /** From PolarisPrincipalRolesApiService */
  @Override
  public Response updatePrincipalRole(
      String principalRoleName,
      UpdatePrincipalRoleRequest updateRequest,
      RealmContext realmContext,
      SecurityContext securityContext) {
    PolarisAdminService adminService = newAdminService(realmContext, securityContext);
    return Response.ok(
            adminService.updatePrincipalRole(principalRoleName, updateRequest).asPrincipalRole())
        .build();
  }

  /** From PolarisPrincipalRolesApiService */
  @Override
  public Response listPrincipalRoles(RealmContext realmContext, SecurityContext securityContext) {
    PolarisAdminService adminService = newAdminService(realmContext, securityContext);
    List<PrincipalRole> principalRoleList =
        adminService.listPrincipalRoles().stream()
            .map(PrincipalRoleEntity::new)
            .map(PrincipalRoleEntity::asPrincipalRole)
            .toList();
    PrincipalRoles principalRoles = new PrincipalRoles(principalRoleList);
    LOGGER.debug("listPrincipalRoles returning: {}", principalRoles);
    return Response.ok(principalRoles).build();
  }

  /** From PolarisCatalogsApiService */
  @Override
  public Response createCatalogRole(
      String catalogName,
      CreateCatalogRoleRequest request,
      RealmContext realmContext,
      SecurityContext securityContext) {
    PolarisAdminService adminService = newAdminService(realmContext, securityContext);
    CatalogRoleEntity entity =
        new CatalogRoleEntity.Builder()
            .setName(request.getCatalogRole().getName())
            .setProperties(
                reservedProperties.removeReservedProperties(
                    request.getCatalogRole().getProperties()))
            .build();
    CatalogRole newCatalogRole =
        new CatalogRoleEntity(adminService.createCatalogRole(catalogName, entity)).asCatalogRole();
    LOGGER.info("Created new catalogRole {}", newCatalogRole);
    return Response.status(Response.Status.CREATED).build();
  }

  /** From PolarisCatalogsApiService */
  @Override
  public Response deleteCatalogRole(
      String catalogName,
      String catalogRoleName,
      RealmContext realmContext,
      SecurityContext securityContext) {
    PolarisAdminService adminService = newAdminService(realmContext, securityContext);
    adminService.deleteCatalogRole(catalogName, catalogRoleName);
    return Response.status(Response.Status.NO_CONTENT).build();
  }

  /** From PolarisCatalogsApiService */
  @Override
  public Response getCatalogRole(
      String catalogName,
      String catalogRoleName,
      RealmContext realmContext,
      SecurityContext securityContext) {
    PolarisAdminService adminService = newAdminService(realmContext, securityContext);
    return Response.ok(adminService.getCatalogRole(catalogName, catalogRoleName).asCatalogRole())
        .build();
  }

  /** From PolarisCatalogsApiService */
  @Override
  public Response updateCatalogRole(
      String catalogName,
      String catalogRoleName,
      UpdateCatalogRoleRequest updateRequest,
      RealmContext realmContext,
      SecurityContext securityContext) {
    PolarisAdminService adminService = newAdminService(realmContext, securityContext);
    return Response.ok(
            adminService
                .updateCatalogRole(catalogName, catalogRoleName, updateRequest)
                .asCatalogRole())
        .build();
  }

  /** From PolarisCatalogsApiService */
  @Override
  public Response listCatalogRoles(
      String catalogName, RealmContext realmContext, SecurityContext securityContext) {
    PolarisAdminService adminService = newAdminService(realmContext, securityContext);
    List<CatalogRole> catalogRoleList =
        adminService.listCatalogRoles(catalogName).stream()
            .map(CatalogRoleEntity::new)
            .map(CatalogRoleEntity::asCatalogRole)
            .toList();
    CatalogRoles catalogRoles = new CatalogRoles(catalogRoleList);
    LOGGER.debug("listCatalogRoles returning: {}", catalogRoles);
    return Response.ok(catalogRoles).build();
  }

  /** From PolarisPrincipalsApiService */
  @Override
  public Response assignPrincipalRole(
      String principalName,
      GrantPrincipalRoleRequest request,
      RealmContext realmContext,
      SecurityContext securityContext) {
    LOGGER.info(
        "Assigning principalRole {} to principal {}",
        request.getPrincipalRole().getName(),
        principalName);
    PolarisAdminService adminService = newAdminService(realmContext, securityContext);
    adminService.assignPrincipalRole(principalName, request.getPrincipalRole().getName());
    return Response.status(Response.Status.CREATED).build();
  }

  /** From PolarisPrincipalsApiService */
  @Override
  public Response revokePrincipalRole(
      String principalName,
      String principalRoleName,
      RealmContext realmContext,
      SecurityContext securityContext) {
    LOGGER.info("Revoking principalRole {} from principal {}", principalRoleName, principalName);
    PolarisAdminService adminService = newAdminService(realmContext, securityContext);
    adminService.revokePrincipalRole(principalName, principalRoleName);
    return Response.status(Response.Status.NO_CONTENT).build();
  }

  /** From PolarisPrincipalsApiService */
  @Override
  public Response listPrincipalRolesAssigned(
      String principalName, RealmContext realmContext, SecurityContext securityContext) {
    PolarisAdminService adminService = newAdminService(realmContext, securityContext);
    List<PrincipalRole> principalRoleList =
        adminService.listPrincipalRolesAssigned(principalName).stream()
            .map(PrincipalRoleEntity::new)
            .map(PrincipalRoleEntity::asPrincipalRole)
            .toList();
    PrincipalRoles principalRoles = new PrincipalRoles(principalRoleList);
    LOGGER.debug("listPrincipalRolesAssigned returning: {}", principalRoles);
    return Response.ok(principalRoles).build();
  }

  /** From PolarisPrincipalRolesApiService */
  @Override
  public Response assignCatalogRoleToPrincipalRole(
      String principalRoleName,
      String catalogName,
      GrantCatalogRoleRequest request,
      RealmContext realmContext,
      SecurityContext securityContext) {
    LOGGER.info(
        "Assigning catalogRole {} in catalog {} to principalRole {}",
        request.getCatalogRole().getName(),
        catalogName,
        principalRoleName);
    PolarisAdminService adminService = newAdminService(realmContext, securityContext);
    adminService.assignCatalogRoleToPrincipalRole(
        principalRoleName, catalogName, request.getCatalogRole().getName());
    return Response.status(Response.Status.CREATED).build();
  }

  /** From PolarisPrincipalRolesApiService */
  @Override
  public Response revokeCatalogRoleFromPrincipalRole(
      String principalRoleName,
      String catalogName,
      String catalogRoleName,
      RealmContext realmContext,
      SecurityContext securityContext) {
    LOGGER.info(
        "Revoking catalogRole {} in catalog {} from principalRole {}",
        catalogRoleName,
        catalogName,
        principalRoleName);
    PolarisAdminService adminService = newAdminService(realmContext, securityContext);
    adminService.revokeCatalogRoleFromPrincipalRole(
        principalRoleName, catalogName, catalogRoleName);
    return Response.status(Response.Status.NO_CONTENT).build();
  }

  /** From PolarisPrincipalRolesApiService */
  @Override
  public Response listAssigneePrincipalsForPrincipalRole(
      String principalRoleName, RealmContext realmContext, SecurityContext securityContext) {
    PolarisAdminService adminService = newAdminService(realmContext, securityContext);
    List<Principal> principalList =
        adminService.listAssigneePrincipalsForPrincipalRole(principalRoleName).stream()
            .map(PrincipalEntity::new)
            .map(PrincipalEntity::asPrincipal)
            .toList();
    Principals principals = new Principals(principalList);
    LOGGER.debug("listAssigneePrincipalsForPrincipalRole returning: {}", principals);
    return Response.ok(principals).build();
  }

  /** From PolarisPrincipalRolesApiService */
  @Override
  public Response listCatalogRolesForPrincipalRole(
      String principalRoleName,
      String catalogName,
      RealmContext realmContext,
      SecurityContext securityContext) {
    PolarisAdminService adminService = newAdminService(realmContext, securityContext);
    List<CatalogRole> catalogRoleList =
        adminService.listCatalogRolesForPrincipalRole(principalRoleName, catalogName).stream()
            .map(CatalogRoleEntity::new)
            .map(CatalogRoleEntity::asCatalogRole)
            .toList();
    CatalogRoles catalogRoles = new CatalogRoles(catalogRoleList);
    LOGGER.debug("listCatalogRolesForPrincipalRole returning: {}", catalogRoles);
    return Response.ok(catalogRoles).build();
  }

  /** From PolarisCatalogsApiService */
  @Override
  public Response addGrantToCatalogRole(
      String catalogName,
      String catalogRoleName,
      AddGrantRequest grantRequest,
      RealmContext realmContext,
      SecurityContext securityContext) {
    LOGGER.info(
        "Adding grant {} to catalogRole {} in catalog {}",
        grantRequest,
        catalogRoleName,
        catalogName);
    PolarisAdminService adminService = newAdminService(realmContext, securityContext);
    switch (grantRequest.getGrant()) {
      // The per-securable-type Privilege enums must be exact String match for a subset of all
      // PolarisPrivilege values.
      case ViewGrant viewGrant:
        {
          PolarisPrivilege privilege =
              PolarisPrivilege.valueOf(viewGrant.getPrivilege().toString());
          String viewName = viewGrant.getViewName();
          String[] namespaceParts = viewGrant.getNamespace().toArray(new String[0]);
          adminService.grantPrivilegeOnViewToRole(
              catalogName,
              catalogRoleName,
              TableIdentifier.of(Namespace.of(namespaceParts), viewName),
              privilege);
          break;
        }
      case TableGrant tableGrant:
        {
          PolarisPrivilege privilege =
              PolarisPrivilege.valueOf(tableGrant.getPrivilege().toString());
          String tableName = tableGrant.getTableName();
          String[] namespaceParts = tableGrant.getNamespace().toArray(new String[0]);
          adminService.grantPrivilegeOnTableToRole(
              catalogName,
              catalogRoleName,
              TableIdentifier.of(Namespace.of(namespaceParts), tableName),
              privilege);
          break;
        }
      case NamespaceGrant namespaceGrant:
        {
          PolarisPrivilege privilege =
              PolarisPrivilege.valueOf(namespaceGrant.getPrivilege().toString());
          String[] namespaceParts = namespaceGrant.getNamespace().toArray(new String[0]);
          adminService.grantPrivilegeOnNamespaceToRole(
              catalogName, catalogRoleName, Namespace.of(namespaceParts), privilege);
          break;
        }
      case CatalogGrant catalogGrant:
        {
          PolarisPrivilege privilege =
              PolarisPrivilege.valueOf(catalogGrant.getPrivilege().toString());
          adminService.grantPrivilegeOnCatalogToRole(catalogName, catalogRoleName, privilege);
          break;
        }
      case PolicyGrant policyGrant:
        {
          PolarisPrivilege privilege =
              PolarisPrivilege.valueOf(policyGrant.getPrivilege().toString());
          String policyName = policyGrant.getPolicyName();
          String[] namespaceParts = policyGrant.getNamespace().toArray(new String[0]);
          adminService.grantPrivilegeOnPolicyToRole(
              catalogName,
              catalogRoleName,
              new PolicyIdentifier(Namespace.of(namespaceParts), policyName),
              privilege);
          break;
        }
      default:
        LOGGER
            .atWarn()
            .addKeyValue("catalog", catalogName)
            .addKeyValue("role", catalogRoleName)
            .log("Don't know how to handle privilege grant: {}", grantRequest);
        return Response.status(Response.Status.BAD_REQUEST).build();
    }
    return Response.status(Response.Status.CREATED).build();
  }

  /** From PolarisCatalogsApiService */
  @Override
  public Response revokeGrantFromCatalogRole(
      String catalogName,
      String catalogRoleName,
      Boolean cascade,
      RevokeGrantRequest grantRequest,
      RealmContext realmContext,
      SecurityContext securityContext) {
    LOGGER.info(
        "Revoking grant {} from catalogRole {} in catalog {}",
        grantRequest,
        catalogRoleName,
        catalogName);
    if (cascade != null && cascade) {
      LOGGER.warn("Tried to use unimplemented 'cascade' feature when revoking grants.");
      return Response.status(501).build(); // not implemented
    }

    PolarisAdminService adminService = newAdminService(realmContext, securityContext);
    switch (grantRequest.getGrant()) {
      // The per-securable-type Privilege enums must be exact String match for a subset of all
      // PolarisPrivilege values.
      case ViewGrant viewGrant:
        {
          PolarisPrivilege privilege =
              PolarisPrivilege.valueOf(viewGrant.getPrivilege().toString());
          String viewName = viewGrant.getViewName();
          String[] namespaceParts = viewGrant.getNamespace().toArray(new String[0]);
          adminService.revokePrivilegeOnViewFromRole(
              catalogName,
              catalogRoleName,
              TableIdentifier.of(Namespace.of(namespaceParts), viewName),
              privilege);
          break;
        }
      case TableGrant tableGrant:
        {
          PolarisPrivilege privilege =
              PolarisPrivilege.valueOf(tableGrant.getPrivilege().toString());
          String tableName = tableGrant.getTableName();
          String[] namespaceParts = tableGrant.getNamespace().toArray(new String[0]);
          adminService.revokePrivilegeOnTableFromRole(
              catalogName,
              catalogRoleName,
              TableIdentifier.of(Namespace.of(namespaceParts), tableName),
              privilege);
          break;
        }
      case NamespaceGrant namespaceGrant:
        {
          PolarisPrivilege privilege =
              PolarisPrivilege.valueOf(namespaceGrant.getPrivilege().toString());
          String[] namespaceParts = namespaceGrant.getNamespace().toArray(new String[0]);
          adminService.revokePrivilegeOnNamespaceFromRole(
              catalogName, catalogRoleName, Namespace.of(namespaceParts), privilege);
          break;
        }
      case CatalogGrant catalogGrant:
        {
          PolarisPrivilege privilege =
              PolarisPrivilege.valueOf(catalogGrant.getPrivilege().toString());
          adminService.revokePrivilegeOnCatalogFromRole(catalogName, catalogRoleName, privilege);
          break;
        }
      case PolicyGrant policyGrant:
        {
          PolarisPrivilege privilege =
              PolarisPrivilege.valueOf(policyGrant.getPrivilege().toString());
          String policyName = policyGrant.getPolicyName();
          String[] namespaceParts = policyGrant.getNamespace().toArray(new String[0]);
          adminService.revokePrivilegeOnPolicyFromRole(
              catalogName,
              catalogRoleName,
              new PolicyIdentifier(Namespace.of(namespaceParts), policyName),
              privilege);
          break;
        }
      default:
        LOGGER
            .atWarn()
            .addKeyValue("catalog", catalogName)
            .addKeyValue("role", catalogRoleName)
            .log("Don't know how to handle privilege revocation: {}", grantRequest);
        return Response.status(Response.Status.BAD_REQUEST).build();
    }
    return Response.status(Response.Status.CREATED).build();
  }

  /** From PolarisCatalogsApiService */
  @Override
  public Response listAssigneePrincipalRolesForCatalogRole(
      String catalogName,
      String catalogRoleName,
      RealmContext realmContext,
      SecurityContext securityContext) {
    PolarisAdminService adminService = newAdminService(realmContext, securityContext);
    List<PrincipalRole> principalRoleList =
        adminService.listAssigneePrincipalRolesForCatalogRole(catalogName, catalogRoleName).stream()
            .map(PrincipalRoleEntity::new)
            .map(PrincipalRoleEntity::asPrincipalRole)
            .toList();
    PrincipalRoles principalRoles = new PrincipalRoles(principalRoleList);
    LOGGER.debug("listAssigneePrincipalRolesForCatalogRole returning: {}", principalRoles);
    return Response.ok(principalRoles).build();
  }

  /** From PolarisCatalogsApiService */
  @Override
  public Response listGrantsForCatalogRole(
      String catalogName,
      String catalogRoleName,
      RealmContext realmContext,
      SecurityContext securityContext) {
    PolarisAdminService adminService = newAdminService(realmContext, securityContext);
    List<GrantResource> grantList =
        adminService.listGrantsForCatalogRole(catalogName, catalogRoleName);
    GrantResources grantResources = new GrantResources(grantList);
    return Response.ok(grantResources).build();
  }
}<|MERGE_RESOLUTION|>--- conflicted
+++ resolved
@@ -107,25 +107,15 @@
       UserSecretsManagerFactory userSecretsManagerFactory,
       PolarisAuthorizer polarisAuthorizer,
       CallContext callContext,
-<<<<<<< HEAD
       ReservedProperties reservedProperties,
       PolarisEventListener polarisEventListener) {
-    this.entityManagerFactory = entityManagerFactory;
-=======
-      ReservedProperties reservedProperties) {
     this.resolutionManifestFactory = resolutionManifestFactory;
->>>>>>> a6609036
     this.metaStoreManagerFactory = metaStoreManagerFactory;
     this.userSecretsManagerFactory = userSecretsManagerFactory;
     this.polarisAuthorizer = polarisAuthorizer;
     this.callContext = callContext;
     this.reservedProperties = reservedProperties;
-<<<<<<< HEAD
     this.polarisEventListener = polarisEventListener;
-    // FIXME: This is a hack to set the current context for downstream calls.
-    CallContext.setCurrentContext(callContext);
-=======
->>>>>>> a6609036
   }
 
   private PolarisAdminService newAdminService(
