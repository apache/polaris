--- conflicted
+++ resolved
@@ -169,14 +169,9 @@
       UserSecretsManagerFactory userSecretsManagerFactory,
       PolarisAuthorizer polarisAuthorizer,
       CallContext callContext,
-<<<<<<< HEAD
       ReservedProperties reservedProperties,
       PolarisEventListener polarisEventListener) {
-    this.entityManagerFactory = entityManagerFactory;
-=======
-      ReservedProperties reservedProperties) {
     this.resolutionManifestFactory = resolutionManifestFactory;
->>>>>>> a6609036
     this.metaStoreManagerFactory = metaStoreManagerFactory;
     this.userSecretsManagerFactory = userSecretsManagerFactory;
     this.polarisAuthorizer = polarisAuthorizer;
@@ -191,6 +186,9 @@
         (AuthenticatedPolarisPrincipal) securityContext.getUserPrincipal();
     if (authenticatedPrincipal == null) {
       throw new NotAuthorizedException("Failed to find authenticatedPrincipal in SecurityContext");
+      
+      
+      
     }
 
     PolarisMetaStoreManager metaStoreManager =
