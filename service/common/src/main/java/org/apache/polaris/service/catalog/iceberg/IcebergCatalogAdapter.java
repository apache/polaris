/*
 * Licensed to the Apache Software Foundation (ASF) under one
 * or more contributor license agreements.  See the NOTICE file
 * distributed with this work for additional information
 * regarding copyright ownership.  The ASF licenses this file
 * to you under the Apache License, Version 2.0 (the
 * "License"); you may not use this file except in compliance
 * with the License.  You may obtain a copy of the License at
 *
 *   http://www.apache.org/licenses/LICENSE-2.0
 *
 * Unless required by applicable law or agreed to in writing,
 * software distributed under the License is distributed on an
 * "AS IS" BASIS, WITHOUT WARRANTIES OR CONDITIONS OF ANY
 * KIND, either express or implied.  See the License for the
 * specific language governing permissions and limitations
 * under the License.
 */
package org.apache.polaris.service.catalog.iceberg;

import static org.apache.polaris.service.catalog.AccessDelegationMode.VENDED_CREDENTIALS;
import static org.apache.polaris.service.catalog.validation.IcebergPropertiesValidation.validateIcebergProperties;

import com.google.common.annotations.VisibleForTesting;
import com.google.common.base.Preconditions;
import com.google.common.collect.ImmutableList;
import com.google.common.collect.ImmutableMap;
import com.google.common.collect.ImmutableSet;
import jakarta.enterprise.context.RequestScoped;
import jakarta.inject.Inject;
import jakarta.ws.rs.WebApplicationException;
import jakarta.ws.rs.core.HttpHeaders;
import jakarta.ws.rs.core.Response;
import jakarta.ws.rs.core.SecurityContext;
import java.util.EnumSet;
import java.util.Map;
import java.util.Optional;
import java.util.Set;
import java.util.function.Function;
import org.apache.iceberg.MetadataUpdate;
import org.apache.iceberg.catalog.Namespace;
import org.apache.iceberg.catalog.TableIdentifier;
import org.apache.iceberg.exceptions.BadRequestException;
import org.apache.iceberg.exceptions.NotAuthorizedException;
import org.apache.iceberg.exceptions.NotFoundException;
import org.apache.iceberg.rest.Endpoint;
import org.apache.iceberg.rest.RESTUtil;
import org.apache.iceberg.rest.ResourcePaths;
import org.apache.iceberg.rest.requests.CommitTransactionRequest;
import org.apache.iceberg.rest.requests.CreateNamespaceRequest;
import org.apache.iceberg.rest.requests.CreateTableRequest;
import org.apache.iceberg.rest.requests.CreateViewRequest;
import org.apache.iceberg.rest.requests.ImmutableCreateViewRequest;
import org.apache.iceberg.rest.requests.RegisterTableRequest;
import org.apache.iceberg.rest.requests.RenameTableRequest;
import org.apache.iceberg.rest.requests.ReportMetricsRequest;
import org.apache.iceberg.rest.requests.UpdateNamespacePropertiesRequest;
import org.apache.iceberg.rest.requests.UpdateTableRequest;
import org.apache.iceberg.rest.responses.ConfigResponse;
import org.apache.iceberg.rest.responses.ImmutableLoadCredentialsResponse;
import org.apache.iceberg.rest.responses.LoadTableResponse;
import org.apache.polaris.core.auth.AuthenticatedPolarisPrincipal;
import org.apache.polaris.core.auth.PolarisAuthorizer;
import org.apache.polaris.core.context.CallContext;
import org.apache.polaris.core.context.RealmContext;
import org.apache.polaris.core.entity.PolarisEntity;
import org.apache.polaris.core.persistence.PolarisMetaStoreManager;
import org.apache.polaris.core.persistence.ResolvedPolarisEntity;
import org.apache.polaris.core.persistence.resolver.ResolutionManifestFactory;
import org.apache.polaris.core.persistence.resolver.Resolver;
import org.apache.polaris.core.persistence.resolver.ResolverFactory;
import org.apache.polaris.core.persistence.resolver.ResolverStatus;
import org.apache.polaris.core.rest.PolarisEndpoints;
import org.apache.polaris.core.secrets.UserSecretsManager;
import org.apache.polaris.service.catalog.AccessDelegationMode;
import org.apache.polaris.service.catalog.CatalogPrefixParser;
import org.apache.polaris.service.catalog.api.IcebergRestCatalogApiService;
import org.apache.polaris.service.catalog.api.IcebergRestConfigurationApiService;
import org.apache.polaris.service.catalog.common.CatalogAdapter;
import org.apache.polaris.service.config.ReservedProperties;
import org.apache.polaris.service.context.catalog.CallContextCatalogFactory;
import org.apache.polaris.service.events.listeners.PolarisEventListener;
import org.apache.polaris.service.http.IcebergHttpUtil;
import org.apache.polaris.service.http.IfNoneMatch;
import org.apache.polaris.service.types.CommitTableRequest;
import org.apache.polaris.service.types.CommitViewRequest;
import org.apache.polaris.service.types.NotificationRequest;
import org.slf4j.Logger;
import org.slf4j.LoggerFactory;

/**
 * An adapter between generated service types like `IcebergRestCatalogApiService` and
 * `IcebergCatalogHandler`.
 */
@RequestScoped
public class IcebergCatalogAdapter
    implements IcebergRestCatalogApiService, IcebergRestConfigurationApiService, CatalogAdapter {

  private static final Logger LOGGER = LoggerFactory.getLogger(IcebergCatalogAdapter.class);

  private static final Set<Endpoint> DEFAULT_ENDPOINTS =
      ImmutableSet.<Endpoint>builder()
          .add(Endpoint.V1_LIST_NAMESPACES)
          .add(Endpoint.V1_LOAD_NAMESPACE)
          .add(Endpoint.V1_NAMESPACE_EXISTS)
          .add(Endpoint.V1_CREATE_NAMESPACE)
          .add(Endpoint.V1_UPDATE_NAMESPACE)
          .add(Endpoint.V1_DELETE_NAMESPACE)
          .add(Endpoint.V1_LIST_TABLES)
          .add(Endpoint.V1_LOAD_TABLE)
          .add(Endpoint.V1_TABLE_EXISTS)
          .add(Endpoint.V1_CREATE_TABLE)
          .add(Endpoint.V1_UPDATE_TABLE)
          .add(Endpoint.V1_DELETE_TABLE)
          .add(Endpoint.V1_RENAME_TABLE)
          .add(Endpoint.V1_REGISTER_TABLE)
          .add(Endpoint.V1_REPORT_METRICS)
          .add(Endpoint.V1_COMMIT_TRANSACTION)
          .build();

  private static final Set<Endpoint> VIEW_ENDPOINTS =
      ImmutableSet.<Endpoint>builder()
          .add(Endpoint.V1_LIST_VIEWS)
          .add(Endpoint.V1_LOAD_VIEW)
          .add(Endpoint.V1_VIEW_EXISTS)
          .add(Endpoint.V1_CREATE_VIEW)
          .add(Endpoint.V1_UPDATE_VIEW)
          .add(Endpoint.V1_DELETE_VIEW)
          .add(Endpoint.V1_RENAME_VIEW)
          .build();

  private static final Set<Endpoint> COMMIT_ENDPOINT =
      ImmutableSet.<Endpoint>builder()
          .add(Endpoint.create("POST", ResourcePaths.V1_TRANSACTIONS_COMMIT))
          .build();

  private final RealmContext realmContext;
  private final CallContext callContext;
  private final CallContextCatalogFactory catalogFactory;
  private final ResolutionManifestFactory resolutionManifestFactory;
  private final ResolverFactory resolverFactory;
  private final PolarisMetaStoreManager metaStoreManager;
  private final UserSecretsManager userSecretsManager;
  private final PolarisAuthorizer polarisAuthorizer;
  private final CatalogPrefixParser prefixParser;
  private final ReservedProperties reservedProperties;
  private final CatalogHandlerUtils catalogHandlerUtils;
  private final PolarisEventListener polarisEventListener;

  @Inject
  public IcebergCatalogAdapter(
      RealmContext realmContext,
      CallContext callContext,
      CallContextCatalogFactory catalogFactory,
      ResolverFactory resolverFactory,
      ResolutionManifestFactory resolutionManifestFactory,
      PolarisMetaStoreManager metaStoreManager,
      UserSecretsManager userSecretsManager,
      PolarisAuthorizer polarisAuthorizer,
      CatalogPrefixParser prefixParser,
      ReservedProperties reservedProperties,
      CatalogHandlerUtils catalogHandlerUtils,
      PolarisEventListener polarisEventListener) {
    this.realmContext = realmContext;
    this.callContext = callContext;
    this.catalogFactory = catalogFactory;
    this.resolutionManifestFactory = resolutionManifestFactory;
    this.resolverFactory = resolverFactory;
    this.metaStoreManager = metaStoreManager;
    this.userSecretsManager = userSecretsManager;
    this.polarisAuthorizer = polarisAuthorizer;
    this.prefixParser = prefixParser;
    this.reservedProperties = reservedProperties;
    this.catalogHandlerUtils = catalogHandlerUtils;
<<<<<<< HEAD
    this.polarisEventListener = polarisEventListener;

    // FIXME: This is a hack to set the current context for downstream calls.
    CallContext.setCurrentContext(callContext);
=======
>>>>>>> a6609036
  }

  /**
   * Execute operations on a catalog wrapper and ensure we close the BaseCatalog afterward. This
   * will typically ensure the underlying FileIO is closed.
   */
  private Response withCatalog(
      SecurityContext securityContext,
      String prefix,
      Function<IcebergCatalogHandler, Response> action) {
    String catalogName = prefixParser.prefixToCatalogName(realmContext, prefix);
    try (IcebergCatalogHandler wrapper = newHandlerWrapper(securityContext, catalogName)) {
      return action.apply(wrapper);
    } catch (RuntimeException e) {
      LOGGER.debug("RuntimeException while operating on catalog. Propagating to caller.", e);
      throw e;
    } catch (Exception e) {
      LOGGER.error("Error while operating on catalog", e);
      throw new RuntimeException(e);
    }
  }

  @VisibleForTesting
  IcebergCatalogHandler newHandlerWrapper(SecurityContext securityContext, String catalogName) {
    validatePrincipal(securityContext);

    return new IcebergCatalogHandler(
        callContext,
        resolutionManifestFactory,
        metaStoreManager,
        userSecretsManager,
        securityContext,
        catalogFactory,
        catalogName,
        polarisAuthorizer,
        reservedProperties,
        catalogHandlerUtils,
        polarisEventListener);
  }

  @Override
  public Response createNamespace(
      String prefix,
      CreateNamespaceRequest createNamespaceRequest,
      RealmContext realmContext,
      SecurityContext securityContext) {
    validateIcebergProperties(callContext, createNamespaceRequest.properties());
    return withCatalog(
        securityContext,
        prefix,
        catalog -> Response.ok(catalog.createNamespace(createNamespaceRequest)).build());
  }

  @Override
  public Response listNamespaces(
      String prefix,
      String pageToken,
      Integer pageSize,
      String parent,
      RealmContext realmContext,
      SecurityContext securityContext) {
    Optional<Namespace> namespaceOptional = Optional.ofNullable(parent).map(this::decodeNamespace);
    return withCatalog(
        securityContext,
        prefix,
        catalog ->
            Response.ok(
                    catalog.listNamespaces(
                        namespaceOptional.orElse(Namespace.of()), pageToken, pageSize))
                .build());
  }

  @Override
  public Response loadNamespaceMetadata(
      String prefix, String namespace, RealmContext realmContext, SecurityContext securityContext) {
    Namespace ns = decodeNamespace(namespace);
    return withCatalog(
        securityContext, prefix, catalog -> Response.ok(catalog.loadNamespaceMetadata(ns)).build());
  }

  /**
   * For situations where we typically expect a metadataLocation to be present in the response and
   * so expect to insert an etag header, this helper gracefully falls back to omitting the header if
   * unable to get metadata location and logs a warning.
   */
  private Response.ResponseBuilder tryInsertETagHeader(
      Response.ResponseBuilder builder,
      LoadTableResponse response,
      String namespace,
      String tableName) {
    if (response.metadataLocation() != null) {
      builder =
          builder.header(
              HttpHeaders.ETAG,
              IcebergHttpUtil.generateETagForMetadataFileLocation(response.metadataLocation()));
    } else {
      LOGGER
          .atWarn()
          .addKeyValue("namespace", namespace)
          .addKeyValue("tableName", tableName)
          .log("Response has null metadataLocation; omitting etag");
    }
    return builder;
  }

  @Override
  public Response namespaceExists(
      String prefix, String namespace, RealmContext realmContext, SecurityContext securityContext) {
    Namespace ns = decodeNamespace(namespace);
    return withCatalog(
        securityContext,
        prefix,
        catalog -> {
          catalog.namespaceExists(ns);
          return Response.status(Response.Status.NO_CONTENT).build();
        });
  }

  @Override
  public Response dropNamespace(
      String prefix, String namespace, RealmContext realmContext, SecurityContext securityContext) {
    Namespace ns = decodeNamespace(namespace);
    return withCatalog(
        securityContext,
        prefix,
        catalog -> {
          catalog.dropNamespace(ns);
          return Response.status(Response.Status.NO_CONTENT).build();
        });
  }

  @Override
  public Response updateProperties(
      String prefix,
      String namespace,
      UpdateNamespacePropertiesRequest updateNamespacePropertiesRequest,
      RealmContext realmContext,
      SecurityContext securityContext) {
    validateIcebergProperties(callContext, updateNamespacePropertiesRequest.updates());
    Namespace ns = decodeNamespace(namespace);
    UpdateNamespacePropertiesRequest revisedRequest =
        UpdateNamespacePropertiesRequest.builder()
            .removeAll(
                reservedProperties.removeReservedProperties(
                    updateNamespacePropertiesRequest.removals()))
            .updateAll(
                reservedProperties.removeReservedProperties(
                    updateNamespacePropertiesRequest.updates()))
            .build();
    return withCatalog(
        securityContext,
        prefix,
        catalog -> Response.ok(catalog.updateNamespaceProperties(ns, revisedRequest)).build());
  }

  private EnumSet<AccessDelegationMode> parseAccessDelegationModes(String accessDelegationMode) {
    EnumSet<AccessDelegationMode> delegationModes =
        AccessDelegationMode.fromProtocolValuesList(accessDelegationMode);
    Preconditions.checkArgument(
        delegationModes.isEmpty() || delegationModes.contains(VENDED_CREDENTIALS),
        "Unsupported access delegation mode: %s",
        accessDelegationMode);
    return delegationModes;
  }

  @Override
  public Response createTable(
      String prefix,
      String namespace,
      CreateTableRequest createTableRequest,
      String accessDelegationMode,
      RealmContext realmContext,
      SecurityContext securityContext) {
    validateIcebergProperties(callContext, createTableRequest.properties());
    EnumSet<AccessDelegationMode> delegationModes =
        parseAccessDelegationModes(accessDelegationMode);
    Namespace ns = decodeNamespace(namespace);
    return withCatalog(
        securityContext,
        prefix,
        catalog -> {
          if (createTableRequest.stageCreate()) {
            if (delegationModes.isEmpty()) {
              return Response.ok(catalog.createTableStaged(ns, createTableRequest)).build();
            } else {
              return Response.ok(
                      catalog.createTableStagedWithWriteDelegation(ns, createTableRequest))
                  .build();
            }
          } else if (delegationModes.isEmpty()) {
            LoadTableResponse response = catalog.createTableDirect(ns, createTableRequest);
            return tryInsertETagHeader(
                    Response.ok(response), response, namespace, createTableRequest.name())
                .build();
          } else {
            LoadTableResponse response =
                catalog.createTableDirectWithWriteDelegation(ns, createTableRequest);
            return tryInsertETagHeader(
                    Response.ok(response), response, namespace, createTableRequest.name())
                .build();
          }
        });
  }

  @Override
  public Response listTables(
      String prefix,
      String namespace,
      String pageToken,
      Integer pageSize,
      RealmContext realmContext,
      SecurityContext securityContext) {
    Namespace ns = decodeNamespace(namespace);
    return withCatalog(
        securityContext,
        prefix,
        catalog -> Response.ok(catalog.listTables(ns, pageToken, pageSize)).build());
  }

  @Override
  public Response loadTable(
      String prefix,
      String namespace,
      String table,
      String accessDelegationMode,
      String ifNoneMatchString,
      String snapshots,
      RealmContext realmContext,
      SecurityContext securityContext) {
    EnumSet<AccessDelegationMode> delegationModes =
        parseAccessDelegationModes(accessDelegationMode);
    Namespace ns = decodeNamespace(namespace);
    TableIdentifier tableIdentifier = TableIdentifier.of(ns, RESTUtil.decodeString(table));

    IfNoneMatch ifNoneMatch = IfNoneMatch.fromHeader(ifNoneMatchString);

    if (ifNoneMatch.isWildcard()) {
      throw new BadRequestException("If-None-Match may not take the value of '*'");
    }

    return withCatalog(
        securityContext,
        prefix,
        catalog -> {
          LoadTableResponse response;

          if (delegationModes.isEmpty()) {
            response =
                catalog
                    .loadTableIfStale(tableIdentifier, ifNoneMatch, snapshots)
                    .orElseThrow(() -> new WebApplicationException(Response.Status.NOT_MODIFIED));
          } else {
            response =
                catalog
                    .loadTableWithAccessDelegationIfStale(tableIdentifier, ifNoneMatch, snapshots)
                    .orElseThrow(() -> new WebApplicationException(Response.Status.NOT_MODIFIED));
          }

          return tryInsertETagHeader(Response.ok(response), response, namespace, table).build();
        });
  }

  @Override
  public Response tableExists(
      String prefix,
      String namespace,
      String table,
      RealmContext realmContext,
      SecurityContext securityContext) {
    Namespace ns = decodeNamespace(namespace);
    TableIdentifier tableIdentifier = TableIdentifier.of(ns, RESTUtil.decodeString(table));
    return withCatalog(
        securityContext,
        prefix,
        catalog -> {
          catalog.tableExists(tableIdentifier);
          return Response.status(Response.Status.NO_CONTENT).build();
        });
  }

  @Override
  public Response dropTable(
      String prefix,
      String namespace,
      String table,
      Boolean purgeRequested,
      RealmContext realmContext,
      SecurityContext securityContext) {
    Namespace ns = decodeNamespace(namespace);
    TableIdentifier tableIdentifier = TableIdentifier.of(ns, RESTUtil.decodeString(table));
    return withCatalog(
        securityContext,
        prefix,
        catalog -> {
          if (purgeRequested != null && purgeRequested) {
            catalog.dropTableWithPurge(tableIdentifier);
          } else {
            catalog.dropTableWithoutPurge(tableIdentifier);
          }
          return Response.status(Response.Status.NO_CONTENT).build();
        });
  }

  @Override
  public Response registerTable(
      String prefix,
      String namespace,
      RegisterTableRequest registerTableRequest,
      RealmContext realmContext,
      SecurityContext securityContext) {
    Namespace ns = decodeNamespace(namespace);
    return withCatalog(
        securityContext,
        prefix,
        catalog -> {
          LoadTableResponse response = catalog.registerTable(ns, registerTableRequest);
          return tryInsertETagHeader(
                  Response.ok(response), response, namespace, registerTableRequest.name())
              .build();
        });
  }

  @Override
  public Response renameTable(
      String prefix,
      RenameTableRequest renameTableRequest,
      RealmContext realmContext,
      SecurityContext securityContext) {
    return withCatalog(
        securityContext,
        prefix,
        catalog -> {
          catalog.renameTable(renameTableRequest);
          return Response.ok(Response.Status.NO_CONTENT).build();
        });
  }

  @Override
  public Response updateTable(
      String prefix,
      String namespace,
      String table,
      CommitTableRequest commitTableRequest,
      RealmContext realmContext,
      SecurityContext securityContext) {
    commitTableRequest.updates().stream()
        .filter(MetadataUpdate.SetProperties.class::isInstance)
        .map(MetadataUpdate.SetProperties.class::cast)
        .forEach(setProperties -> validateIcebergProperties(callContext, setProperties.updated()));

    UpdateTableRequest revisedRequest =
        UpdateTableRequest.create(
            commitTableRequest.identifier(),
            commitTableRequest.requirements(),
            commitTableRequest.updates().stream()
                .map(reservedProperties::removeReservedProperties)
                .toList());
    Namespace ns = decodeNamespace(namespace);
    TableIdentifier tableIdentifier = TableIdentifier.of(ns, RESTUtil.decodeString(table));
    return withCatalog(
        securityContext,
        prefix,
        catalog -> {
          if (IcebergCatalogHandler.isCreate(revisedRequest)) {
            return Response.ok(catalog.updateTableForStagedCreate(tableIdentifier, revisedRequest))
                .build();
          } else {
            return Response.ok(catalog.updateTable(tableIdentifier, revisedRequest)).build();
          }
        });
  }

  @Override
  public Response createView(
      String prefix,
      String namespace,
      CreateViewRequest createViewRequest,
      RealmContext realmContext,
      SecurityContext securityContext) {
    validateIcebergProperties(callContext, createViewRequest.properties());

    CreateViewRequest revisedRequest =
        ImmutableCreateViewRequest.copyOf(createViewRequest)
            .withProperties(
                reservedProperties.removeReservedProperties(createViewRequest.properties()));
    Namespace ns = decodeNamespace(namespace);
    return withCatalog(
        securityContext,
        prefix,
        catalog -> Response.ok(catalog.createView(ns, revisedRequest)).build());
  }

  @Override
  public Response listViews(
      String prefix,
      String namespace,
      String pageToken,
      Integer pageSize,
      RealmContext realmContext,
      SecurityContext securityContext) {
    Namespace ns = decodeNamespace(namespace);
    return withCatalog(
        securityContext,
        prefix,
        catalog -> Response.ok(catalog.listViews(ns, pageToken, pageSize)).build());
  }

  @Override
  public Response loadCredentials(
      String prefix,
      String namespace,
      String table,
      RealmContext realmContext,
      SecurityContext securityContext) {
    Namespace ns = decodeNamespace(namespace);
    TableIdentifier tableIdentifier = TableIdentifier.of(ns, RESTUtil.decodeString(table));
    return withCatalog(
        securityContext,
        prefix,
        catalog -> {
          LoadTableResponse loadTableResponse =
              catalog.loadTableWithAccessDelegation(tableIdentifier, "all");
          return Response.ok(
                  ImmutableLoadCredentialsResponse.builder()
                      .credentials(loadTableResponse.credentials())
                      .build())
              .build();
        });
  }

  @Override
  public Response loadView(
      String prefix,
      String namespace,
      String view,
      RealmContext realmContext,
      SecurityContext securityContext) {
    Namespace ns = decodeNamespace(namespace);
    TableIdentifier tableIdentifier = TableIdentifier.of(ns, RESTUtil.decodeString(view));
    return withCatalog(
        securityContext, prefix, catalog -> Response.ok(catalog.loadView(tableIdentifier)).build());
  }

  @Override
  public Response viewExists(
      String prefix,
      String namespace,
      String view,
      RealmContext realmContext,
      SecurityContext securityContext) {
    Namespace ns = decodeNamespace(namespace);
    TableIdentifier tableIdentifier = TableIdentifier.of(ns, RESTUtil.decodeString(view));
    return withCatalog(
        securityContext,
        prefix,
        catalog -> {
          catalog.viewExists(tableIdentifier);
          return Response.status(Response.Status.NO_CONTENT).build();
        });
  }

  @Override
  public Response dropView(
      String prefix,
      String namespace,
      String view,
      RealmContext realmContext,
      SecurityContext securityContext) {
    Namespace ns = decodeNamespace(namespace);
    TableIdentifier tableIdentifier = TableIdentifier.of(ns, RESTUtil.decodeString(view));
    return withCatalog(
        securityContext,
        prefix,
        catalog -> {
          catalog.dropView(tableIdentifier);
          return Response.status(Response.Status.NO_CONTENT).build();
        });
  }

  @Override
  public Response renameView(
      String prefix,
      RenameTableRequest renameTableRequest,
      RealmContext realmContext,
      SecurityContext securityContext) {
    return withCatalog(
        securityContext,
        prefix,
        catalog -> {
          catalog.renameView(renameTableRequest);
          return Response.status(Response.Status.NO_CONTENT).build();
        });
  }

  @Override
  public Response replaceView(
      String prefix,
      String namespace,
      String view,
      CommitViewRequest commitViewRequest,
      RealmContext realmContext,
      SecurityContext securityContext) {
    UpdateTableRequest revisedRequest =
        UpdateTableRequest.create(
            commitViewRequest.identifier(),
            commitViewRequest.requirements(),
            commitViewRequest.updates().stream()
                .map(reservedProperties::removeReservedProperties)
                .toList());
    Namespace ns = decodeNamespace(namespace);
    TableIdentifier tableIdentifier = TableIdentifier.of(ns, RESTUtil.decodeString(view));
    return withCatalog(
        securityContext,
        prefix,
        catalog -> Response.ok(catalog.replaceView(tableIdentifier, revisedRequest)).build());
  }

  @Override
  public Response commitTransaction(
      String prefix,
      CommitTransactionRequest commitTransactionRequest,
      RealmContext realmContext,
      SecurityContext securityContext) {
    commitTransactionRequest.tableChanges().stream()
        .flatMap(updateTableRequest -> updateTableRequest.updates().stream())
        .filter(MetadataUpdate.SetProperties.class::isInstance)
        .map(MetadataUpdate.SetProperties.class::cast)
        .forEach(setProperties -> validateIcebergProperties(callContext, setProperties.updated()));

    CommitTransactionRequest revisedRequest =
        new CommitTransactionRequest(
            commitTransactionRequest.tableChanges().stream()
                .map(
                    r -> {
                      return UpdateTableRequest.create(
                          r.identifier(),
                          r.requirements(),
                          r.updates().stream()
                              .map(reservedProperties::removeReservedProperties)
                              .toList());
                    })
                .toList());
    return withCatalog(
        securityContext,
        prefix,
        catalog -> {
          catalog.commitTransaction(revisedRequest);
          return Response.status(Response.Status.NO_CONTENT).build();
        });
  }

  @Override
  public Response reportMetrics(
      String prefix,
      String namespace,
      String table,
      ReportMetricsRequest reportMetricsRequest,
      RealmContext realmContext,
      SecurityContext securityContext) {
    return Response.status(Response.Status.NO_CONTENT).build();
  }

  @Override
  public Response sendNotification(
      String prefix,
      String namespace,
      String table,
      NotificationRequest notificationRequest,
      RealmContext realmContext,
      SecurityContext securityContext) {
    Namespace ns = decodeNamespace(namespace);
    TableIdentifier tableIdentifier = TableIdentifier.of(ns, RESTUtil.decodeString(table));
    return withCatalog(
        securityContext,
        prefix,
        catalog -> {
          catalog.sendNotification(tableIdentifier, notificationRequest);
          return Response.status(Response.Status.NO_CONTENT).build();
        });
  }

  /** From IcebergRestConfigurationApiService. */
  @Override
  public Response getConfig(
      String warehouse, RealmContext realmContext, SecurityContext securityContext) {
    // 'warehouse' as an input here is catalogName.
    // 'warehouse' as an output will be treated by the client as a default catalog
    // storage
    //    base location.
    // 'prefix' as an output is the REST subpath that routes to the catalog
    // resource,
    //    which may be URL-escaped catalogName or potentially a different unique
    // identifier for
    //    the catalog being accessed.
    // TODO: Push this down into PolarisCatalogHandlerWrapper for authorizing "any" catalog
    // role in this catalog.
    AuthenticatedPolarisPrincipal authenticatedPrincipal =
        (AuthenticatedPolarisPrincipal) securityContext.getUserPrincipal();
    if (authenticatedPrincipal == null) {
      throw new NotAuthorizedException("Failed to find authenticatedPrincipal in SecurityContext");
    }
    if (warehouse == null) {
      throw new BadRequestException("Please specify a warehouse");
    }
    Resolver resolver = resolverFactory.createResolver(callContext, securityContext, warehouse);
    ResolverStatus resolverStatus = resolver.resolveAll();
    if (!resolverStatus.getStatus().equals(ResolverStatus.StatusEnum.SUCCESS)) {
      throw new NotFoundException("Unable to find warehouse %s", warehouse);
    }
    ResolvedPolarisEntity resolvedReferenceCatalog = resolver.getResolvedReferenceCatalog();
    Map<String, String> properties =
        PolarisEntity.of(resolvedReferenceCatalog.getEntity()).getPropertiesAsMap();

    String prefix = prefixParser.catalogNameToPrefix(realmContext, warehouse);
    return Response.ok(
            ConfigResponse.builder()
                .withDefaults(properties) // catalog properties are defaults
                .withOverrides(ImmutableMap.of("prefix", prefix))
                .withEndpoints(
                    ImmutableList.<Endpoint>builder()
                        .addAll(DEFAULT_ENDPOINTS)
                        .addAll(VIEW_ENDPOINTS)
                        .addAll(COMMIT_ENDPOINT)
                        .addAll(PolarisEndpoints.getSupportedGenericTableEndpoints(callContext))
                        .addAll(PolarisEndpoints.getSupportedPolicyEndpoints(callContext))
                        .build())
                .build())
        .build();
  }
}<|MERGE_RESOLUTION|>--- conflicted
+++ resolved
@@ -172,13 +172,7 @@
     this.prefixParser = prefixParser;
     this.reservedProperties = reservedProperties;
     this.catalogHandlerUtils = catalogHandlerUtils;
-<<<<<<< HEAD
     this.polarisEventListener = polarisEventListener;
-
-    // FIXME: This is a hack to set the current context for downstream calls.
-    CallContext.setCurrentContext(callContext);
-=======
->>>>>>> a6609036
   }
 
   /**
