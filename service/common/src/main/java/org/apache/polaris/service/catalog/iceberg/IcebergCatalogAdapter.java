--- conflicted
+++ resolved
@@ -234,13 +234,8 @@
       String parent,
       RealmContext realmContext,
       SecurityContext securityContext) {
-<<<<<<< HEAD
-    Optional<Namespace> namespaceOptional =
-        Optional.ofNullable(parent).map(IcebergCatalogAdapter::decodeNamespace);
+    Optional<Namespace> namespaceOptional = Optional.ofNullable(parent).map(this::decodeNamespace);
     PageToken token = buildPageToken(pageToken, pageSize);
-=======
-    Optional<Namespace> namespaceOptional = Optional.ofNullable(parent).map(this::decodeNamespace);
->>>>>>> b94e9026
     return withCatalog(
         securityContext,
         prefix,
