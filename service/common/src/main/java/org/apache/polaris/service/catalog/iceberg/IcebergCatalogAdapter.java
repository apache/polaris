--- conflicted
+++ resolved
@@ -398,17 +398,10 @@
                     .loadTableIfStale(tableIdentifier, ifNoneMatch, snapshots)
                     .orElseThrow(() -> new WebApplicationException(Response.Status.NOT_MODIFIED));
           } else {
-<<<<<<< HEAD
-            return Response.ok(
-                    catalog.loadTableWithAccessDelegation(
-                        tableIdentifier, snapshots, delegationModes))
-                .build();
-=======
             response =
                 catalog
                     .loadTableWithAccessDelegationIfStale(tableIdentifier, ifNoneMatch, snapshots)
                     .orElseThrow(() -> new WebApplicationException(Response.Status.NOT_MODIFIED));
->>>>>>> 3f42a7a8
           }
 
           return tryInsertETagHeader(Response.ok(response), response, namespace, table).build();
