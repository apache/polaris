--- conflicted
+++ resolved
@@ -20,6 +20,7 @@
 
 import static org.apache.polaris.service.catalog.AccessDelegationMode.VENDED_CREDENTIALS;
 
+import com.google.api.Http;
 import com.google.common.base.Preconditions;
 import com.google.common.collect.ImmutableList;
 import com.google.common.collect.ImmutableMap;
@@ -294,31 +295,6 @@
     EnumSet<AccessDelegationMode> delegationModes =
         parseAccessDelegationModes(accessDelegationMode);
     Namespace ns = decodeNamespace(namespace);
-<<<<<<< HEAD
-    if (createTableRequest.stageCreate()) {
-      if (delegationModes.isEmpty()) {
-        return Response.ok(
-                newHandlerWrapper(realmContext, securityContext, prefix)
-                    .createTableStaged(ns, createTableRequest))
-            .build();
-      } else {
-        return Response.ok(
-                newHandlerWrapper(realmContext, securityContext, prefix)
-                    .createTableStagedWithWriteDelegation(ns, createTableRequest))
-            .build();
-      }
-    } else if (delegationModes.isEmpty()) {
-      ETaggedResponse<LoadTableResponse> createResult = newHandlerWrapper(realmContext, securityContext, prefix)
-              .createTableDirect(ns, createTableRequest);
-      return Response.ok(createResult.response()).header(HttpHeaders.ETAG, createResult.eTag())
-          .build();
-    } else {
-      ETaggedResponse<LoadTableResponse> createResult = newHandlerWrapper(realmContext, securityContext, prefix)
-              .createTableDirectWithWriteDelegation(ns, createTableRequest);
-      return Response.ok(createResult.response()).header(HttpHeaders.ETAG, createResult.eTag())
-              .build();
-    }
-=======
     return withCatalog(
         securityContext,
         prefix,
@@ -332,13 +308,13 @@
                   .build();
             }
           } else if (delegationModes.isEmpty()) {
-            return Response.ok(catalog.createTableDirect(ns, createTableRequest)).build();
+            ETaggedResponse<LoadTableResponse> createResult = catalog.createTableDirect(ns, createTableRequest);
+            return Response.ok(createResult.response()).header(HttpHeaders.ETAG, createResult.eTag()).build();
           } else {
-            return Response.ok(catalog.createTableDirectWithWriteDelegation(ns, createTableRequest))
-                .build();
+            ETaggedResponse<LoadTableResponse> createResult = catalog.createTableDirectWithWriteDelegation(ns, createTableRequest);
+            return Response.ok(createResult.response()).header(HttpHeaders.ETAG, createResult.eTag()).build();
           }
         });
->>>>>>> a8cecc34
   }
 
   @Override
@@ -368,39 +344,30 @@
         parseAccessDelegationModes(accessDelegationMode);
     Namespace ns = decodeNamespace(namespace);
     TableIdentifier tableIdentifier = TableIdentifier.of(ns, RESTUtil.decodeString(table));
-<<<<<<< HEAD
-      ETaggedResponse<LoadTableResponse> loadTableResult;
-
-    IfNoneMatch ifNoneMatch = IfNoneMatch.fromHeader(ifNoneMatchHeader);
-
-    if (ifNoneMatch.isWildcard()) {
-      throw new BadRequestException("If-None-Match may not take the value of '*'");
-    }
-
-    if (delegationModes.isEmpty()) {
-        loadTableResult = newHandlerWrapper(realmContext, securityContext, prefix)
-                .loadTableIfStale(tableIdentifier, ifNoneMatch, snapshots)
+
+      IfNoneMatch ifNoneMatch = IfNoneMatch.fromHeader(ifNoneMatchHeader);
+
+      if (ifNoneMatch.isWildcard()) {
+          throw new BadRequestException("If-None-Match may not take the value of '*'");
+      }
+
+    return withCatalog(
+        securityContext,
+        prefix,
+        catalog -> {
+            ETaggedResponse<LoadTableResponse> loadTableResult;
+
+          if (delegationModes.isEmpty()) {
+              loadTableResult = catalog.loadTableIfStale(tableIdentifier, ifNoneMatch, snapshots)
                 .orElseThrow(() -> new WebApplicationException(Response.Status.NOT_MODIFIED));
-    } else {
-        loadTableResult = newHandlerWrapper(realmContext, securityContext, prefix)
-                .loadTableWithAccessDelegationIfStale(tableIdentifier, ifNoneMatch, snapshots)
-                .orElseThrow(() -> new WebApplicationException(Response.Status.NOT_MODIFIED));
-    }
-    return Response.ok(loadTableResult.response()).header(HttpHeaders.ETAG, loadTableResult.eTag())
-        .build();
-=======
-    return withCatalog(
-        securityContext,
-        prefix,
-        catalog -> {
-          if (delegationModes.isEmpty()) {
-            return Response.ok(catalog.loadTable(tableIdentifier, snapshots)).build();
           } else {
-            return Response.ok(catalog.loadTableWithAccessDelegation(tableIdentifier, snapshots))
-                .build();
+              loadTableResult = catalog.loadTableWithAccessDelegationIfStale(tableIdentifier, ifNoneMatch, snapshots)
+                    .orElseThrow(() -> new WebApplicationException(Response.Status.NOT_MODIFIED));
           }
-        });
->>>>>>> a8cecc34
+
+            return Response.ok(loadTableResult.response()).header(HttpHeaders.ETAG, loadTableResult.eTag())
+                    .build();
+        });
   }
 
   @Override
@@ -452,17 +419,14 @@
       RealmContext realmContext,
       SecurityContext securityContext) {
     Namespace ns = decodeNamespace(namespace);
-<<<<<<< HEAD
-    ETaggedResponse<LoadTableResponse> registerTableResult = newHandlerWrapper(realmContext, securityContext, prefix)
-            .registerTable(ns, registerTableRequest);
-    return Response.ok(registerTableResult.response()).header(HttpHeaders.ETAG, registerTableResult.eTag())
-        .build();
-=======
-    return withCatalog(
-        securityContext,
-        prefix,
-        catalog -> Response.ok(catalog.registerTable(ns, registerTableRequest)).build());
->>>>>>> a8cecc34
+    return withCatalog(
+        securityContext,
+        prefix,
+        catalog -> {
+            ETaggedResponse<LoadTableResponse> registerTableResult = catalog.registerTable(ns, registerTableRequest);
+
+            return Response.ok(registerTableResult.response()).header(HttpHeaders.ETAG, registerTableResult.eTag()).build();
+        });
   }
 
   @Override
