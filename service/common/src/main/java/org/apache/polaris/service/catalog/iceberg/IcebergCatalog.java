/*
 * Licensed to the Apache Software Foundation (ASF) under one
 * or more contributor license agreements.  See the NOTICE file
 * distributed with this work for additional information
 * regarding copyright ownership.  The ASF licenses this file
 * to you under the Apache License, Version 2.0 (the
 * "License"); you may not use this file except in compliance
 * with the License.  You may obtain a copy of the License at
 *
 *   http://www.apache.org/licenses/LICENSE-2.0
 *
 * Unless required by applicable law or agreed to in writing,
 * software distributed under the License is distributed on an
 * "AS IS" BASIS, WITHOUT WARRANTIES OR CONDITIONS OF ANY
 * KIND, either express or implied.  See the License for the
 * specific language governing permissions and limitations
 * under the License.
 */
package org.apache.polaris.service.catalog.iceberg;

import static org.apache.polaris.service.exception.IcebergExceptionMapper.isStorageProviderRetryableException;

import com.google.common.annotations.VisibleForTesting;
import com.google.common.base.Joiner;
import com.google.common.base.Objects;
import com.google.common.base.Preconditions;
import com.google.common.collect.ImmutableMap;
import jakarta.annotation.Nonnull;
import jakarta.annotation.Nullable;
import jakarta.ws.rs.core.SecurityContext;
import java.io.Closeable;
import java.io.IOException;
import java.util.Arrays;
import java.util.Collections;
import java.util.HashMap;
import java.util.HashSet;
import java.util.List;
import java.util.Map;
import java.util.Optional;
import java.util.Set;
import java.util.concurrent.atomic.AtomicBoolean;
import java.util.function.Predicate;
import java.util.stream.Collectors;
import java.util.stream.Stream;
import org.apache.commons.lang3.exception.ExceptionUtils;
import org.apache.iceberg.BaseMetastoreTableOperations;
import org.apache.iceberg.BaseTable;
import org.apache.iceberg.CatalogProperties;
import org.apache.iceberg.Schema;
import org.apache.iceberg.Table;
import org.apache.iceberg.TableMetadata;
import org.apache.iceberg.TableMetadataParser;
import org.apache.iceberg.TableOperations;
import org.apache.iceberg.catalog.Namespace;
import org.apache.iceberg.catalog.SupportsNamespaces;
import org.apache.iceberg.catalog.TableIdentifier;
import org.apache.iceberg.exceptions.AlreadyExistsException;
import org.apache.iceberg.exceptions.BadRequestException;
import org.apache.iceberg.exceptions.CommitFailedException;
import org.apache.iceberg.exceptions.ForbiddenException;
import org.apache.iceberg.exceptions.NamespaceNotEmptyException;
import org.apache.iceberg.exceptions.NoSuchNamespaceException;
import org.apache.iceberg.exceptions.NoSuchTableException;
import org.apache.iceberg.exceptions.NoSuchViewException;
import org.apache.iceberg.exceptions.NotFoundException;
import org.apache.iceberg.exceptions.UnprocessableEntityException;
import org.apache.iceberg.exceptions.ValidationException;
import org.apache.iceberg.io.CloseableGroup;
import org.apache.iceberg.io.FileIO;
import org.apache.iceberg.io.InputFile;
import org.apache.iceberg.util.PropertyUtil;
import org.apache.iceberg.view.BaseMetastoreViewCatalog;
import org.apache.iceberg.view.BaseViewOperations;
import org.apache.iceberg.view.ViewBuilder;
import org.apache.iceberg.view.ViewMetadata;
import org.apache.iceberg.view.ViewMetadataParser;
import org.apache.iceberg.view.ViewOperations;
import org.apache.iceberg.view.ViewUtil;
import org.apache.polaris.core.PolarisCallContext;
import org.apache.polaris.core.admin.model.StorageConfigInfo;
import org.apache.polaris.core.catalog.PolarisCatalogHelpers;
import org.apache.polaris.core.config.BehaviorChangeConfiguration;
import org.apache.polaris.core.config.FeatureConfiguration;
import org.apache.polaris.core.context.CallContext;
import org.apache.polaris.core.entity.CatalogEntity;
import org.apache.polaris.core.entity.NamespaceEntity;
import org.apache.polaris.core.entity.PolarisEntity;
import org.apache.polaris.core.entity.PolarisEntityConstants;
import org.apache.polaris.core.entity.PolarisEntitySubType;
import org.apache.polaris.core.entity.PolarisEntityType;
import org.apache.polaris.core.entity.PolarisTaskConstants;
import org.apache.polaris.core.entity.table.IcebergTableLikeEntity;
import org.apache.polaris.core.persistence.PolarisEntityManager;
import org.apache.polaris.core.persistence.PolarisMetaStoreManager;
import org.apache.polaris.core.persistence.PolarisResolvedPathWrapper;
import org.apache.polaris.core.persistence.ResolvedPolarisEntity;
import org.apache.polaris.core.persistence.dao.entity.BaseResult;
import org.apache.polaris.core.persistence.dao.entity.DropEntityResult;
import org.apache.polaris.core.persistence.dao.entity.EntityResult;
import org.apache.polaris.core.persistence.dao.entity.ListEntitiesResult;
import org.apache.polaris.core.persistence.pagination.PageToken;
import org.apache.polaris.core.persistence.pagination.PolarisPage;
import org.apache.polaris.core.persistence.pagination.ReadEverythingPageToken;
import org.apache.polaris.core.persistence.resolver.PolarisResolutionManifest;
import org.apache.polaris.core.persistence.resolver.PolarisResolutionManifestCatalogView;
import org.apache.polaris.core.persistence.resolver.ResolverPath;
import org.apache.polaris.core.persistence.resolver.ResolverStatus;
import org.apache.polaris.core.storage.InMemoryStorageIntegration;
import org.apache.polaris.core.storage.PolarisCredentialVendor;
import org.apache.polaris.core.storage.PolarisStorageActions;
import org.apache.polaris.core.storage.PolarisStorageConfigurationInfo;
import org.apache.polaris.core.storage.PolarisStorageIntegration;
import org.apache.polaris.core.storage.StorageLocation;
import org.apache.polaris.service.catalog.SupportsNotifications;
import org.apache.polaris.service.catalog.io.FileIOFactory;
import org.apache.polaris.service.catalog.io.FileIOUtil;
import org.apache.polaris.service.task.TaskExecutor;
import org.apache.polaris.service.types.NotificationRequest;
import org.apache.polaris.service.types.NotificationType;
import org.slf4j.Logger;
import org.slf4j.LoggerFactory;

/** Defines the relationship between PolarisEntities and Iceberg's business logic. */
public class IcebergCatalog extends BaseMetastoreViewCatalog
    implements SupportsNamespaces, SupportsNotifications, Closeable, SupportsCredentialDelegation {
  private static final Logger LOGGER = LoggerFactory.getLogger(IcebergCatalog.class);

  private static final Joiner SLASH = Joiner.on("/");

  // Config key for whether to allow setting the FILE_IO_IMPL using catalog properties. Should
  // only be allowed in dev/test environments.
  static final String ALLOW_SPECIFYING_FILE_IO_IMPL = "ALLOW_SPECIFYING_FILE_IO_IMPL";
  static final boolean ALLOW_SPECIFYING_FILE_IO_IMPL_DEFAULT = false;

  // Config key for initializing a default "catalogFileIO" that is available either via getIo()
  // or for any TableOperations/ViewOperations instantiated, via ops.io() before entity-specific
  // FileIO initialization is triggered for any such operations.
  // Typically this should only be used in test scenarios where a PolarisIcebergCatalog instance
  // is used for both the "client-side" and "server-side" logic instead of being access through
  // a REST layer.
  static final String INITIALIZE_DEFAULT_CATALOG_FILEIO_FOR_TEST =
      "INITIALIZE_DEFAULT_CATALOG_FILEIO_FOR_TEST";
  static final boolean INITIALIZE_DEFAULT_CATALOG_FILEIO_FOR_TEST_DEFAULT = false;

  public static final Predicate<Exception> SHOULD_RETRY_REFRESH_PREDICATE =
      ex -> {
        // Default arguments from BaseMetastoreTableOperation only stop retries on
        // NotFoundException. We should more carefully identify the set of retriable
        // and non-retriable exceptions here.
        return !(ex instanceof NotFoundException)
            && !(ex instanceof IllegalArgumentException)
            && !(ex instanceof AlreadyExistsException)
            && !(ex instanceof ForbiddenException)
            && !(ex instanceof UnprocessableEntityException)
            && (isStorageProviderRetryableException(ex)
                || isStorageProviderRetryableException(ExceptionUtils.getRootCause(ex)));
      };

  private final PolarisEntityManager entityManager;
  private final CallContext callContext;
  private final PolarisResolutionManifestCatalogView resolvedEntityView;
  private final CatalogEntity catalogEntity;
  private final TaskExecutor taskExecutor;
  private final SecurityContext securityContext;
  private String ioImplClassName;
  private FileIO catalogFileIO;
  private final String catalogName;
  private long catalogId = -1;
  private String defaultBaseLocation;
  private CloseableGroup closeableGroup;
  private Map<String, String> catalogProperties;
  private Map<String, String> tableDefaultProperties;
  private FileIOFactory fileIOFactory;
  private PolarisMetaStoreManager metaStoreManager;
  private final PageToken.PageTokenBuilder<?> pageTokenBuilder;

  /**
   * @param entityManager provides handle to underlying PolarisMetaStoreManager with which to
   *     perform mutations on entities.
   * @param callContext the current CallContext
   * @param resolvedEntityView accessor to resolved entity paths that have been pre-vetted to ensure
   *     this catalog instance only interacts with authorized resolved paths.
   * @param taskExecutor Executor we use to register cleanup task handlers
   */
  public IcebergCatalog(
      PolarisEntityManager entityManager,
      PolarisMetaStoreManager metaStoreManager,
      CallContext callContext,
      PolarisResolutionManifestCatalogView resolvedEntityView,
      SecurityContext securityContext,
      TaskExecutor taskExecutor,
      FileIOFactory fileIOFactory) {
    this.entityManager = entityManager;
    this.callContext = callContext;
    this.resolvedEntityView = resolvedEntityView;
    this.catalogEntity =
        CatalogEntity.of(resolvedEntityView.getResolvedReferenceCatalogEntity().getRawLeafEntity());
    this.securityContext = securityContext;
    this.taskExecutor = taskExecutor;
    this.catalogId = catalogEntity.getId();
    this.catalogName = catalogEntity.getName();
    this.fileIOFactory = fileIOFactory;
    this.metaStoreManager = metaStoreManager;
    this.pageTokenBuilder = callContext.getPolarisCallContext().getMetaStore().pageTokenBuilder();
  }

  @Override
  public String name() {
    return catalogName;
  }

  @VisibleForTesting
  public FileIO getIo() {
    return catalogFileIO;
  }

  @Override
  public void initialize(String name, Map<String, String> properties) {
    Preconditions.checkState(
        this.catalogName.equals(name),
        "Tried to initialize catalog as name %s but already constructed with name %s",
        name,
        this.catalogName);

    // Base location from catalogEntity is primary source of truth, otherwise fall through
    // to the same key from the properties map, and finally fall through to WAREHOUSE_LOCATION.
    String baseLocation =
        Optional.ofNullable(catalogEntity.getDefaultBaseLocation())
            .orElse(
                properties.getOrDefault(
                    CatalogEntity.DEFAULT_BASE_LOCATION_KEY,
                    properties.getOrDefault(CatalogProperties.WAREHOUSE_LOCATION, "")));
    this.defaultBaseLocation = baseLocation.replaceAll("/*$", "");

    Boolean allowSpecifyingFileIoImpl =
        getBooleanContextConfiguration(
            ALLOW_SPECIFYING_FILE_IO_IMPL, ALLOW_SPECIFYING_FILE_IO_IMPL_DEFAULT);

    PolarisStorageConfigurationInfo storageConfigurationInfo =
        catalogEntity.getStorageConfigurationInfo();
    if (properties.containsKey(CatalogProperties.FILE_IO_IMPL)) {
      ioImplClassName = properties.get(CatalogProperties.FILE_IO_IMPL);

      if (!Boolean.TRUE.equals(allowSpecifyingFileIoImpl)) {
        throw new ValidationException(
            "Cannot set property '%s' to '%s' for this catalog.",
            CatalogProperties.FILE_IO_IMPL, ioImplClassName);
      }
      LOGGER.debug(
          "Allowing overriding ioImplClassName to {} for storageConfiguration {}",
          ioImplClassName,
          storageConfigurationInfo);
    } else {
      if (storageConfigurationInfo != null) {
        ioImplClassName = storageConfigurationInfo.getFileIoImplClassName();
        LOGGER.debug(
            "Resolved ioImplClassName {} from storageConfiguration {}",
            ioImplClassName,
            storageConfigurationInfo);
      } else {
        LOGGER.warn(
            "Cannot resolve property '{}' for null storageConfiguration.",
            CatalogProperties.FILE_IO_IMPL);
      }
    }
    callContext.closeables().addCloseable(this);
    this.closeableGroup = new CloseableGroup();
    closeableGroup.addCloseable(metricsReporter());
    closeableGroup.setSuppressCloseFailure(true);

    catalogProperties = properties;
    tableDefaultProperties =
        PropertyUtil.propertiesWithPrefix(properties, CatalogProperties.TABLE_DEFAULT_PREFIX);

    Boolean initializeDefaultCatalogFileioForTest =
        getBooleanContextConfiguration(
            INITIALIZE_DEFAULT_CATALOG_FILEIO_FOR_TEST,
            INITIALIZE_DEFAULT_CATALOG_FILEIO_FOR_TEST_DEFAULT);
    if (Boolean.TRUE.equals(initializeDefaultCatalogFileioForTest)) {
      LOGGER.debug(
          "Initializing a default catalogFileIO with properties {}", tableDefaultProperties);
      this.catalogFileIO = loadFileIO(ioImplClassName, tableDefaultProperties);
      closeableGroup.addCloseable(this.catalogFileIO);
    } else {
      LOGGER.debug("Not initializing default catalogFileIO");
      this.catalogFileIO = null;
    }
  }

  public void setMetaStoreManager(PolarisMetaStoreManager newMetaStoreManager) {
    this.metaStoreManager = newMetaStoreManager;
  }

  @Override
  protected Map<String, String> properties() {
    return catalogProperties == null ? ImmutableMap.of() : catalogProperties;
  }

  @Override
  public Table registerTable(TableIdentifier identifier, String metadataFileLocation) {
    Preconditions.checkArgument(
        identifier != null && isValidIdentifier(identifier), "Invalid identifier: %s", identifier);
    Preconditions.checkArgument(
        metadataFileLocation != null && !metadataFileLocation.isEmpty(),
        "Cannot register an empty metadata file location as a table");

    int lastSlashIndex = metadataFileLocation.lastIndexOf("/");
    Preconditions.checkArgument(
        lastSlashIndex != -1,
        "Invalid metadata file location; metadata file location must be absolute and contain a '/': %s",
        metadataFileLocation);

    // Throw an exception if this table already exists in the catalog.
    if (tableExists(identifier)) {
      throw new AlreadyExistsException("Table already exists: %s", identifier);
    }

    String locationDir = metadataFileLocation.substring(0, lastSlashIndex);

    TableOperations ops = newTableOps(identifier);

    PolarisResolvedPathWrapper resolvedParent =
        resolvedEntityView.getResolvedPath(identifier.namespace());
    if (resolvedParent == null) {
      // Illegal state because the namespace should've already been in the static resolution set.
      throw new IllegalStateException(
          String.format("Failed to fetch resolved parent for TableIdentifier '%s'", identifier));
    }
    FileIO fileIO =
        loadFileIOForTableLike(
            identifier,
            Set.of(locationDir),
            resolvedParent,
            new HashMap<>(tableDefaultProperties),
            Set.of(PolarisStorageActions.READ));

    InputFile metadataFile = fileIO.newInputFile(metadataFileLocation);
    TableMetadata metadata = TableMetadataParser.read(fileIO, metadataFile);
    ops.commit(null, metadata);

    return new BaseTable(ops, fullTableName(name(), identifier), metricsReporter());
  }

  @Override
  public TableBuilder buildTable(TableIdentifier identifier, Schema schema) {
    return new PolarisIcebergCatalogTableBuilder(identifier, schema);
  }

  @Override
  public ViewBuilder buildView(TableIdentifier identifier) {
    return new PolarisIcebergCatalogViewBuilder(identifier);
  }

  @Override
  protected TableOperations newTableOps(TableIdentifier tableIdentifier) {
    return new BasePolarisTableOperations(catalogFileIO, tableIdentifier);
  }

  @Override
  protected String defaultWarehouseLocation(TableIdentifier tableIdentifier) {
    if (tableIdentifier.namespace().isEmpty()) {
      return SLASH.join(
          defaultNamespaceLocation(tableIdentifier.namespace()), tableIdentifier.name());
    } else {
      PolarisResolvedPathWrapper resolvedNamespace =
          resolvedEntityView.getResolvedPath(tableIdentifier.namespace());
      if (resolvedNamespace == null) {
        throw new NoSuchNamespaceException(
            "Namespace does not exist: %s", tableIdentifier.namespace());
      }
      List<PolarisEntity> namespacePath = resolvedNamespace.getRawFullPath();
      String namespaceLocation = resolveLocationForPath(callContext, namespacePath);
      return SLASH.join(namespaceLocation, tableIdentifier.name());
    }
  }

  private String defaultNamespaceLocation(Namespace namespace) {
    if (namespace.isEmpty()) {
      return defaultBaseLocation;
    } else {
      return SLASH.join(defaultBaseLocation, SLASH.join(namespace.levels()));
    }
  }

  private Set<String> getLocationsAllowedToBeAccessed(TableMetadata tableMetadata) {
    Set<String> locations = new HashSet<>();
    locations.add(tableMetadata.location());
    if (tableMetadata
        .properties()
        .containsKey(IcebergTableLikeEntity.USER_SPECIFIED_WRITE_DATA_LOCATION_KEY)) {
      locations.add(
          tableMetadata
              .properties()
              .get(IcebergTableLikeEntity.USER_SPECIFIED_WRITE_DATA_LOCATION_KEY));
    }
    if (tableMetadata
        .properties()
        .containsKey(IcebergTableLikeEntity.USER_SPECIFIED_WRITE_METADATA_LOCATION_KEY)) {
      locations.add(
          tableMetadata
              .properties()
              .get(IcebergTableLikeEntity.USER_SPECIFIED_WRITE_METADATA_LOCATION_KEY));
    }
    return locations;
  }

  private Set<String> getLocationsAllowedToBeAccessed(ViewMetadata viewMetadata) {
    return Set.of(viewMetadata.location());
  }

  @Override
  public boolean dropTable(TableIdentifier tableIdentifier, boolean purge) {
    TableOperations ops = newTableOps(tableIdentifier);
    TableMetadata lastMetadata;
    if (purge && ops.current() != null) {
      lastMetadata = ops.current();
    } else {
      lastMetadata = null;
    }

    Optional<PolarisEntity> storageInfoEntity = findStorageInfo(tableIdentifier);

    // The storageProperties we stash away in the Task should be the superset of the
    // internalProperties of the StorageInfoEntity to be able to use its StorageIntegration
    // combined with other miscellaneous FileIO-related initialization properties defined
    // by the Table.
    Map<String, String> storageProperties =
        storageInfoEntity
            .map(PolarisEntity::getInternalPropertiesAsMap)
            .map(
                properties -> {
                  if (lastMetadata == null) {
                    return Map.<String, String>of();
                  }
                  Map<String, String> clone = new HashMap<>();

                  // The user-configurable table properties are the baseline, but then override
                  // with our restricted properties so that table properties can't clobber the
                  // more restricted ones.
                  clone.putAll(lastMetadata.properties());
                  clone.put(CatalogProperties.FILE_IO_IMPL, ioImplClassName);
                  clone.putAll(properties);
                  clone.put(PolarisTaskConstants.STORAGE_LOCATION, lastMetadata.location());
                  return clone;
                })
            .orElse(Map.of());
    DropEntityResult dropEntityResult =
        dropTableLike(
            PolarisEntitySubType.ICEBERG_TABLE, tableIdentifier, storageProperties, purge);
    if (!dropEntityResult.isSuccess()) {
      return false;
    }

    if (purge && lastMetadata != null && dropEntityResult.getCleanupTaskId() != null) {
      LOGGER.info(
          "Scheduled cleanup task {} for table {}",
          dropEntityResult.getCleanupTaskId(),
          tableIdentifier);
      taskExecutor.addTaskHandlerContext(dropEntityResult.getCleanupTaskId(), callContext);
    }

    return true;
  }

  /** Check whether pagination is enabled for list operations */
  private boolean paginationEnabled() {
    return callContext
        .getPolarisCallContext()
        .getConfigurationStore()
        .getConfiguration(
            callContext.getPolarisCallContext(),
            catalogEntity,
            FeatureConfiguration.LIST_PAGINATION_ENABLED);
  }

  @Override
  public List<TableIdentifier> listTables(Namespace namespace) {
    return listTables(namespace, ReadEverythingPageToken.get()).data;
  }

  public PolarisPage<TableIdentifier> listTables(Namespace namespace, PageToken pageToken) {
    if (!namespaceExists(namespace) && !namespace.isEmpty()) {
      throw new NoSuchNamespaceException(
          "Cannot list tables for namespace. Namespace does not exist: %s", namespace);
    }
    if (!paginationEnabled()) {
      pageToken = ReadEverythingPageToken.get();
    }

<<<<<<< HEAD
    return listTableLike(PolarisEntitySubType.TABLE, namespace, pageToken);
=======
    return listTableLike(PolarisEntitySubType.ICEBERG_TABLE, namespace);
>>>>>>> 99add28d
  }

  @Override
  public void renameTable(TableIdentifier from, TableIdentifier to) {
    if (from.equals(to)) {
      return;
    }

    renameTableLike(PolarisEntitySubType.ICEBERG_TABLE, from, to);
  }

  @Override
  public void createNamespace(Namespace namespace) {
    createNamespace(namespace, Collections.emptyMap());
  }

  @Override
  public void createNamespace(Namespace namespace, Map<String, String> metadata) {
    LOGGER.debug("Creating namespace {} with metadata {}", namespace, metadata);
    if (namespace.isEmpty()) {
      throw new AlreadyExistsException(
          "Cannot create root namespace, as it already exists implicitly.");
    }

    // TODO: These should really be helpers in core Iceberg Namespace.
    Namespace parentNamespace = PolarisCatalogHelpers.getParentNamespace(namespace);

    PolarisResolvedPathWrapper resolvedParent = resolvedEntityView.getResolvedPath(parentNamespace);
    if (resolvedParent == null) {
      throw new NoSuchNamespaceException(
          "Cannot create namespace %s. Parent namespace does not exist.", namespace);
    }
    createNamespaceInternal(namespace, metadata, resolvedParent);
  }

  private void createNamespaceInternal(
      Namespace namespace,
      Map<String, String> metadata,
      PolarisResolvedPathWrapper resolvedParent) {
    String baseLocation = resolveNamespaceLocation(namespace, metadata);
    NamespaceEntity entity =
        new NamespaceEntity.Builder(namespace)
            .setCatalogId(getCatalogId())
            .setId(getMetaStoreManager().generateNewEntityId(getCurrentPolarisContext()).getId())
            .setParentId(resolvedParent.getRawLeafEntity().getId())
            .setProperties(metadata)
            .setCreateTimestamp(System.currentTimeMillis())
            .setBaseLocation(baseLocation)
            .build();
    if (!callContext
        .getPolarisCallContext()
        .getConfigurationStore()
        .getConfiguration(
            callContext.getPolarisCallContext(),
            FeatureConfiguration.ALLOW_NAMESPACE_LOCATION_OVERLAP)) {
      LOGGER.debug("Validating no overlap for {} with sibling tables or namespaces", namespace);
      validateNoLocationOverlap(
          entity.getBaseLocation(), resolvedParent.getRawFullPath(), entity.getName());
    } else {
      LOGGER.debug("Skipping location overlap validation for namespace '{}'", namespace);
    }
    PolarisEntity returnedEntity =
        PolarisEntity.of(
            getMetaStoreManager()
                .createEntityIfNotExists(
                    getCurrentPolarisContext(),
                    PolarisEntity.toCoreList(resolvedParent.getRawFullPath()),
                    entity));
    if (returnedEntity == null) {
      throw new AlreadyExistsException(
          "Cannot create namespace %s. Namespace already exists", namespace);
    }
  }

  private String resolveNamespaceLocation(Namespace namespace, Map<String, String> properties) {
    if (properties.containsKey(PolarisEntityConstants.ENTITY_BASE_LOCATION)) {
      return properties.get(PolarisEntityConstants.ENTITY_BASE_LOCATION);
    } else {
      List<PolarisEntity> parentPath =
          namespace.length() > 1
              ? getResolvedParentNamespace(namespace).getRawFullPath()
              : List.of(resolvedEntityView.getResolvedReferenceCatalogEntity().getRawLeafEntity());

      String parentLocation = resolveLocationForPath(callContext, parentPath);

      return parentLocation + "/" + namespace.level(namespace.length() - 1);
    }
  }

  private static @Nonnull String resolveLocationForPath(
      @Nonnull CallContext callContext, List<PolarisEntity> parentPath) {
    // always take the first object. If it has the base-location, stop there
    AtomicBoolean foundBaseLocation = new AtomicBoolean(false);
    return parentPath.reversed().stream()
        .takeWhile(
            entity ->
                !foundBaseLocation.getAndSet(
                    entity
                        .getPropertiesAsMap()
                        .containsKey(PolarisEntityConstants.ENTITY_BASE_LOCATION)))
        .toList()
        .reversed()
        .stream()
        .map(entity -> baseLocation(callContext, entity))
        .map(IcebergCatalog::stripLeadingTrailingSlash)
        .collect(Collectors.joining("/"));
  }

  private static @Nullable String baseLocation(
      @Nonnull CallContext callContext, PolarisEntity entity) {
    if (entity.getType().equals(PolarisEntityType.CATALOG)) {
      CatalogEntity catEntity = CatalogEntity.of(entity);
      String catalogDefaultBaseLocation = catEntity.getDefaultBaseLocation();
      callContext
          .getPolarisCallContext()
          .getDiagServices()
          .checkNotNull(
              catalogDefaultBaseLocation,
              "Tried to resolve location with catalog with null default base location",
              "catalog = {}",
              catEntity);
      return catalogDefaultBaseLocation;
    } else {
      String baseLocation =
          entity.getPropertiesAsMap().get(PolarisEntityConstants.ENTITY_BASE_LOCATION);
      if (baseLocation != null) {
        return baseLocation;
      } else {
        String entityName = entity.getName();
        callContext
            .getPolarisCallContext()
            .getDiagServices()
            .checkNotNull(
                entityName,
                "Tried to resolve location with entity without base location or name",
                "entity = {}",
                entity);
        return entityName;
      }
    }
  }

  private static String stripLeadingTrailingSlash(String location) {
    if (location.startsWith("/")) {
      return stripLeadingTrailingSlash(location.substring(1));
    }
    if (location.endsWith("/")) {
      return location.substring(0, location.length() - 1);
    } else {
      return location;
    }
  }

  private PolarisResolvedPathWrapper getResolvedParentNamespace(Namespace namespace) {
    Namespace parentNamespace =
        Namespace.of(Arrays.copyOf(namespace.levels(), namespace.length() - 1));
    PolarisResolvedPathWrapper resolvedParent = resolvedEntityView.getResolvedPath(parentNamespace);
    if (resolvedParent == null) {
      return resolvedEntityView.getPassthroughResolvedPath(parentNamespace);
    }
    return resolvedParent;
  }

  @Override
  public boolean namespaceExists(Namespace namespace) {
    return resolvedEntityView.getResolvedPath(namespace) != null;
  }

  @Override
  public boolean dropNamespace(Namespace namespace) throws NamespaceNotEmptyException {
    PolarisResolvedPathWrapper resolvedEntities = resolvedEntityView.getResolvedPath(namespace);
    if (resolvedEntities == null) {
      return false;
    }

    List<PolarisEntity> catalogPath = resolvedEntities.getRawParentPath();
    PolarisEntity leafEntity = resolvedEntities.getRawLeafEntity();

    // drop if exists and is empty
    PolarisCallContext polarisCallContext = callContext.getPolarisCallContext();
    DropEntityResult dropEntityResult =
        getMetaStoreManager()
            .dropEntityIfExists(
                getCurrentPolarisContext(),
                PolarisEntity.toCoreList(catalogPath),
                leafEntity,
                Map.of(),
                polarisCallContext
                    .getConfigurationStore()
                    .getConfiguration(
                        polarisCallContext, FeatureConfiguration.CLEANUP_ON_NAMESPACE_DROP));

    if (!dropEntityResult.isSuccess() && dropEntityResult.failedBecauseNotEmpty()) {
      throw new NamespaceNotEmptyException("Namespace %s is not empty", namespace);
    }

    // return status of drop operation
    return dropEntityResult.isSuccess();
  }

  @Override
  public boolean setProperties(Namespace namespace, Map<String, String> properties)
      throws NoSuchNamespaceException {
    PolarisResolvedPathWrapper resolvedEntities = resolvedEntityView.getResolvedPath(namespace);
    if (resolvedEntities == null) {
      throw new NoSuchNamespaceException("Namespace does not exist: %s", namespace);
    }
    PolarisEntity entity = resolvedEntities.getRawLeafEntity();
    Map<String, String> newProperties = new HashMap<>(entity.getPropertiesAsMap());

    // Merge new properties into existing map.
    newProperties.putAll(properties);
    PolarisEntity updatedEntity =
        new PolarisEntity.Builder(entity).setProperties(newProperties).build();

    if (!callContext
        .getPolarisCallContext()
        .getConfigurationStore()
        .getConfiguration(
            callContext.getPolarisCallContext(),
            FeatureConfiguration.ALLOW_NAMESPACE_LOCATION_OVERLAP)) {
      LOGGER.debug("Validating no overlap with sibling tables or namespaces");
      validateNoLocationOverlap(
          NamespaceEntity.of(updatedEntity).getBaseLocation(),
          resolvedEntities.getRawParentPath(),
          updatedEntity.getName());
    } else {
      LOGGER.debug("Skipping location overlap validation for namespace '{}'", namespace);
    }

    List<PolarisEntity> parentPath = resolvedEntities.getRawFullPath();
    PolarisEntity returnedEntity =
        Optional.ofNullable(
                getMetaStoreManager()
                    .updateEntityPropertiesIfNotChanged(
                        getCurrentPolarisContext(),
                        PolarisEntity.toCoreList(parentPath),
                        updatedEntity)
                    .getEntity())
            .map(PolarisEntity::new)
            .orElse(null);
    if (returnedEntity == null) {
      throw new RuntimeException("Concurrent modification of namespace: " + namespace);
    }
    return true;
  }

  @Override
  public boolean removeProperties(Namespace namespace, Set<String> properties)
      throws NoSuchNamespaceException {
    PolarisResolvedPathWrapper resolvedEntities = resolvedEntityView.getResolvedPath(namespace);
    if (resolvedEntities == null) {
      throw new NoSuchNamespaceException("Namespace does not exist: %s", namespace);
    }
    PolarisEntity entity = resolvedEntities.getRawLeafEntity();

    Map<String, String> updatedProperties = new HashMap<>(entity.getPropertiesAsMap());
    properties.forEach(updatedProperties::remove);

    PolarisEntity updatedEntity =
        new PolarisEntity.Builder(entity).setProperties(updatedProperties).build();

    List<PolarisEntity> parentPath = resolvedEntities.getRawFullPath();
    PolarisEntity returnedEntity =
        Optional.ofNullable(
                getMetaStoreManager()
                    .updateEntityPropertiesIfNotChanged(
                        getCurrentPolarisContext(),
                        PolarisEntity.toCoreList(parentPath),
                        updatedEntity)
                    .getEntity())
            .map(PolarisEntity::new)
            .orElse(null);
    if (returnedEntity == null) {
      throw new RuntimeException("Concurrent modification of namespace: " + namespace);
    }
    return true;
  }

  @Override
  public Map<String, String> loadNamespaceMetadata(Namespace namespace)
      throws NoSuchNamespaceException {
    PolarisResolvedPathWrapper resolvedEntities = resolvedEntityView.getResolvedPath(namespace);
    if (resolvedEntities == null) {
      throw new NoSuchNamespaceException("Namespace does not exist: %s", namespace);
    }
    NamespaceEntity entity = NamespaceEntity.of(resolvedEntities.getRawLeafEntity());
    Preconditions.checkState(
        entity.getParentNamespace().equals(PolarisCatalogHelpers.getParentNamespace(namespace)),
        "Mismatched stored parentNamespace '%s' vs looked up parentNamespace '%s",
        entity.getParentNamespace(),
        PolarisCatalogHelpers.getParentNamespace(namespace));

    return entity.getPropertiesAsMap();
  }

  @Override
  public List<Namespace> listNamespaces() {
    return listNamespaces(Namespace.empty());
  }

  @Override
  public List<Namespace> listNamespaces(Namespace namespace) throws NoSuchNamespaceException {
    return listNamespaces(namespace, ReadEverythingPageToken.get()).data;
  }

  public PolarisPage<Namespace> listNamespaces(PageToken pageToken)
      throws NoSuchNamespaceException {
    return listNamespaces(Namespace.empty(), pageToken);
  }

  public PolarisPage<Namespace> listNamespaces(Namespace namespace, PageToken pageToken)
      throws NoSuchNamespaceException {
    PolarisResolvedPathWrapper resolvedEntities = resolvedEntityView.getResolvedPath(namespace);
    if (resolvedEntities == null) {
      throw new NoSuchNamespaceException("Namespace does not exist: %s", namespace);
    }
    if (!paginationEnabled()) {
      pageToken = ReadEverythingPageToken.get();
    }

    List<PolarisEntity> catalogPath = resolvedEntities.getRawFullPath();
    ListEntitiesResult listResult =
        getMetaStoreManager()
            .listEntities(
                getCurrentPolarisContext(),
                PolarisEntity.toCoreList(catalogPath),
                PolarisEntityType.NAMESPACE,
                PolarisEntitySubType.NULL_SUBTYPE,
                pageToken);
    List<PolarisEntity.NameAndId> entities =
        PolarisEntity.toNameAndIdList(listResult.getEntities());
    List<Namespace> namespaces = PolarisCatalogHelpers.nameAndIdToNamespaces(catalogPath, entities);
    return listResult
        .getPageToken()
        .map(token -> new PolarisPage<>(token, namespaces))
        .orElseGet(() -> PolarisPage.fromData(namespaces));
  }

  @Override
  public void close() throws IOException {
    if (closeableGroup != null) {
      closeableGroup.close();
    }
  }

  @Override
  public List<TableIdentifier> listViews(Namespace namespace) {
    return listViews(namespace, ReadEverythingPageToken.get()).data;
  }

  public PolarisPage<TableIdentifier> listViews(Namespace namespace, PageToken pageToken) {
    if (!namespaceExists(namespace) && !namespace.isEmpty()) {
      throw new NoSuchNamespaceException(
          "Cannot list views for namespace. Namespace does not exist: %s", namespace);
    }
    if (!paginationEnabled()) {
      pageToken = ReadEverythingPageToken.get();
    }

<<<<<<< HEAD
    return listTableLike(PolarisEntitySubType.VIEW, namespace, pageToken);
=======
    return listTableLike(PolarisEntitySubType.ICEBERG_VIEW, namespace);
>>>>>>> 99add28d
  }

  @Override
  protected ViewOperations newViewOps(TableIdentifier identifier) {
    return new BasePolarisViewOperations(catalogFileIO, identifier);
  }

  @Override
  public boolean dropView(TableIdentifier identifier) {
    return dropTableLike(PolarisEntitySubType.ICEBERG_VIEW, identifier, Map.of(), true).isSuccess();
  }

  @Override
  public void renameView(TableIdentifier from, TableIdentifier to) {
    if (from.equals(to)) {
      return;
    }

    renameTableLike(PolarisEntitySubType.ICEBERG_VIEW, from, to);
  }

  @Override
  public boolean sendNotification(
      TableIdentifier identifier, NotificationRequest notificationRequest) {
    return sendNotificationForTableLike(
        PolarisEntitySubType.ICEBERG_TABLE, identifier, notificationRequest);
  }

  @Override
  public Map<String, String> getCredentialConfig(
      TableIdentifier tableIdentifier,
      TableMetadata tableMetadata,
      Set<PolarisStorageActions> storageActions) {
    Optional<PolarisEntity> storageInfo = findStorageInfo(tableIdentifier);
    if (storageInfo.isEmpty()) {
      LOGGER
          .atWarn()
          .addKeyValue("tableIdentifier", tableIdentifier)
          .log("Table entity has no storage configuration in its hierarchy");
      return Map.of();
    }
    return FileIOUtil.refreshCredentials(
        callContext,
        entityManager,
        getCredentialVendor(),
        callContext.getPolarisCallContext().getConfigurationStore(),
        tableIdentifier,
        getLocationsAllowedToBeAccessed(tableMetadata),
        storageActions,
        storageInfo.get());
  }

  /**
   * Based on configuration settings, for callsites that need to handle potentially setting a new
   * base location for a TableLike entity, produces the transformed location if applicable, or else
   * the unaltered specified location.
   */
  public String transformTableLikeLocation(String specifiedTableLikeLocation) {
    String replaceNewLocationPrefix = catalogEntity.getReplaceNewLocationPrefixWithCatalogDefault();
    if (specifiedTableLikeLocation != null
        && replaceNewLocationPrefix != null
        && specifiedTableLikeLocation.startsWith(replaceNewLocationPrefix)) {
      String modifiedLocation =
          defaultBaseLocation
              + specifiedTableLikeLocation.substring(replaceNewLocationPrefix.length());
      LOGGER
          .atDebug()
          .addKeyValue("specifiedTableLikeLocation", specifiedTableLikeLocation)
          .addKeyValue("modifiedLocation", modifiedLocation)
          .log("Translating specifiedTableLikeLocation based on config");
      return modifiedLocation;
    }
    return specifiedTableLikeLocation;
  }

  private @Nonnull Optional<PolarisEntity> findStorageInfo(TableIdentifier tableIdentifier) {
    PolarisResolvedPathWrapper resolvedTableEntities =
        resolvedEntityView.getResolvedPath(
            tableIdentifier, PolarisEntityType.TABLE_LIKE, PolarisEntitySubType.ICEBERG_TABLE);

    PolarisResolvedPathWrapper resolvedStorageEntity =
        resolvedTableEntities == null
            ? resolvedEntityView.getResolvedPath(tableIdentifier.namespace())
            : resolvedTableEntities;

    return FileIOUtil.findStorageInfoFromHierarchy(resolvedStorageEntity);
  }

  /**
   * Validates that the specified {@code location} is valid for whatever storage config is found for
   * this TableLike's parent hierarchy.
   */
  private void validateLocationForTableLike(TableIdentifier identifier, String location) {
    PolarisResolvedPathWrapper resolvedStorageEntity =
        resolvedEntityView.getResolvedPath(
            identifier, PolarisEntityType.TABLE_LIKE, PolarisEntitySubType.ANY_SUBTYPE);
    if (resolvedStorageEntity == null) {
      resolvedStorageEntity = resolvedEntityView.getResolvedPath(identifier.namespace());
    }
    if (resolvedStorageEntity == null) {
      resolvedStorageEntity = resolvedEntityView.getPassthroughResolvedPath(identifier.namespace());
    }

    validateLocationForTableLike(identifier, location, resolvedStorageEntity);
  }

  /**
   * Validates that the specified {@code location} is valid for whatever storage config is found for
   * this TableLike's parent hierarchy.
   */
  private void validateLocationForTableLike(
      TableIdentifier identifier,
      String location,
      PolarisResolvedPathWrapper resolvedStorageEntity) {
    validateLocationsForTableLike(identifier, Set.of(location), resolvedStorageEntity);
  }

  /**
   * Validates that the specified {@code locations} are valid for whatever storage config is found
   * for this TableLike's parent hierarchy.
   */
  private void validateLocationsForTableLike(
      TableIdentifier identifier,
      Set<String> locations,
      PolarisResolvedPathWrapper resolvedStorageEntity) {
    Optional<PolarisStorageConfigurationInfo> optStorageConfiguration =
        PolarisStorageConfigurationInfo.forEntityPath(
            callContext.getPolarisCallContext().getDiagServices(),
            resolvedStorageEntity.getRawFullPath());

    optStorageConfiguration.ifPresentOrElse(
        storageConfigInfo -> {
          Map<String, Map<PolarisStorageActions, PolarisStorageIntegration.ValidationResult>>
              validationResults =
                  InMemoryStorageIntegration.validateSubpathsOfAllowedLocations(
                      storageConfigInfo, Set.of(PolarisStorageActions.ALL), locations);
          validationResults
              .values()
              .forEach(
                  actionResult ->
                      actionResult
                          .values()
                          .forEach(
                              result -> {
                                if (!result.isSuccess()) {
                                  throw new ForbiddenException(
                                      "Invalid locations '%s' for identifier '%s': %s",
                                      locations, identifier, result.getMessage());
                                } else {
                                  LOGGER.debug(
                                      "Validated locations '{}' for identifier '{}'",
                                      locations,
                                      identifier);
                                }
                              }));

          // TODO: Consider exposing a property to control whether to use the explicit default
          // in-memory PolarisStorageIntegration implementation to perform validation or
          // whether to delegate to PolarisMetaStoreManager::validateAccessToLocations.
          // Usually the validation is better to perform with local business logic, but if
          // there are additional rules to be evaluated by a custom PolarisMetaStoreManager
          // implementation, then the validation should go through that API instead as follows:
          //
          // PolarisMetaStoreManager.ValidateAccessResult validateResult =
          //     getMetaStoreManager().validateAccessToLocations(
          //         getCurrentPolarisContext(),
          //         storageInfoHolderEntity.getCatalogId(),
          //         storageInfoHolderEntity.getId(),
          //         Set.of(PolarisStorageActions.ALL),
          //         Set.of(location));
          // if (!validateResult.isSuccess()) {
          //   throw new ForbiddenException("Invalid location '%s' for identifier '%s': %s",
          //       location, identifier, validateResult.getExtraInformation());
          // }
        },
        () -> {
          List<String> allowedStorageTypes =
              callContext
                  .getPolarisCallContext()
                  .getConfigurationStore()
                  .getConfiguration(
                      callContext.getPolarisCallContext(),
                      FeatureConfiguration.SUPPORTED_CATALOG_STORAGE_TYPES);
          if (!allowedStorageTypes.contains(StorageConfigInfo.StorageTypeEnum.FILE.name())) {
            List<String> invalidLocations =
                locations.stream()
                    .filter(location -> location.startsWith("file:") || location.startsWith("http"))
                    .collect(Collectors.toList());
            if (!invalidLocations.isEmpty()) {
              throw new ForbiddenException(
                  "Invalid locations '%s' for identifier '%s': File locations are not allowed",
                  invalidLocations, identifier);
            }
          }
        });
  }

  /**
   * Validates the table location has no overlap with other entities after checking the
   * configuration of the service
   */
  private void validateNoLocationOverlap(
      CatalogEntity catalog,
      TableIdentifier identifier,
      List<PolarisEntity> resolvedNamespace,
      String location,
      PolarisEntity entity) {
    boolean validateViewOverlap =
        callContext
            .getPolarisCallContext()
            .getConfigurationStore()
            .getConfiguration(
                callContext.getPolarisCallContext(),
                BehaviorChangeConfiguration.VALIDATE_VIEW_LOCATION_OVERLAP);

    if (callContext
        .getPolarisCallContext()
        .getConfigurationStore()
        .getConfiguration(
            callContext.getPolarisCallContext(),
            catalog,
            FeatureConfiguration.ALLOW_TABLE_LOCATION_OVERLAP)) {
      LOGGER.debug("Skipping location overlap validation for identifier '{}'", identifier);
    } else if (validateViewOverlap
        || entity.getSubType().equals(PolarisEntitySubType.ICEBERG_TABLE)) {
      LOGGER.debug("Validating no overlap with sibling tables or namespaces");
      validateNoLocationOverlap(location, resolvedNamespace, identifier.name());
    }
  }

  /**
   * Validate no location overlap exists between the entity path and its sibling entities. This
   * resolves all siblings at the same level as the target entity (namespaces if the target entity
   * is a namespace whose parent is the catalog, namespaces and tables otherwise) and checks the
   * base-location property of each. The target entity's base location may not be a prefix or a
   * suffix of any sibling entity's base location.
   */
  private void validateNoLocationOverlap(
      String location, List<PolarisEntity> parentPath, String name) {
    ListEntitiesResult siblingNamespacesResult =
        getMetaStoreManager()
            .listEntities(
                callContext.getPolarisCallContext(),
                parentPath.stream().map(PolarisEntity::toCore).collect(Collectors.toList()),
                PolarisEntityType.NAMESPACE,
                PolarisEntitySubType.ANY_SUBTYPE,
                ReadEverythingPageToken.get());
    if (!siblingNamespacesResult.isSuccess()) {
      throw new IllegalStateException(
          "Unable to resolve siblings entities to validate location - could not list namespaces");
    }

    // if the entity path has more than just the catalog, check for tables as well as other
    // namespaces
    Optional<NamespaceEntity> parentNamespace =
        parentPath.size() > 1
            ? Optional.of(NamespaceEntity.of(parentPath.getLast()))
            : Optional.empty();

    List<TableIdentifier> siblingTables =
        parentNamespace
            .map(
                ns -> {
                  ListEntitiesResult siblingTablesResult =
                      getMetaStoreManager()
                          .listEntities(
                              callContext.getPolarisCallContext(),
                              parentPath.stream()
                                  .map(PolarisEntity::toCore)
                                  .collect(Collectors.toList()),
<<<<<<< HEAD
                              PolarisEntityType.ICEBERG_TABLE_LIKE,
                              PolarisEntitySubType.ANY_SUBTYPE,
                              ReadEverythingPageToken.get());
=======
                              PolarisEntityType.TABLE_LIKE,
                              PolarisEntitySubType.ANY_SUBTYPE);
>>>>>>> 99add28d
                  if (!siblingTablesResult.isSuccess()) {
                    throw new IllegalStateException(
                        "Unable to resolve siblings entities to validate location - could not list tables");
                  }
                  return siblingTablesResult.getEntities().stream()
                      .map(tbl -> TableIdentifier.of(ns.asNamespace(), tbl.getName()))
                      .collect(Collectors.toList());
                })
            .orElse(List.of());

    List<Namespace> siblingNamespaces =
        siblingNamespacesResult.getEntities().stream()
            .map(
                ns -> {
                  String[] nsLevels =
                      parentNamespace
                          .map(parent -> parent.asNamespace().levels())
                          .orElse(new String[0]);
                  String[] newLevels = Arrays.copyOf(nsLevels, nsLevels.length + 1);
                  newLevels[nsLevels.length] = ns.getName();
                  return Namespace.of(newLevels);
                })
            .toList();
    LOGGER.debug(
        "Resolving {} sibling entities to validate location",
        siblingTables.size() + siblingNamespaces.size());
    PolarisResolutionManifest resolutionManifest =
        new PolarisResolutionManifest(
            callContext, entityManager, securityContext, parentPath.getFirst().getName());
    siblingTables.forEach(
        tbl ->
            resolutionManifest.addPath(
                new ResolverPath(
                    PolarisCatalogHelpers.tableIdentifierToList(tbl), PolarisEntityType.TABLE_LIKE),
                tbl));
    siblingNamespaces.forEach(
        ns ->
            resolutionManifest.addPath(
                new ResolverPath(Arrays.asList(ns.levels()), PolarisEntityType.NAMESPACE), ns));
    ResolverStatus status = resolutionManifest.resolveAll();
    if (!status.getStatus().equals(ResolverStatus.StatusEnum.SUCCESS)) {
      throw new IllegalStateException(
          "Unable to resolve sibling entities to validate location - could not resolve"
              + status.getFailedToResolvedEntityName());
    }

    StorageLocation targetLocation = StorageLocation.of(location);
    Stream.concat(
            siblingTables.stream()
                .filter(tbl -> !tbl.name().equals(name))
                .map(
                    tbl -> {
                      PolarisResolvedPathWrapper resolveTablePath =
                          resolutionManifest.getResolvedPath(tbl);
                      return IcebergTableLikeEntity.of(resolveTablePath.getRawLeafEntity())
                          .getBaseLocation();
                    }),
            siblingNamespaces.stream()
                .filter(ns -> !ns.level(ns.length() - 1).equals(name))
                .map(
                    ns -> {
                      PolarisResolvedPathWrapper resolveNamespacePath =
                          resolutionManifest.getResolvedPath(ns);
                      return NamespaceEntity.of(resolveNamespacePath.getRawLeafEntity())
                          .getBaseLocation();
                    }))
        .filter(java.util.Objects::nonNull)
        .map(StorageLocation::of)
        .forEach(
            siblingLocation -> {
              if (targetLocation.isChildOf(siblingLocation)
                  || siblingLocation.isChildOf(targetLocation)) {
                throw new org.apache.iceberg.exceptions.ForbiddenException(
                    "Unable to create table at location '%s' because it conflicts with existing table or namespace at location '%s'",
                    targetLocation, siblingLocation);
              }
            });
  }

  private class PolarisIcebergCatalogTableBuilder
      extends BaseMetastoreViewCatalog.BaseMetastoreViewCatalogTableBuilder {

    public PolarisIcebergCatalogTableBuilder(TableIdentifier identifier, Schema schema) {
      super(identifier, schema);
    }

    @Override
    public TableBuilder withLocation(String newLocation) {
      return super.withLocation(transformTableLikeLocation(newLocation));
    }
  }

  private class PolarisIcebergCatalogViewBuilder extends BaseMetastoreViewCatalog.BaseViewBuilder {

    public PolarisIcebergCatalogViewBuilder(TableIdentifier identifier) {
      super(identifier);
      withProperties(
          PropertyUtil.propertiesWithPrefix(IcebergCatalog.this.properties(), "table-default."));
    }

    @Override
    public ViewBuilder withLocation(String newLocation) {
      return super.withLocation(transformTableLikeLocation(newLocation));
    }
  }

  private class BasePolarisTableOperations extends BaseMetastoreTableOperations {
    private final TableIdentifier tableIdentifier;
    private final String fullTableName;
    private FileIO tableFileIO;

    BasePolarisTableOperations(FileIO defaultFileIO, TableIdentifier tableIdentifier) {
      LOGGER.debug("new BasePolarisTableOperations for {}", tableIdentifier);
      this.tableIdentifier = tableIdentifier;
      this.fullTableName = fullTableName(catalogName, tableIdentifier);
      this.tableFileIO = defaultFileIO;
    }

    @Override
    public void doRefresh() {
      LOGGER.debug("doRefresh for tableIdentifier {}", tableIdentifier);
      // While doing refresh/commit protocols, we must fetch the fresh "passthrough" resolved
      // table entity instead of the statically-resolved authz resolution set.
      PolarisResolvedPathWrapper resolvedEntities =
          resolvedEntityView.getPassthroughResolvedPath(
              tableIdentifier, PolarisEntityType.TABLE_LIKE, PolarisEntitySubType.ICEBERG_TABLE);
      IcebergTableLikeEntity entity = null;

      if (resolvedEntities != null) {
        entity = IcebergTableLikeEntity.of(resolvedEntities.getRawLeafEntity());
        if (!tableIdentifier.equals(entity.getTableIdentifier())) {
          LOGGER
              .atError()
              .addKeyValue("entity.getTableIdentifier()", entity.getTableIdentifier())
              .addKeyValue("tableIdentifier", tableIdentifier)
              .log("Stored table identifier mismatches requested identifier");
        }
      }

      String latestLocation = entity != null ? entity.getMetadataLocation() : null;
      LOGGER.debug("Refreshing latestLocation: {}", latestLocation);
      if (latestLocation == null) {
        disableRefresh();
      } else {
        refreshFromMetadataLocation(
            latestLocation,
            SHOULD_RETRY_REFRESH_PREDICATE,
            getMaxMetadataRefreshRetries(),
            metadataLocation -> {
              String latestLocationDir =
                  latestLocation.substring(0, latestLocation.lastIndexOf('/'));
              // TODO: Once we have the "current" table properties pulled into the resolvedEntity
              // then we should use the actual current table properties for IO refresh here
              // instead of the general tableDefaultProperties.
              FileIO fileIO =
                  loadFileIOForTableLike(
                      tableIdentifier,
                      Set.of(latestLocationDir),
                      resolvedEntities,
                      new HashMap<>(tableDefaultProperties),
                      Set.of(PolarisStorageActions.READ));
              return TableMetadataParser.read(fileIO, metadataLocation);
            });
      }
    }

    @Override
    public void doCommit(TableMetadata base, TableMetadata metadata) {
      LOGGER.debug(
          "doCommit for table {} with base {}, metadata {}", tableIdentifier, base, metadata);
      // TODO: Maybe avoid writing metadata if there's definitely a transaction conflict
      if (null == base && !namespaceExists(tableIdentifier.namespace())) {
        throw new NoSuchNamespaceException(
            "Cannot create table %s. Namespace does not exist: %s",
            tableIdentifier, tableIdentifier.namespace());
      }

      PolarisResolvedPathWrapper resolvedTableEntities =
          resolvedEntityView.getPassthroughResolvedPath(
              tableIdentifier, PolarisEntityType.TABLE_LIKE, PolarisEntitySubType.ICEBERG_TABLE);

      // Fetch credentials for the resolved entity. The entity could be the table itself (if it has
      // already been stored and credentials have been configured directly) or it could be the
      // table's namespace or catalog.
      PolarisResolvedPathWrapper resolvedStorageEntity =
          resolvedTableEntities == null
              ? resolvedEntityView.getResolvedPath(tableIdentifier.namespace())
              : resolvedTableEntities;

      // refresh credentials because we need to read the metadata file to validate its location
      tableFileIO =
          loadFileIOForTableLike(
              tableIdentifier,
              getLocationsAllowedToBeAccessed(metadata),
              resolvedStorageEntity,
              new HashMap<>(metadata.properties()),
              Set.of(PolarisStorageActions.READ, PolarisStorageActions.WRITE));

      List<PolarisEntity> resolvedNamespace =
          resolvedTableEntities == null
              ? resolvedEntityView.getResolvedPath(tableIdentifier.namespace()).getRawFullPath()
              : resolvedTableEntities.getRawParentPath();
      CatalogEntity catalog = CatalogEntity.of(resolvedNamespace.getFirst());

      if (base == null
          || !metadata.location().equals(base.location())
          || !Objects.equal(
              base.properties().get(IcebergTableLikeEntity.USER_SPECIFIED_WRITE_DATA_LOCATION_KEY),
              metadata
                  .properties()
                  .get(IcebergTableLikeEntity.USER_SPECIFIED_WRITE_DATA_LOCATION_KEY))) {
        // If location is changing then we must validate that the requested location is valid
        // for the storage configuration inherited under this entity's path.
        Set<String> dataLocations = new HashSet<>();
        dataLocations.add(metadata.location());
        if (metadata.properties().get(IcebergTableLikeEntity.USER_SPECIFIED_WRITE_DATA_LOCATION_KEY)
            != null) {
          dataLocations.add(
              metadata
                  .properties()
                  .get(IcebergTableLikeEntity.USER_SPECIFIED_WRITE_DATA_LOCATION_KEY));
        }
        if (metadata
                .properties()
                .get(IcebergTableLikeEntity.USER_SPECIFIED_WRITE_METADATA_LOCATION_KEY)
            != null) {
          dataLocations.add(
              metadata
                  .properties()
                  .get(IcebergTableLikeEntity.USER_SPECIFIED_WRITE_METADATA_LOCATION_KEY));
        }
        validateLocationsForTableLike(tableIdentifier, dataLocations, resolvedStorageEntity);
        // also validate that the table location doesn't overlap an existing table
        dataLocations.forEach(
            location ->
                validateNoLocationOverlap(
                    catalogEntity,
                    tableIdentifier,
                    resolvedNamespace,
                    location,
                    resolvedStorageEntity.getRawLeafEntity()));
        // and that the metadata file points to a location within the table's directory structure
        if (metadata.metadataFileLocation() != null) {
          validateMetadataFileInTableDir(tableIdentifier, metadata, catalog);
        }
      }

      String newLocation = writeNewMetadataIfRequired(base == null, metadata);
      String oldLocation = base == null ? null : base.metadataFileLocation();

      // TODO: Consider using the entity from doRefresh() directly to do the conflict detection
      // instead of a two-layer CAS (checking metadataLocation to detect concurrent modification
      // between doRefresh() and doCommit(), and then updateEntityPropertiesIfNotChanged to detect
      // concurrent
      // modification between our checking of unchanged metadataLocation here and actual
      // persistence-layer commit).
      PolarisResolvedPathWrapper resolvedPath =
          resolvedEntityView.getPassthroughResolvedPath(
              tableIdentifier, PolarisEntityType.TABLE_LIKE, PolarisEntitySubType.ANY_SUBTYPE);
      if (resolvedPath != null && resolvedPath.getRawLeafEntity() != null) {
        if (resolvedPath.getRawLeafEntity().getSubType() == PolarisEntitySubType.ICEBERG_VIEW) {
          throw new AlreadyExistsException(
              "View with same name already exists: %s", tableIdentifier);
        } else if (resolvedPath.getRawLeafEntity().getSubType()
            == PolarisEntitySubType.GENERIC_TABLE) {
          throw new AlreadyExistsException(
              "Generic table with same name already exists: %s", tableIdentifier);
        }
      }
      IcebergTableLikeEntity entity =
          IcebergTableLikeEntity.of(resolvedPath == null ? null : resolvedPath.getRawLeafEntity());
      String existingLocation;
      if (null == entity) {
        existingLocation = null;
        entity =
            new IcebergTableLikeEntity.Builder(tableIdentifier, newLocation)
                .setCatalogId(getCatalogId())
                .setSubType(PolarisEntitySubType.ICEBERG_TABLE)
                .setBaseLocation(metadata.location())
                .setId(
                    getMetaStoreManager().generateNewEntityId(getCurrentPolarisContext()).getId())
                .build();
      } else {
        existingLocation = entity.getMetadataLocation();
        entity =
            new IcebergTableLikeEntity.Builder(entity)
                .setBaseLocation(metadata.location())
                .setMetadataLocation(newLocation)
                .build();
      }
      if (!Objects.equal(existingLocation, oldLocation)) {
        if (null == base) {
          throw new AlreadyExistsException("Table already exists: %s", tableName());
        }

        if (null == existingLocation) {
          throw new NoSuchTableException("Table does not exist: %s", tableName());
        }

        throw new CommitFailedException(
            "Cannot commit to table %s metadata location from %s to %s "
                + "because it has been concurrently modified to %s",
            tableIdentifier, oldLocation, newLocation, existingLocation);
      }
      if (null == existingLocation) {
        createTableLike(tableIdentifier, entity);
      } else {
        updateTableLike(tableIdentifier, entity);
      }
    }

    @Override
    public FileIO io() {
      return tableFileIO;
    }

    @Override
    protected String tableName() {
      return fullTableName;
    }
  }

  private void validateMetadataFileInTableDir(
      TableIdentifier identifier, TableMetadata metadata, CatalogEntity catalog) {
    PolarisCallContext polarisCallContext = callContext.getPolarisCallContext();
    boolean allowEscape =
        polarisCallContext
            .getConfigurationStore()
            .getConfiguration(
                polarisCallContext, FeatureConfiguration.ALLOW_EXTERNAL_TABLE_LOCATION);
    if (!allowEscape
        && !polarisCallContext
            .getConfigurationStore()
            .getConfiguration(
                polarisCallContext, FeatureConfiguration.ALLOW_EXTERNAL_METADATA_FILE_LOCATION)) {
      LOGGER.debug(
          "Validating base location {} for table {} in metadata file {}",
          metadata.location(),
          identifier,
          metadata.metadataFileLocation());
      StorageLocation metadataFileLocation = StorageLocation.of(metadata.metadataFileLocation());
      StorageLocation baseLocation = StorageLocation.of(metadata.location());
      if (!metadataFileLocation.isChildOf(baseLocation)) {
        throw new BadRequestException(
            "Metadata location %s is not allowed outside of table location %s",
            metadata.metadataFileLocation(), metadata.location());
      }
    }
  }

  private class BasePolarisViewOperations extends BaseViewOperations {
    private final TableIdentifier identifier;
    private final String fullViewName;
    private FileIO viewFileIO;

    BasePolarisViewOperations(FileIO defaultFileIO, TableIdentifier identifier) {
      this.viewFileIO = defaultFileIO;
      this.identifier = identifier;
      this.fullViewName = ViewUtil.fullViewName(catalogName, identifier);
    }

    @Override
    public void doRefresh() {
      PolarisResolvedPathWrapper resolvedEntities =
          resolvedEntityView.getPassthroughResolvedPath(
              identifier, PolarisEntityType.TABLE_LIKE, PolarisEntitySubType.ICEBERG_VIEW);
      IcebergTableLikeEntity entity = null;

      if (resolvedEntities != null) {
        entity = IcebergTableLikeEntity.of(resolvedEntities.getRawLeafEntity());
        if (!identifier.equals(entity.getTableIdentifier())) {
          LOGGER
              .atError()
              .addKeyValue("entity.getTableIdentifier()", entity.getTableIdentifier())
              .addKeyValue("identifier", identifier)
              .log("Stored view identifier mismatches requested identifier");
        }
      }

      String latestLocation = entity != null ? entity.getMetadataLocation() : null;
      LOGGER.debug("Refreshing view latestLocation: {}", latestLocation);
      if (latestLocation == null) {
        disableRefresh();
      } else {
        refreshFromMetadataLocation(
            latestLocation,
            SHOULD_RETRY_REFRESH_PREDICATE,
            getMaxMetadataRefreshRetries(),
            metadataLocation -> {
              String latestLocationDir =
                  latestLocation.substring(0, latestLocation.lastIndexOf('/'));

              // TODO: Once we have the "current" table properties pulled into the resolvedEntity
              // then we should use the actual current table properties for IO refresh here
              // instead of the general tableDefaultProperties.
              FileIO fileIO =
                  loadFileIOForTableLike(
                      identifier,
                      Set.of(latestLocationDir),
                      resolvedEntities,
                      new HashMap<>(tableDefaultProperties),
                      Set.of(PolarisStorageActions.READ));

              return ViewMetadataParser.read(fileIO.newInputFile(metadataLocation));
            });
      }
    }

    @Override
    public void doCommit(ViewMetadata base, ViewMetadata metadata) {
      // TODO: Maybe avoid writing metadata if there's definitely a transaction conflict
      LOGGER.debug("doCommit for view {} with base {}, metadata {}", identifier, base, metadata);
      if (null == base && !namespaceExists(identifier.namespace())) {
        throw new NoSuchNamespaceException(
            "Cannot create view %s. Namespace does not exist: %s",
            identifier, identifier.namespace());
      }

      PolarisResolvedPathWrapper resolvedTable =
          resolvedEntityView.getPassthroughResolvedPath(
              identifier, PolarisEntityType.TABLE_LIKE, PolarisEntitySubType.ICEBERG_TABLE);
      if (resolvedTable != null) {
        throw new AlreadyExistsException("Table with same name already exists: %s", identifier);
      }

      PolarisResolvedPathWrapper resolvedEntities =
          resolvedEntityView.getPassthroughResolvedPath(
              identifier, PolarisEntityType.TABLE_LIKE, PolarisEntitySubType.ICEBERG_VIEW);

      // Fetch credentials for the resolved entity. The entity could be the view itself (if it has
      // already been stored and credentials have been configured directly) or it could be the
      // table's namespace or catalog.
      PolarisResolvedPathWrapper resolvedStorageEntity =
          resolvedEntities == null
              ? resolvedEntityView.getResolvedPath(identifier.namespace())
              : resolvedEntities;

      List<PolarisEntity> resolvedNamespace =
          resolvedEntities == null
              ? resolvedEntityView.getResolvedPath(identifier.namespace()).getRawFullPath()
              : resolvedEntities.getRawParentPath();
      if (base == null || !metadata.location().equals(base.location())) {
        // If location is changing then we must validate that the requested location is valid
        // for the storage configuration inherited under this entity's path.
        validateLocationForTableLike(identifier, metadata.location(), resolvedStorageEntity);
        validateNoLocationOverlap(
            catalogEntity,
            identifier,
            resolvedNamespace,
            metadata.location(),
            resolvedStorageEntity.getRawLeafEntity());
      }

      Map<String, String> tableProperties = new HashMap<>(metadata.properties());

      viewFileIO =
          loadFileIOForTableLike(
              identifier,
              getLocationsAllowedToBeAccessed(metadata),
              resolvedStorageEntity,
              tableProperties,
              Set.of(PolarisStorageActions.READ, PolarisStorageActions.WRITE));

      String newLocation = writeNewMetadataIfRequired(metadata);
      String oldLocation = base == null ? null : currentMetadataLocation();

      IcebergTableLikeEntity entity =
          IcebergTableLikeEntity.of(
              resolvedEntities == null ? null : resolvedEntities.getRawLeafEntity());
      String existingLocation;
      if (null == entity) {
        existingLocation = null;
        entity =
            new IcebergTableLikeEntity.Builder(identifier, newLocation)
                .setCatalogId(getCatalogId())
                .setSubType(PolarisEntitySubType.ICEBERG_VIEW)
                .setId(
                    getMetaStoreManager().generateNewEntityId(getCurrentPolarisContext()).getId())
                .build();
      } else {
        existingLocation = entity.getMetadataLocation();
        entity =
            new IcebergTableLikeEntity.Builder(entity).setMetadataLocation(newLocation).build();
      }
      if (!Objects.equal(existingLocation, oldLocation)) {
        if (null == base) {
          throw new AlreadyExistsException("View already exists: %s", identifier);
        }

        if (null == existingLocation) {
          throw new NoSuchViewException("View does not exist: %s", identifier);
        }

        throw new CommitFailedException(
            "Cannot commit to view %s metadata location from %s to %s "
                + "because it has been concurrently modified to %s",
            identifier, oldLocation, newLocation, existingLocation);
      }
      if (null == existingLocation) {
        createTableLike(identifier, entity);
      } else {
        updateTableLike(identifier, entity);
      }
    }

    @Override
    public FileIO io() {
      return viewFileIO;
    }

    @Override
    protected String viewName() {
      return fullViewName;
    }
  }

  private FileIO loadFileIOForTableLike(
      TableIdentifier identifier,
      Set<String> readLocations,
      PolarisResolvedPathWrapper resolvedStorageEntity,
      Map<String, String> tableProperties,
      Set<PolarisStorageActions> storageActions) {
    // Reload fileIO based on table specific context
    FileIO fileIO =
        fileIOFactory.loadFileIO(
            callContext,
            ioImplClassName,
            tableProperties,
            identifier,
            readLocations,
            storageActions,
            resolvedStorageEntity);
    // ensure the new fileIO is closed when the catalog is closed
    closeableGroup.addCloseable(fileIO);
    return fileIO;
  }

  private PolarisCallContext getCurrentPolarisContext() {
    return callContext.getPolarisCallContext();
  }

  private PolarisMetaStoreManager getMetaStoreManager() {
    return metaStoreManager;
  }

  private PolarisCredentialVendor getCredentialVendor() {
    return metaStoreManager;
  }

  @VisibleForTesting
  public void setFileIOFactory(FileIOFactory newFactory) {
    this.fileIOFactory = newFactory;
  }

  @VisibleForTesting
  long getCatalogId() {
    // TODO: Properly handle initialization
    if (catalogId <= 0) {
      throw new RuntimeException(
          "Failed to initialize catalogId before using catalog with name: " + catalogName);
    }
    return catalogId;
  }

  private void renameTableLike(
      PolarisEntitySubType subType, TableIdentifier from, TableIdentifier to) {
    LOGGER.debug("Renaming tableLike from {} to {}", from, to);
    PolarisResolvedPathWrapper resolvedEntities =
        resolvedEntityView.getResolvedPath(from, PolarisEntityType.TABLE_LIKE, subType);
    if (resolvedEntities == null) {
      if (subType == PolarisEntitySubType.ICEBERG_VIEW) {
        throw new NoSuchViewException("Cannot rename %s to %s. View does not exist", from, to);
      } else {
        throw new NoSuchTableException("Cannot rename %s to %s. Table does not exist", from, to);
      }
    }
    List<PolarisEntity> catalogPath = resolvedEntities.getRawParentPath();
    PolarisEntity leafEntity = resolvedEntities.getRawLeafEntity();
    final IcebergTableLikeEntity toEntity;
    List<PolarisEntity> newCatalogPath = null;
    if (!from.namespace().equals(to.namespace())) {
      PolarisResolvedPathWrapper resolvedNewParentEntities =
          resolvedEntityView.getResolvedPath(to.namespace());
      if (resolvedNewParentEntities == null) {
        throw new NoSuchNamespaceException(
            "Cannot rename %s to %s. Namespace does not exist: %s", from, to, to.namespace());
      }
      newCatalogPath = resolvedNewParentEntities.getRawFullPath();

      // the "to" table has a new parent and a new name / namespace path
      toEntity =
          new IcebergTableLikeEntity.Builder(IcebergTableLikeEntity.of(leafEntity))
              .setTableIdentifier(to)
              .setParentId(resolvedNewParentEntities.getResolvedLeafEntity().getEntity().getId())
              .build();
    } else {
      // only the name of the entity is changed
      toEntity =
          new IcebergTableLikeEntity.Builder(IcebergTableLikeEntity.of(leafEntity))
              .setTableIdentifier(to)
              .build();
    }

    // rename the entity now
    EntityResult returnedEntityResult =
        getMetaStoreManager()
            .renameEntity(
                getCurrentPolarisContext(),
                PolarisEntity.toCoreList(catalogPath),
                leafEntity,
                PolarisEntity.toCoreList(newCatalogPath),
                toEntity);

    // handle error
    if (!returnedEntityResult.isSuccess()) {
      LOGGER.debug(
          "Rename error {} trying to rename {} to {}. Checking existing object.",
          returnedEntityResult.getReturnStatus(),
          from,
          to);
      switch (returnedEntityResult.getReturnStatus()) {
        case BaseResult.ReturnStatus.ENTITY_ALREADY_EXISTS:
          {
            PolarisEntitySubType existingEntitySubType =
                returnedEntityResult.getAlreadyExistsEntitySubType();
            if (existingEntitySubType == null) {
              // this code path is unexpected
              throw new AlreadyExistsException(
                  "Cannot rename %s to %s. Object already exists", from, to);
            } else if (existingEntitySubType == PolarisEntitySubType.ICEBERG_TABLE) {
              throw new AlreadyExistsException(
                  "Cannot rename %s to %s. Table already exists", from, to);
            } else if (existingEntitySubType == PolarisEntitySubType.ICEBERG_VIEW) {
              throw new AlreadyExistsException(
                  "Cannot rename %s to %s. View already exists", from, to);
            }
            throw new IllegalStateException(
                String.format("Unexpected entity type '%s'", existingEntitySubType));
          }

        case BaseResult.ReturnStatus.ENTITY_NOT_FOUND:
          throw new NotFoundException("Cannot rename %s to %s. %s does not exist", from, to, from);

        // this is temporary. Should throw a special error that will be caught and retried
        case BaseResult.ReturnStatus.TARGET_ENTITY_CONCURRENTLY_MODIFIED:
        case BaseResult.ReturnStatus.ENTITY_CANNOT_BE_RESOLVED:
          throw new RuntimeException("concurrent update detected, please retry");

        // some entities cannot be renamed
        case BaseResult.ReturnStatus.ENTITY_CANNOT_BE_RENAMED:
          throw new BadRequestException("Cannot rename built-in object %s", leafEntity.getName());

        // some entities cannot be renamed
        default:
          throw new IllegalStateException(
              "Unknown error status " + returnedEntityResult.getReturnStatus());
      }
    } else {
      IcebergTableLikeEntity returnedEntity =
          IcebergTableLikeEntity.of(returnedEntityResult.getEntity());
      if (!toEntity.getTableIdentifier().equals(returnedEntity.getTableIdentifier())) {
        // As long as there are older deployments which don't support the atomic update of the
        // internalProperties during rename, we can log and then patch it up explicitly
        // in a best-effort way.
        LOGGER
            .atError()
            .addKeyValue("toEntity.getTableIdentifier()", toEntity.getTableIdentifier())
            .addKeyValue("returnedEntity.getTableIdentifier()", returnedEntity.getTableIdentifier())
            .log("Returned entity identifier doesn't match toEntity identifier");
        getMetaStoreManager()
            .updateEntityPropertiesIfNotChanged(
                getCurrentPolarisContext(),
                PolarisEntity.toCoreList(newCatalogPath),
                new IcebergTableLikeEntity.Builder(returnedEntity).setTableIdentifier(to).build());
      }
    }
  }

  /**
   * Caller must fill in all entity fields except parentId, since the caller may not want to
   * duplicate the logic to try to resolve parentIds before constructing the proposed entity. This
   * method will fill in the parentId if needed upon resolution.
   */
  private void createTableLike(TableIdentifier identifier, PolarisEntity entity) {
    PolarisResolvedPathWrapper resolvedParent =
        resolvedEntityView.getResolvedPath(identifier.namespace());
    if (resolvedParent == null) {
      // Illegal state because the namespace should've already been in the static resolution set.
      throw new IllegalStateException(
          String.format("Failed to fetch resolved parent for TableIdentifier '%s'", identifier));
    }

    createTableLike(identifier, entity, resolvedParent);
  }

  private void createTableLike(
      TableIdentifier identifier, PolarisEntity entity, PolarisResolvedPathWrapper resolvedParent) {
    // Make sure the metadata file is valid for our allowed locations.
    String metadataLocation = IcebergTableLikeEntity.of(entity).getMetadataLocation();
    validateLocationForTableLike(identifier, metadataLocation, resolvedParent);

    List<PolarisEntity> catalogPath = resolvedParent.getRawFullPath();

    if (entity.getParentId() <= 0) {
      // TODO: Validate catalogPath size is at least 1 for catalog entity?
      entity =
          new PolarisEntity.Builder(entity)
              .setParentId(resolvedParent.getRawLeafEntity().getId())
              .build();
    }
    entity =
        new PolarisEntity.Builder(entity).setCreateTimestamp(System.currentTimeMillis()).build();

    EntityResult res =
        getMetaStoreManager()
            .createEntityIfNotExists(
                getCurrentPolarisContext(), PolarisEntity.toCoreList(catalogPath), entity);
    if (!res.isSuccess()) {
      switch (res.getReturnStatus()) {
        case BaseResult.ReturnStatus.CATALOG_PATH_CANNOT_BE_RESOLVED:
          throw new NotFoundException("Parent path does not exist for %s", identifier);

        case BaseResult.ReturnStatus.ENTITY_ALREADY_EXISTS:
          throw new AlreadyExistsException(
              "Iceberg table, view, or generic table already exists: %s", identifier);
        default:
          throw new IllegalStateException(
              String.format(
                  "Unknown error status for identifier %s: %s with extraInfo: %s",
                  identifier, res.getReturnStatus(), res.getExtraInformation()));
      }
    }
    PolarisEntity resultEntity = PolarisEntity.of(res);
    LOGGER.debug("Created TableLike entity {} with TableIdentifier {}", resultEntity, identifier);
  }

  private void updateTableLike(TableIdentifier identifier, PolarisEntity entity) {
    PolarisResolvedPathWrapper resolvedEntities =
        resolvedEntityView.getResolvedPath(identifier, entity.getType(), entity.getSubType());
    if (resolvedEntities == null) {
      // Illegal state because the identifier should've already been in the static resolution set.
      throw new IllegalStateException(
          String.format("Failed to fetch resolved TableIdentifier '%s'", identifier));
    }

    // Make sure the metadata file is valid for our allowed locations.
    String metadataLocation = IcebergTableLikeEntity.of(entity).getMetadataLocation();
    validateLocationForTableLike(identifier, metadataLocation, resolvedEntities);

    List<PolarisEntity> catalogPath = resolvedEntities.getRawParentPath();
    EntityResult res =
        getMetaStoreManager()
            .updateEntityPropertiesIfNotChanged(
                getCurrentPolarisContext(), PolarisEntity.toCoreList(catalogPath), entity);
    if (!res.isSuccess()) {
      switch (res.getReturnStatus()) {
        case BaseResult.ReturnStatus.CATALOG_PATH_CANNOT_BE_RESOLVED:
          throw new NotFoundException("Parent path does not exist for %s", identifier);

        case BaseResult.ReturnStatus.TARGET_ENTITY_CONCURRENTLY_MODIFIED:
          throw new CommitFailedException(
              "Failed to commit Table or View %s because it was concurrently modified", identifier);

        default:
          throw new IllegalStateException(
              String.format(
                  "Unknown error status for identifier %s: %s with extraInfo: %s",
                  identifier, res.getReturnStatus(), res.getExtraInformation()));
      }
    }
    PolarisEntity resultEntity = PolarisEntity.of(res);
    LOGGER.debug("Updated TableLike entity {} with TableIdentifier {}", resultEntity, identifier);
  }

  @SuppressWarnings("FormatStringAnnotation")
  private @Nonnull DropEntityResult dropTableLike(
      PolarisEntitySubType subType,
      TableIdentifier identifier,
      Map<String, String> storageProperties,
      boolean purge) {
    PolarisResolvedPathWrapper resolvedEntities =
        resolvedEntityView.getResolvedPath(identifier, PolarisEntityType.TABLE_LIKE, subType);
    if (resolvedEntities == null) {
      // TODO: Error?
      return new DropEntityResult(BaseResult.ReturnStatus.ENTITY_NOT_FOUND, null);
    }

    List<PolarisEntity> catalogPath = resolvedEntities.getRawParentPath();
    PolarisEntity leafEntity = resolvedEntities.getRawLeafEntity();

    // Check that purge is enabled, if it is set:
    if (catalogPath != null && !catalogPath.isEmpty() && purge) {
      boolean dropWithPurgeEnabled =
          callContext
              .getPolarisCallContext()
              .getConfigurationStore()
              .getConfiguration(
                  callContext.getPolarisCallContext(),
                  catalogEntity,
                  FeatureConfiguration.DROP_WITH_PURGE_ENABLED);
      if (!dropWithPurgeEnabled) {
        throw new ForbiddenException(
            String.format(
                "Unable to purge entity: %s. To enable this feature, set the Polaris configuration %s "
                    + "or the catalog configuration %s",
                identifier.name(),
                FeatureConfiguration.DROP_WITH_PURGE_ENABLED.key,
                FeatureConfiguration.DROP_WITH_PURGE_ENABLED.catalogConfig()));
      }
    }

    return getMetaStoreManager()
        .dropEntityIfExists(
            getCurrentPolarisContext(),
            PolarisEntity.toCoreList(catalogPath),
            leafEntity,
            storageProperties,
            purge);
  }

  private boolean sendNotificationForTableLike(
      PolarisEntitySubType subType, TableIdentifier tableIdentifier, NotificationRequest request) {
    LOGGER.debug(
        "Handling notification request {} for tableIdentifier {}", request, tableIdentifier);
    PolarisResolvedPathWrapper resolvedEntities =
        resolvedEntityView.getPassthroughResolvedPath(
            tableIdentifier, PolarisEntityType.TABLE_LIKE, subType);

    NotificationType notificationType = request.getNotificationType();

    Preconditions.checkNotNull(notificationType, "Expected a valid notification type.");

    if (notificationType == NotificationType.DROP) {
      return dropTableLike(
              PolarisEntitySubType.ICEBERG_TABLE, tableIdentifier, Map.of(), false /* purge */)
          .isSuccess();
    } else if (notificationType == NotificationType.VALIDATE) {
      // In this mode we don't want to make any mutations, so we won't auto-create non-existing
      // parent namespaces. This means when we want to validate allowedLocations for the proposed
      // table metadata location, we must independently find the deepest non-null parent namespace
      // of the TableIdentifier, which may even be the base CatalogEntity if no parent namespaces
      // actually exist yet. We can then extract the right StorageInfo entity via a normal call
      // to findStorageInfoFromHierarchy.
      PolarisResolvedPathWrapper resolvedStorageEntity = null;
      Optional<PolarisEntity> storageInfoEntity = Optional.empty();
      for (int i = tableIdentifier.namespace().length(); i >= 0; i--) {
        Namespace nsLevel =
            Namespace.of(
                Arrays.stream(tableIdentifier.namespace().levels())
                    .limit(i)
                    .toArray(String[]::new));
        resolvedStorageEntity = resolvedEntityView.getResolvedPath(nsLevel);
        if (resolvedStorageEntity != null) {
          storageInfoEntity = FileIOUtil.findStorageInfoFromHierarchy(resolvedStorageEntity);
          break;
        }
      }

      if (resolvedStorageEntity == null || storageInfoEntity.isEmpty()) {
        throw new BadRequestException(
            "Failed to find StorageInfo entity for TableIdentifier %s", tableIdentifier);
      }

      // Validate location against the resolvedStorageEntity
      String metadataLocation =
          transformTableLikeLocation(request.getPayload().getMetadataLocation());
      validateLocationForTableLike(tableIdentifier, metadataLocation, resolvedStorageEntity);

      // Validate that we can construct a FileIO
      String locationDir = metadataLocation.substring(0, metadataLocation.lastIndexOf("/"));
      loadFileIOForTableLike(
          tableIdentifier,
          Set.of(locationDir),
          resolvedStorageEntity,
          new HashMap<>(tableDefaultProperties),
          Set.of(PolarisStorageActions.READ));

      LOGGER.debug(
          "Successful VALIDATE notification for tableIdentifier {}, metadataLocation {}",
          tableIdentifier,
          metadataLocation);
    } else if (notificationType == NotificationType.CREATE
        || notificationType == NotificationType.UPDATE) {

      Namespace ns = tableIdentifier.namespace();
      createNonExistingNamespaces(ns);

      PolarisResolvedPathWrapper resolvedParent = resolvedEntityView.getPassthroughResolvedPath(ns);

      IcebergTableLikeEntity entity =
          IcebergTableLikeEntity.of(
              resolvedEntities == null ? null : resolvedEntities.getRawLeafEntity());

      String existingLocation;
      String newLocation = transformTableLikeLocation(request.getPayload().getMetadataLocation());
      if (null == entity) {
        existingLocation = null;
        entity =
            new IcebergTableLikeEntity.Builder(tableIdentifier, newLocation)
                .setCatalogId(getCatalogId())
                .setSubType(PolarisEntitySubType.ICEBERG_TABLE)
                .setId(
                    getMetaStoreManager().generateNewEntityId(getCurrentPolarisContext()).getId())
                .setLastNotificationTimestamp(request.getPayload().getTimestamp())
                .build();
      } else {
        // If the notification timestamp is out-of-order, we should not update the table
        if (entity.getLastAdmittedNotificationTimestamp().isPresent()
            && request.getPayload().getTimestamp()
                <= entity.getLastAdmittedNotificationTimestamp().get()) {
          throw new AlreadyExistsException(
              "A notification with a newer timestamp has been processed for table %s",
              tableIdentifier);
        }
        existingLocation = entity.getMetadataLocation();
        entity =
            new IcebergTableLikeEntity.Builder(entity)
                .setMetadataLocation(newLocation)
                .setLastNotificationTimestamp(request.getPayload().getTimestamp())
                .build();
      }
      // first validate we can read the metadata file
      validateLocationForTableLike(tableIdentifier, newLocation);

      String locationDir = newLocation.substring(0, newLocation.lastIndexOf("/"));

      FileIO fileIO =
          loadFileIOForTableLike(
              tableIdentifier,
              Set.of(locationDir),
              resolvedParent,
              new HashMap<>(tableDefaultProperties),
              Set.of(PolarisStorageActions.READ, PolarisStorageActions.WRITE));
      TableMetadata tableMetadata = TableMetadataParser.read(fileIO, newLocation);

      // then validate that it points to a valid location for this table
      validateLocationForTableLike(tableIdentifier, tableMetadata.location());

      // finally, validate that the metadata file is within the table directory
      validateMetadataFileInTableDir(
          tableIdentifier,
          tableMetadata,
          CatalogEntity.of(resolvedParent.getRawFullPath().getFirst()));

      // TODO: These might fail due to concurrent update; we need to do a retry in those cases.
      if (null == existingLocation) {
        LOGGER.debug(
            "Creating table {} for notification with metadataLocation {}",
            tableIdentifier,
            newLocation);
        createTableLike(tableIdentifier, entity, resolvedParent);
      } else {
        LOGGER.debug(
            "Updating table {} for notification with metadataLocation {}",
            tableIdentifier,
            newLocation);

        updateTableLike(tableIdentifier, entity);
      }
    }
    return true;
  }

  private void createNonExistingNamespaces(Namespace namespace) {
    // Pre-create namespaces if they don't exist
    for (int i = 1; i <= namespace.length(); i++) {
      Namespace nsLevel =
          Namespace.of(Arrays.stream(namespace.levels()).limit(i).toArray(String[]::new));
      if (resolvedEntityView.getPassthroughResolvedPath(nsLevel) == null) {
        Namespace parentNamespace = PolarisCatalogHelpers.getParentNamespace(nsLevel);
        PolarisResolvedPathWrapper resolvedParent =
            resolvedEntityView.getPassthroughResolvedPath(parentNamespace);
        createNamespaceInternal(nsLevel, Collections.emptyMap(), resolvedParent);
      }
    }
  }

  private PolarisPage<TableIdentifier> listTableLike(
      PolarisEntitySubType subType, Namespace namespace, PageToken pageToken) {
    PolarisResolvedPathWrapper resolvedEntities = resolvedEntityView.getResolvedPath(namespace);
    if (resolvedEntities == null) {
      // Illegal state because the namespace should've already been in the static resolution set.
      throw new IllegalStateException(
          String.format("Failed to fetch resolved namespace '%s'", namespace));
    }

    List<PolarisEntity> catalogPath = resolvedEntities.getRawFullPath();
    ListEntitiesResult listResult =
        getMetaStoreManager()
            .listEntities(
                getCurrentPolarisContext(),
                PolarisEntity.toCoreList(catalogPath),
                PolarisEntityType.ICEBERG_TABLE_LIKE,
                subType,
                pageToken);
    List<PolarisEntity.NameAndId> entities =
<<<<<<< HEAD
        PolarisEntity.toNameAndIdList(listResult.getEntities());
    List<TableIdentifier> identifiers =
        PolarisCatalogHelpers.nameAndIdToTableIdentifiers(catalogPath, entities);

    return listResult
        .getPageToken()
        .map(token -> new PolarisPage<>(token, identifiers))
        .orElseGet(() -> PolarisPage.fromData(identifiers));
=======
        PolarisEntity.toNameAndIdList(
            getMetaStoreManager()
                .listEntities(
                    getCurrentPolarisContext(),
                    PolarisEntity.toCoreList(catalogPath),
                    PolarisEntityType.TABLE_LIKE,
                    subType)
                .getEntities());
    return PolarisCatalogHelpers.nameAndIdToTableIdentifiers(catalogPath, entities);
>>>>>>> 99add28d
  }

  /**
   * Load FileIO with provided impl and properties
   *
   * @param ioImpl full class name of a custom FileIO implementation
   * @param properties used to initialize the FileIO implementation
   * @return FileIO object
   */
  private FileIO loadFileIO(String ioImpl, Map<String, String> properties) {
    IcebergTableLikeEntity icebergTableLikeEntity = IcebergTableLikeEntity.of(catalogEntity);
    TableIdentifier identifier = icebergTableLikeEntity.getTableIdentifier();
    Set<String> locations = Set.of(catalogEntity.getDefaultBaseLocation());
    ResolvedPolarisEntity resolvedCatalogEntity =
        new ResolvedPolarisEntity(catalogEntity, List.of(), List.of());
    PolarisResolvedPathWrapper resolvedPath =
        new PolarisResolvedPathWrapper(List.of(resolvedCatalogEntity));
    Set<PolarisStorageActions> storageActions = Set.of(PolarisStorageActions.ALL);
    return fileIOFactory.loadFileIO(
        callContext, ioImpl, properties, identifier, locations, storageActions, resolvedPath);
  }

  private void blockedUserSpecifiedWriteLocation(Map<String, String> properties) {
    if (properties != null
        && (properties.containsKey(IcebergTableLikeEntity.USER_SPECIFIED_WRITE_DATA_LOCATION_KEY)
            || properties.containsKey(
                IcebergTableLikeEntity.USER_SPECIFIED_WRITE_METADATA_LOCATION_KEY))) {
      throw new ForbiddenException(
          "Delegate access to table with user-specified write location is temporarily not supported.");
    }
  }

  /** Helper to retrieve dynamic context-based configuration that has a boolean value. */
  private Boolean getBooleanContextConfiguration(String configKey, boolean defaultValue) {
    return callContext
        .getPolarisCallContext()
        .getConfigurationStore()
        .getConfiguration(callContext.getPolarisCallContext(), configKey, defaultValue);
  }

  private int getMaxMetadataRefreshRetries() {
    return callContext
        .getPolarisCallContext()
        .getConfigurationStore()
        .getConfiguration(
            callContext.getPolarisCallContext(), FeatureConfiguration.MAX_METADATA_REFRESH_RETRIES);
  }
}<|MERGE_RESOLUTION|>--- conflicted
+++ resolved
@@ -487,11 +487,7 @@
       pageToken = ReadEverythingPageToken.get();
     }
 
-<<<<<<< HEAD
-    return listTableLike(PolarisEntitySubType.TABLE, namespace, pageToken);
-=======
-    return listTableLike(PolarisEntitySubType.ICEBERG_TABLE, namespace);
->>>>>>> 99add28d
+    return listTableLike(PolarisEntitySubType.ICEBERG_TABLE, namespace, pageToken);
   }
 
   @Override
@@ -852,11 +848,7 @@
       pageToken = ReadEverythingPageToken.get();
     }
 
-<<<<<<< HEAD
-    return listTableLike(PolarisEntitySubType.VIEW, namespace, pageToken);
-=======
-    return listTableLike(PolarisEntitySubType.ICEBERG_VIEW, namespace);
->>>>>>> 99add28d
+    return listTableLike(PolarisEntitySubType.ICEBERG_VIEW, namespace, pageToken);
   }
 
   @Override
@@ -1127,14 +1119,9 @@
                               parentPath.stream()
                                   .map(PolarisEntity::toCore)
                                   .collect(Collectors.toList()),
-<<<<<<< HEAD
-                              PolarisEntityType.ICEBERG_TABLE_LIKE,
+                              PolarisEntityType.TABLE_LIKE,
                               PolarisEntitySubType.ANY_SUBTYPE,
                               ReadEverythingPageToken.get());
-=======
-                              PolarisEntityType.TABLE_LIKE,
-                              PolarisEntitySubType.ANY_SUBTYPE);
->>>>>>> 99add28d
                   if (!siblingTablesResult.isSuccess()) {
                     throw new IllegalStateException(
                         "Unable to resolve siblings entities to validate location - could not list tables");
@@ -2127,11 +2114,10 @@
             .listEntities(
                 getCurrentPolarisContext(),
                 PolarisEntity.toCoreList(catalogPath),
-                PolarisEntityType.ICEBERG_TABLE_LIKE,
+                PolarisEntityType.TABLE_LIKE,
                 subType,
                 pageToken);
     List<PolarisEntity.NameAndId> entities =
-<<<<<<< HEAD
         PolarisEntity.toNameAndIdList(listResult.getEntities());
     List<TableIdentifier> identifiers =
         PolarisCatalogHelpers.nameAndIdToTableIdentifiers(catalogPath, entities);
@@ -2140,17 +2126,6 @@
         .getPageToken()
         .map(token -> new PolarisPage<>(token, identifiers))
         .orElseGet(() -> PolarisPage.fromData(identifiers));
-=======
-        PolarisEntity.toNameAndIdList(
-            getMetaStoreManager()
-                .listEntities(
-                    getCurrentPolarisContext(),
-                    PolarisEntity.toCoreList(catalogPath),
-                    PolarisEntityType.TABLE_LIKE,
-                    subType)
-                .getEntities());
-    return PolarisCatalogHelpers.nameAndIdToTableIdentifiers(catalogPath, entities);
->>>>>>> 99add28d
   }
 
   /**
