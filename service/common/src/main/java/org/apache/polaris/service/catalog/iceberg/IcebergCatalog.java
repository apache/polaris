--- conflicted
+++ resolved
@@ -225,11 +225,8 @@
     this.catalogName = catalogEntity.getName();
     this.fileIOFactory = fileIOFactory;
     this.metaStoreManager = metaStoreManager;
-<<<<<<< HEAD
     this.pageTokenBuilder = callContext.getPolarisCallContext().getMetaStore().pageTokenBuilder();
-=======
     this.polarisEventListener = polarisEventListener;
->>>>>>> e5e0c0d9
   }
 
   @Override
