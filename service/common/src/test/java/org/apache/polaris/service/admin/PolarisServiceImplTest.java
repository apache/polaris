--- conflicted
+++ resolved
@@ -40,6 +40,7 @@
 import org.apache.polaris.core.secrets.UserSecretsManagerFactory;
 import org.apache.polaris.service.config.RealmEntityManagerFactory;
 import org.apache.polaris.service.config.ReservedProperties;
+import org.apache.polaris.service.events.NoOpPolarisEventListener;
 import org.apache.polaris.service.events.PolarisEventListener;
 import org.junit.jupiter.api.BeforeEach;
 import org.junit.jupiter.api.Test;
@@ -53,14 +54,10 @@
   private PolarisAuthorizer polarisAuthorizer;
   private CallContext callContext;
   private ReservedProperties reservedProperties;
-<<<<<<< HEAD
   private PolarisCallContext polarisCallContext;
   private PolarisConfigurationStore configurationStore;
   private RealmContext realmContext;
-  private PolarisEventListener polarisEventListener;
-=======
   private RealmConfig realmConfig;
->>>>>>> 1b073bc7
 
   private PolarisServiceImpl polarisService;
 
@@ -72,23 +69,13 @@
     polarisAuthorizer = Mockito.mock(PolarisAuthorizer.class);
     callContext = Mockito.mock(CallContext.class);
     reservedProperties = Mockito.mock(ReservedProperties.class);
-<<<<<<< HEAD
     polarisCallContext = Mockito.mock(PolarisCallContext.class);
     configurationStore = Mockito.mock(PolarisConfigurationStore.class);
     realmContext = Mockito.mock(RealmContext.class);
-    polarisEventListener = Mockito.mock(PolarisEventListener.class);
-
-    when(callContext.getPolarisCallContext()).thenReturn(polarisCallContext);
-    when(callContext.getRealmContext()).thenReturn(realmContext);
-    when(polarisCallContext.getConfigurationStore()).thenReturn(configurationStore);
-    when(configurationStore.getConfiguration(
-            realmContext, FeatureConfiguration.SUPPORTED_CATALOG_CONNECTION_TYPES))
-=======
     realmConfig = Mockito.mock(RealmConfig.class);
 
     when(callContext.getRealmConfig()).thenReturn(realmConfig);
     when(realmConfig.getConfig(FeatureConfiguration.SUPPORTED_CATALOG_CONNECTION_TYPES))
->>>>>>> 1b073bc7
         .thenReturn(List.of("ICEBERG_REST"));
     when(realmConfig.getConfig(
             FeatureConfiguration.SUPPORTED_EXTERNAL_CATALOG_AUTHENTICATION_TYPES))
@@ -102,7 +89,7 @@
             polarisAuthorizer,
             callContext,
             reservedProperties,
-            polarisEventListener);
+            new NoOpPolarisEventListener());
   }
 
   @Test
