/*
 * Licensed to the Apache Software Foundation (ASF) under one
 * or more contributor license agreements.  See the NOTICE file
 * distributed with this work for additional information
 * regarding copyright ownership.  The ASF licenses this file
 * to you under the Apache License, Version 2.0 (the
 * "License"); you may not use this file except in compliance
 * with the License.  You may obtain a copy of the License at
 *
 *   http://www.apache.org/licenses/LICENSE-2.0
 *
 * Unless required by applicable law or agreed to in writing,
 * software distributed under the License is distributed on an
 * "AS IS" BASIS, WITHOUT WARRANTIES OR CONDITIONS OF ANY
 * KIND, either express or implied.  See the License for the
 * specific language governing permissions and limitations
 * under the License.
 */
package org.apache.polaris.service;

import com.google.auth.oauth2.AccessToken;
import com.google.auth.oauth2.GoogleCredentials;
import jakarta.ws.rs.core.SecurityContext;
import java.security.Principal;
import java.time.Clock;
import java.time.Instant;
import java.util.Date;
import java.util.HashMap;
import java.util.Map;
import java.util.Set;
import org.apache.polaris.core.PolarisCallContext;
import org.apache.polaris.core.PolarisDiagnostics;
import org.apache.polaris.core.auth.AuthenticatedPolarisPrincipal;
import org.apache.polaris.core.auth.PolarisAuthorizer;
import org.apache.polaris.core.config.PolarisConfigurationStore;
import org.apache.polaris.core.context.CallContext;
import org.apache.polaris.core.context.RealmContext;
import org.apache.polaris.core.entity.PolarisEntity;
import org.apache.polaris.core.entity.PrincipalEntity;
import org.apache.polaris.core.persistence.BasePersistence;
import org.apache.polaris.core.persistence.MetaStoreManagerFactory;
import org.apache.polaris.core.persistence.PolarisEntityManager;
import org.apache.polaris.core.persistence.PolarisMetaStoreManager;
import org.apache.polaris.core.persistence.dao.entity.CreatePrincipalResult;
import org.apache.polaris.core.secrets.UserSecretsManager;
import org.apache.polaris.core.secrets.UserSecretsManagerFactory;
import org.apache.polaris.service.admin.PolarisServiceImpl;
import org.apache.polaris.service.admin.api.PolarisCatalogsApi;
import org.apache.polaris.service.catalog.DefaultCatalogPrefixParser;
import org.apache.polaris.service.catalog.api.IcebergRestCatalogApi;
import org.apache.polaris.service.catalog.api.IcebergRestConfigurationApi;
import org.apache.polaris.service.catalog.iceberg.IcebergCatalogAdapter;
import org.apache.polaris.service.catalog.io.FileIOFactory;
import org.apache.polaris.service.catalog.io.MeasuredFileIOFactory;
import org.apache.polaris.service.config.DefaultConfigurationStore;
import org.apache.polaris.service.config.RealmEntityManagerFactory;
import org.apache.polaris.service.context.CallContextCatalogFactory;
import org.apache.polaris.service.context.PolarisCallContextCatalogFactory;
import org.apache.polaris.service.persistence.InMemoryPolarisMetaStoreManagerFactory;
import org.apache.polaris.service.secrets.UnsafeInMemorySecretsManagerFactory;
import org.apache.polaris.service.storage.PolarisStorageIntegrationProviderImpl;
import org.apache.polaris.service.task.TaskExecutor;
import org.assertj.core.util.TriFunction;
import org.mockito.Mockito;
import software.amazon.awssdk.services.sts.StsClient;

public record TestServices(
    PolarisCatalogsApi catalogsApi,
    IcebergRestCatalogApi restApi,
    IcebergRestConfigurationApi restConfigurationApi,
    PolarisConfigurationStore configurationStore,
    PolarisDiagnostics polarisDiagnostics,
    RealmEntityManagerFactory entityManagerFactory,
    MetaStoreManagerFactory metaStoreManagerFactory,
    RealmContext realmContext,
    SecurityContext securityContext,
    FileIOFactory fileIOFactory,
    TaskExecutor taskExecutor) {

  private static final RealmContext TEST_REALM = () -> "test-realm";
  private static final String GCP_ACCESS_TOKEN = "abc";

  @FunctionalInterface
  public interface FileIOFactorySupplier
      extends TriFunction<
          RealmEntityManagerFactory,
          MetaStoreManagerFactory,
          PolarisConfigurationStore,
          FileIOFactory> {}

  public static Builder builder() {
    return new Builder();
  }

  public static class Builder {
    private RealmContext realmContext = TEST_REALM;
    private Map<String, Object> config = Map.of();
    private StsClient stsClient = Mockito.mock(StsClient.class);
    private FileIOFactorySupplier fileIOFactorySupplier = MeasuredFileIOFactory::new;

    private Builder() {}

    public Builder realmContext(RealmContext realmContext) {
      this.realmContext = realmContext;
      return this;
    }

    public Builder config(Map<String, Object> config) {
      this.config = config;
      return this;
    }

    public Builder fileIOFactorySupplier(FileIOFactorySupplier fileIOFactorySupplier) {
      this.fileIOFactorySupplier = fileIOFactorySupplier;
      return this;
    }

    public Builder stsClient(StsClient stsClient) {
      this.stsClient = stsClient;
      return this;
    }

    public TestServices build() {
      DefaultConfigurationStore configurationStore = new DefaultConfigurationStore(config);
      PolarisDiagnostics polarisDiagnostics = Mockito.mock(PolarisDiagnostics.class);
      PolarisAuthorizer authorizer = Mockito.mock(PolarisAuthorizer.class);

      // Application level
      PolarisStorageIntegrationProviderImpl storageIntegrationProvider =
          new PolarisStorageIntegrationProviderImpl(
              () -> stsClient,
              () -> GoogleCredentials.create(new AccessToken(GCP_ACCESS_TOKEN, new Date())));
      InMemoryPolarisMetaStoreManagerFactory metaStoreManagerFactory =
          new InMemoryPolarisMetaStoreManagerFactory(
              storageIntegrationProvider, polarisDiagnostics);
      RealmEntityManagerFactory realmEntityManagerFactory =
          new RealmEntityManagerFactory(metaStoreManagerFactory) {};
      UserSecretsManagerFactory userSecretsManagerFactory =
          new UnsafeInMemorySecretsManagerFactory();

      BasePersistence metaStoreSession =
          metaStoreManagerFactory.getOrCreateSessionSupplier(realmContext).get();

      PolarisCallContext polarisCallContext =
          new PolarisCallContext(
              metaStoreSession, polarisDiagnostics, configurationStore, Mockito.mock(Clock.class));

      PolarisEntityManager entityManager =
          realmEntityManagerFactory.getOrCreateEntityManager(realmContext, polarisCallContext);
      PolarisMetaStoreManager metaStoreManager =
          metaStoreManagerFactory.getOrCreateMetaStoreManager(realmContext);

      CallContext callContext =
          new CallContext() {
            @Override
            public RealmContext getRealmContext() {
              return realmContext;
            }

            @Override
            public PolarisCallContext getPolarisCallContext() {
              return polarisCallContext;
            }

            @Override
            public Map<String, Object> contextVariables() {
              return new HashMap<>();
            }
          };
      CallContext.setCurrentContext(callContext);
<<<<<<< HEAD
=======
      PolarisEntityManager entityManager =
          realmEntityManagerFactory.getOrCreateEntityManager(realmContext);
      PolarisMetaStoreManager metaStoreManager =
          metaStoreManagerFactory.getOrCreateMetaStoreManager(realmContext);
      UserSecretsManager userSecretsManager =
          userSecretsManagerFactory.getOrCreateUserSecretsManager(realmContext);
>>>>>>> 0da202f6

      FileIOFactory fileIOFactory =
          fileIOFactorySupplier.apply(
              realmEntityManagerFactory, metaStoreManagerFactory, configurationStore);

      TaskExecutor taskExecutor = Mockito.mock(TaskExecutor.class);

      CallContextCatalogFactory callContextFactory =
          new PolarisCallContextCatalogFactory(
              realmEntityManagerFactory,
              metaStoreManagerFactory,
              userSecretsManagerFactory,
              taskExecutor,
              fileIOFactory);

      IcebergCatalogAdapter service =
          new IcebergCatalogAdapter(
              realmContext,
              callContext,
              callContextFactory,
              entityManager,
              metaStoreManager,
              userSecretsManager,
              authorizer,
              new DefaultCatalogPrefixParser());

      IcebergRestCatalogApi restApi = new IcebergRestCatalogApi(service);
      IcebergRestConfigurationApi restConfigurationApi = new IcebergRestConfigurationApi(service);

      CreatePrincipalResult createdPrincipal =
          metaStoreManager.createPrincipal(
              callContext.getPolarisCallContext(),
              new PrincipalEntity.Builder()
                  .setName("test-principal")
                  .setCreateTimestamp(Instant.now().toEpochMilli())
                  .setCredentialRotationRequiredState()
                  .build());
      AuthenticatedPolarisPrincipal principal =
          new AuthenticatedPolarisPrincipal(
              PolarisEntity.of(createdPrincipal.getPrincipal()), Set.of());

      SecurityContext securityContext =
          new SecurityContext() {
            @Override
            public Principal getUserPrincipal() {
              return principal;
            }

            @Override
            public boolean isUserInRole(String s) {
              return false;
            }

            @Override
            public boolean isSecure() {
              return true;
            }

            @Override
            public String getAuthenticationScheme() {
              return "";
            }
          };

      PolarisCatalogsApi catalogsApi =
          new PolarisCatalogsApi(
              new PolarisServiceImpl(
                  realmEntityManagerFactory,
                  metaStoreManagerFactory,
                  userSecretsManagerFactory,
                  authorizer,
                  callContext));

      return new TestServices(
          catalogsApi,
          restApi,
          restConfigurationApi,
          configurationStore,
          polarisDiagnostics,
          realmEntityManagerFactory,
          metaStoreManagerFactory,
          realmContext,
          securityContext,
          fileIOFactory,
          taskExecutor);
    }
  }
}<|MERGE_RESOLUTION|>--- conflicted
+++ resolved
@@ -168,15 +168,8 @@
             }
           };
       CallContext.setCurrentContext(callContext);
-<<<<<<< HEAD
-=======
-      PolarisEntityManager entityManager =
-          realmEntityManagerFactory.getOrCreateEntityManager(realmContext);
-      PolarisMetaStoreManager metaStoreManager =
-          metaStoreManagerFactory.getOrCreateMetaStoreManager(realmContext);
       UserSecretsManager userSecretsManager =
           userSecretsManagerFactory.getOrCreateUserSecretsManager(realmContext);
->>>>>>> 0da202f6
 
       FileIOFactory fileIOFactory =
           fileIOFactorySupplier.apply(
