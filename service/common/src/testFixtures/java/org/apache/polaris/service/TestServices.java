--- conflicted
+++ resolved
@@ -135,7 +135,6 @@
 
       TransactionalPersistence metaStoreSession =
           metaStoreManagerFactory.getOrCreateSessionSupplier(realmContext).get();
-<<<<<<< HEAD
 
       PolarisCallContext polarisCallContext =
           new PolarisCallContext(
@@ -146,8 +145,6 @@
       PolarisMetaStoreManager metaStoreManager =
           metaStoreManagerFactory.getOrCreateMetaStoreManager(realmContext);
 
-=======
->>>>>>> 1daf7495
       CallContext callContext =
           new CallContext() {
             @Override
