--- conflicted
+++ resolved
@@ -75,13 +75,8 @@
 hs_err_pid*
 
 # macOS
-<<<<<<< HEAD
 *.DS_Store
-.DS_Store
 
 # python
 polaris-venv
-pyproject.toml
-=======
-*.DS_Store
->>>>>>> 167f71bf
+pyproject.toml