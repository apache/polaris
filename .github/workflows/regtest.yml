--- conflicted
+++ resolved
@@ -45,14 +45,11 @@
 
       - name: Image build
         run: |
-<<<<<<< HEAD
-          ./gradlew :polaris-quarkus-server:assemble -Dquarkus.container-image.build=true --no-build-cache
-=======
           ./gradlew \
               :polaris-quarkus-server:assemble \
               :polaris-quarkus-server:quarkusAppPartsBuild --rerun \
-              -Dquarkus.container-image.build=true
->>>>>>> eec29139
+              -Dquarkus.container-image.build=true \
+              --no-build-cache
 
       - name: Regression Test
         env:
