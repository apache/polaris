--- conflicted
+++ resolved
@@ -32,7 +32,7 @@
 
 # Check if the python client needs regeneration
 if [ "$repair" == true ] || [ ! -f "${dir}/client/python/polaris/catalog/__init__.py" ]; then
-  ./gradlew regeneratePythonClient
+  "${dir}/gradlew" regeneratePythonClient
 fi
 
 if [ ! -d "${dir}"/polaris-venv ] || [ "$repair" == true ]; then
@@ -41,10 +41,6 @@
 
   if [ ! -d "${dir}/polaris-venv" ]; then
     echo "Performing first-time setup for the Python client..."
-<<<<<<< HEAD
-    "${dir}/gradlew" regeneratePythonClient
-=======
->>>>>>> 5aefa18d
     python3 -m venv "${dir}"/polaris-venv
   else
     echo "Repair dependencies for the Python client..."
