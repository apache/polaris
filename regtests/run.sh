#!/bin/bash
#
# Licensed to the Apache Software Foundation (ASF) under one
# or more contributor license agreements.  See the NOTICE file
# distributed with this work for additional information
# regarding copyright ownership.  The ASF licenses this file
# to you under the Apache License, Version 2.0 (the
# "License"); you may not use this file except in compliance
# with the License.  You may obtain a copy of the License at
#
#   http://www.apache.org/licenses/LICENSE-2.0
#
# Unless required by applicable law or agreed to in writing,
# software distributed under the License is distributed on an
# "AS IS" BASIS, WITHOUT WARRANTIES OR CONDITIONS OF ANY
# KIND, either express or implied.  See the License for the
# specific language governing permissions and limitations
# under the License.
#
# Run without args to run all tests, or single arg for single test.

<<<<<<< HEAD
=======
export SPARK_VERSION=spark-3.5.3
export SPARK_DISTRIBUTION=${SPARK_VERSION}-bin-hadoop3

if [ -z "${SPARK_HOME}" ]; then
  export SPARK_HOME=$(realpath ~/${SPARK_DISTRIBUTION})
fi
export PYTHONPATH="${SPARK_HOME}/python/:${SPARK_HOME}/python/lib/py4j-0.10.9.7-src.zip:$PYTHONPATH"

>>>>>>> 0440578a
FMT_RED='\033[0;31m'
FMT_GREEN='\033[0;32m'
FMT_NC='\033[0m'

function loginfo() {
  echo "$(date): ${@}"
}
function loggreen() {
  echo -e "${FMT_GREEN}$(date): ${@}${FMT_NC}"
}
function logred() {
  echo -e "${FMT_RED}$(date): ${@}${FMT_NC}"
}

REGTEST_HOME=$(dirname $(realpath $0))
cd ${REGTEST_HOME}

# create python venv
if [ ! -d ~/polaris-venv ]; then
  python3 -m venv ~/polaris-venv
fi

# start and setup the python venv
. ~/polaris-venv/bin/activate
pip install poetry==1.5.0
python3 -m poetry install --directory client/python

if [ -z "${1}" ]; then
  loginfo 'Running all tests'
  TEST_LIST="$(find t_* -wholename '*t_*/src/*')"
else
  loginfo "Running single test ${1}"
  TEST_LIST=${1}
fi

export PYTHONDONTWRITEBYTECODE=1

NUM_FAILURES=0
NUM_SUCCESSES=0

export AWS_ACCESS_KEY_ID=''
export AWS_SECRET_ACCESS_KEY=''

for TEST_FILE in ${TEST_LIST}; do
  TEST_SUITE=$(dirname $(dirname ${TEST_FILE}))
  TEST_SHORTNAME=$(basename ${TEST_FILE})
  if [[ "${TEST_SHORTNAME}" =~ .*.py ]]; then
    # skip non-test python files
    if [[ ! "${TEST_SHORTNAME}" =~ ^test_.*.py ]]; then
      continue
    fi
    loginfo "Starting pytest ${TEST_SUITE}:${TEST_SHORTNAME}"
    python3 -m pytest $TEST_FILE
    CODE=$?
    if [[ $CODE -ne 0 ]]; then
      logred "Test FAILED: ${TEST_SUITE}:${TEST_SHORTNAME}"
      NUM_FAILURES=$(( NUM_FAILURES + 1 ))
    else
      loggreen "Test SUCCEEDED: ${TEST_SUITE}:${TEST_SHORTNAME}"
    fi
    continue
  fi
<<<<<<< HEAD
=======
  if [[ "${TEST_SHORTNAME}" =~ .*.azure.*.sh ]]; then
      if  [ -z "${AZURE_CLIENT_ID}" ] || [ -z "${AZURE_CLIENT_SECRET}" ] || [ -z "${AZURE_TENANT_ID}" ] ; then
          loginfo "Azure tests not enabled, skip running test ${TEST_FILE}"
          continue
      fi
  fi
  if [[ "${TEST_SHORTNAME}" =~ .*.s3_cross_region.*.sh ]]; then
      if  [ -z "$AWS_CROSS_REGION_TEST_ENABLED" ] || [ "$AWS_CROSS_REGION_TEST_ENABLED" != "true" ] ; then
          loginfo "AWS cross region tests not enabled, skip running test ${TEST_FILE}"
          continue
      fi
  fi
  if [[ "${TEST_SHORTNAME}" =~ .*.s3.*.sh ]]; then
      if  [ -z "$AWS_TEST_ENABLED" ] || [ "$AWS_TEST_ENABLED" != "true" ] || [ -z "$AWS_TEST_BASE" ] ; then
          loginfo "AWS tests not enabled, skip running test ${TEST_FILE}"
          continue
      fi
  fi
  if [[ "${TEST_SHORTNAME}" =~ .*.gcp.sh ]]; then
      # this variable should be the location of your gcp service account key in json
      # it is required by running polaris against local + gcp
      # example: export GOOGLE_APPLICATION_CREDENTIALS="/home/schen/google_account/google_service_account.json"
      if [ -z "$GCS_TEST_ENABLED" ] || [ "$GCS_TEST_ENABLED" != "true" ] || [ -z "${GOOGLE_APPLICATION_CREDENTIALS}" ] ; then
          loginfo "GCS tests not enabled, skip running test ${TEST_FILE}"
          continue
      fi
  fi
>>>>>>> 0440578a
  loginfo "Starting test ${TEST_SUITE}:${TEST_SHORTNAME}"

  TEST_TMPDIR="/tmp/polaris-regtests/${TEST_SUITE}"
  TEST_STDERR="${TEST_TMPDIR}/${TEST_SHORTNAME}.stderr"
  TEST_STDOUT="${TEST_TMPDIR}/${TEST_SHORTNAME}.stdout"

  mkdir -p ${TEST_TMPDIR}
  if (( ${VERBOSE} )); then
    ./${TEST_FILE} 2>${TEST_STDERR} | grep -v 'loading settings' | tee ${TEST_STDOUT}
  else
    ./${TEST_FILE} 2>${TEST_STDERR} | grep -v 'loading settings' > ${TEST_STDOUT}
  fi
  loginfo "Test run concluded for ${TEST_SUITE}:${TEST_SHORTNAME}"
done

loginfo "Tests completed with ${NUM_SUCCESSES} successes and ${NUM_FAILURES} failures"
if (( ${NUM_FAILURES} > 0 )); then
  exit 1
else
  exit 0
fi<|MERGE_RESOLUTION|>--- conflicted
+++ resolved
@@ -19,17 +19,6 @@
 #
 # Run without args to run all tests, or single arg for single test.
 
-<<<<<<< HEAD
-=======
-export SPARK_VERSION=spark-3.5.3
-export SPARK_DISTRIBUTION=${SPARK_VERSION}-bin-hadoop3
-
-if [ -z "${SPARK_HOME}" ]; then
-  export SPARK_HOME=$(realpath ~/${SPARK_DISTRIBUTION})
-fi
-export PYTHONPATH="${SPARK_HOME}/python/:${SPARK_HOME}/python/lib/py4j-0.10.9.7-src.zip:$PYTHONPATH"
-
->>>>>>> 0440578a
 FMT_RED='\033[0;31m'
 FMT_GREEN='\033[0;32m'
 FMT_NC='\033[0m'
@@ -92,8 +81,6 @@
     fi
     continue
   fi
-<<<<<<< HEAD
-=======
   if [[ "${TEST_SHORTNAME}" =~ .*.azure.*.sh ]]; then
       if  [ -z "${AZURE_CLIENT_ID}" ] || [ -z "${AZURE_CLIENT_SECRET}" ] || [ -z "${AZURE_TENANT_ID}" ] ; then
           loginfo "Azure tests not enabled, skip running test ${TEST_FILE}"
@@ -121,7 +108,6 @@
           continue
       fi
   fi
->>>>>>> 0440578a
   loginfo "Starting test ${TEST_SUITE}:${TEST_SHORTNAME}"
 
   TEST_TMPDIR="/tmp/polaris-regtests/${TEST_SUITE}"
