<!--
  Licensed to the Apache Software Foundation (ASF) under one
  or more contributor license agreements.  See the NOTICE file
  distributed with this work for additional information
  regarding copyright ownership.  The ASF licenses this file
  to you under the Apache License, Version 2.0 (the
  "License"); you may not use this file except in compliance
  with the License.  You may obtain a copy of the License at

   http://www.apache.org/licenses/LICENSE-2.0

  Unless required by applicable law or agreed to in writing,
  software distributed under the License is distributed on an
  "AS IS" BASIS, WITHOUT WARRANTIES OR CONDITIONS OF ANY
  KIND, either express or implied.  See the License for the
  specific language governing permissions and limitations
  under the License.
-->

# Polaris Spark Plugin

The Polaris Spark plugin provides a SparkCatalog class, which communicates with the Polaris
REST endpoints, and provides implementations for Apache Spark's
[TableCatalog](https://github.com/apache/spark/blob/v3.5.5/sql/catalyst/src/main/java/org/apache/spark/sql/connector/catalog/TableCatalog.java),
[SupportsNamespaces](https://github.com/apache/spark/blob/v3.5.5/sql/catalyst/src/main/java/org/apache/spark/sql/connector/catalog/SupportsNamespaces.java),
[ViewCatalog](https://github.com/apache/spark/blob/v3.5.5/sql/catalyst/src/main/java/org/apache/spark/sql/connector/catalog/ViewCatalog.java) classes.

Right now, the plugin only provides support for Spark 3.5, Scala version 2.12 and 2.13,
and depends on iceberg-spark-runtime 1.9.0.

# Build Plugin Jar
A task createPolarisSparkJar is added to build a jar for the Polaris Spark plugin, the jar is named as:
The result jar is located at plugins/spark/v3.5/build/<scala_version>/libs after the build.

<<<<<<< HEAD
Building the Polaris project produces client jars for both Scala 2.12 and 2.13, and CI runs the Spark
client tests for both Scala versions as well.
=======
# Start Spark with Local Polaris Service using built Jar
Once the jar is built, we can manually test it with Spark and a local Polaris service.
>>>>>>> d3b24d2d

The following command starts a Polaris server for local testing, it runs on localhost:8181 with default
realm `POLARIS` and root credentials `root:secret`:
```shell
./gradlew run
```

Once the local server is running, the following command can be used to start the spark-shell with the built Spark client
jar, and to use the local Polaris server as a Catalog.

```shell
bin/spark-shell \
--jars <path-to-spark-client-jar> \
--packages org.apache.hadoop:hadoop-aws:3.4.0,io.delta:delta-spark_2.12:3.3.1 \
--conf spark.sql.extensions=org.apache.iceberg.spark.extensions.IcebergSparkSessionExtensions,io.delta.sql.DeltaSparkSessionExtension \
--conf spark.sql.catalog.spark_catalog=org.apache.spark.sql.delta.catalog.DeltaCatalog \
--conf spark.sql.catalog.<catalog-name>.warehouse=<catalog-name> \
--conf spark.sql.catalog.<catalog-name>.header.X-Iceberg-Access-Delegation=true \
--conf spark.sql.catalog.<catalog-name>=org.apache.polaris.spark.SparkCatalog \
--conf spark.sql.catalog.<catalog-name>.uri=http://localhost:8181/api/catalog \
--conf spark.sql.catalog.<catalog-name>.credential="root:secret" \
--conf spark.sql.catalog.<catalog-name>.scope='PRINCIPAL_ROLE:ALL' \
--conf spark.sql.catalog.<catalog-name>.token-refresh-enabled=true \
--conf spark.sql.catalog.<catalog-name>.type=rest \
--conf spark.sql.sources.useV1SourceList=''
```

Assume the path to the built Spark client jar is
`/polaris/plugins/spark/v3.5/spark/build/2.12/libs/polaris-iceberg-1.8.1-spark-runtime-3.5_2.12-0.10.0-beta-incubating-SNAPSHOT.jar`
and the name of the catalog is `polaris`. The cli command will look like following:

```shell
bin/spark-shell \
--jars /polaris/plugins/spark/v3.5/spark/build/2.12/libs/polaris-iceberg-1.8.1-spark-runtime-3.5_2.12-0.10.0-beta-incubating-SNAPSHOT.jar \
--packages org.apache.hadoop:hadoop-aws:3.4.0,io.delta:delta-spark_2.12:3.3.1 \
--conf spark.sql.extensions=org.apache.iceberg.spark.extensions.IcebergSparkSessionExtensions,io.delta.sql.DeltaSparkSessionExtension \
--conf spark.sql.catalog.spark_catalog=org.apache.spark.sql.delta.catalog.DeltaCatalog \
--conf spark.sql.catalog.polaris.warehouse=<catalog-name> \
--conf spark.sql.catalog.polaris.header.X-Iceberg-Access-Delegation=true \
--conf spark.sql.catalog.polaris=org.apache.polaris.spark.SparkCatalog \
--conf spark.sql.catalog.polaris.uri=http://localhost:8181/api/catalog \
--conf spark.sql.catalog.polaris.credential="root:secret" \
--conf spark.sql.catalog.polaris.scope='PRINCIPAL_ROLE:ALL' \
--conf spark.sql.catalog.polaris.token-refresh-enabled=true \
--conf spark.sql.catalog.polaris.type=rest \
--conf spark.sql.sources.useV1SourceList=''
```

# Limitations
The Polaris Spark client supports catalog management for both Iceberg and Delta tables, it routes all Iceberg table 
requests to the Iceberg REST endpoints, and routes all Delta table requests to the Generic Table REST endpoints.

Following describes the current limitations of the Polaris Spark client:
1) Create table as select (CTAS) is not supported for Delta tables. As a result, the `saveAsTable` method of `Dataframe`
   is also not supported, since it relies on the CTAS support.
2) Create a Delta table without explicit location is not supported.
3) Rename a Delta table is not supported.
4) ALTER TABLE ... SET LOCATION/SET FILEFORMAT/ADD PARTITION is not supported for DELTA table.
5) For other non-iceberg tables like csv, there is no specific guarantee provided today.<|MERGE_RESOLUTION|>--- conflicted
+++ resolved
@@ -26,19 +26,14 @@
 [ViewCatalog](https://github.com/apache/spark/blob/v3.5.5/sql/catalyst/src/main/java/org/apache/spark/sql/connector/catalog/ViewCatalog.java) classes.
 
 Right now, the plugin only provides support for Spark 3.5, Scala version 2.12 and 2.13,
-and depends on iceberg-spark-runtime 1.9.0.
+and depends on iceberg-spark-runtime 1.8.1.
 
 # Build Plugin Jar
 A task createPolarisSparkJar is added to build a jar for the Polaris Spark plugin, the jar is named as:
 The result jar is located at plugins/spark/v3.5/build/<scala_version>/libs after the build.
 
-<<<<<<< HEAD
-Building the Polaris project produces client jars for both Scala 2.12 and 2.13, and CI runs the Spark
-client tests for both Scala versions as well.
-=======
 # Start Spark with Local Polaris Service using built Jar
 Once the jar is built, we can manually test it with Spark and a local Polaris service.
->>>>>>> d3b24d2d
 
 The following command starts a Polaris server for local testing, it runs on localhost:8181 with default
 realm `POLARIS` and root credentials `root:secret`:
@@ -88,7 +83,7 @@
 ```
 
 # Limitations
-The Polaris Spark client supports catalog management for both Iceberg and Delta tables, it routes all Iceberg table 
+The Polaris Spark client supports catalog management for both Iceberg and Delta tables, it routes all Iceberg table
 requests to the Iceberg REST endpoints, and routes all Delta table requests to the Generic Table REST endpoints.
 
 Following describes the current limitations of the Polaris Spark client:
