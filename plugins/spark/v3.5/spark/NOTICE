--- conflicted
+++ resolved
@@ -366,31 +366,18 @@
 | ==  NOTICE file corresponding to section 4(d) of the Apache License,   ==
 | ==  Version 2.0, in this case for MicroProfile OpenAPI                 ==
 | =========================================================================
-<<<<<<< HEAD
-| 
-=======
-|
->>>>>>> de4ba5b2
+|
 | The majority of this software were originally based on the following:
 | * Swagger Core
 |   https://github.com/swagger-api/swagger-core
 |   under Apache License, v2.0
-<<<<<<< HEAD
-| 
-| 
-=======
-|
-|
->>>>>>> de4ba5b2
+|
+|
 | SPDXVersion: SPDX-2.1
 | PackageName: Eclipse MicroProfile
 | PackageHomePage: http://www.eclipse.org/microprofile
 | PackageLicenseDeclared: Apache-2.0
-<<<<<<< HEAD
-| 
-=======
-|
->>>>>>> de4ba5b2
+|
 | PackageCopyrightText: <text>
 | Arthur De Magalhaes arthurdm@ca.ibm.com
 | </text>
@@ -400,85 +387,44 @@
 This binary artifact contains Jakarta Validation with the following in its NOTICE
 file:
 | # Notices for Eclipse Jakarta Validation
-<<<<<<< HEAD
-| 
+|
 | This content is produced and maintained by the Eclipse Jakarta Validation
 | project.
-| 
+|
 | * Project home: https://projects.eclipse.org/projects/ee4j.validation
-| 
+|
 | ## Trademarks
-| 
+|
 |  Jakarta Validation is a trademark of the Eclipse Foundation.
-| 
+|
 | ## Copyright
-| 
+|
 | All content is the property of the respective authors or their employers. For
 | more information regarding authorship of content, please consult the listed
 | source code repository logs.
-| 
+|
 | ## Declared Project Licenses
-| 
+|
 | This program and the accompanying materials are made available under the terms
 | of the Apache License, Version 2.0 which is available at
 | https://www.apache.org/licenses/LICENSE-2.0.
-| 
+|
 | SPDX-License-Identifier: Apache-2.0
-| 
+|
 | ## Source Code
-| 
+|
 | The project maintains the following source code repositories:
-| 
+|
 | * [The specification repository](https://github.com/jakartaee/validation-spec)
 | * [The API repository](https://github.com/jakartaee/validation)
 | * [The TCK repository](https://github.com/jakartaee/validation-tck)
-| 
+|
 | ## Third-party Content
-| 
+|
 | This project leverages the following third party content.
-| 
+|
 | Test dependencies:
-| 
-=======
-|
-| This content is produced and maintained by the Eclipse Jakarta Validation
-| project.
-|
-| * Project home: https://projects.eclipse.org/projects/ee4j.validation
-|
-| ## Trademarks
-|
-|  Jakarta Validation is a trademark of the Eclipse Foundation.
-|
-| ## Copyright
-|
-| All content is the property of the respective authors or their employers. For
-| more information regarding authorship of content, please consult the listed
-| source code repository logs.
-|
-| ## Declared Project Licenses
-|
-| This program and the accompanying materials are made available under the terms
-| of the Apache License, Version 2.0 which is available at
-| https://www.apache.org/licenses/LICENSE-2.0.
-|
-| SPDX-License-Identifier: Apache-2.0
-|
-| ## Source Code
-|
-| The project maintains the following source code repositories:
-|
-| * [The specification repository](https://github.com/jakartaee/validation-spec)
-| * [The API repository](https://github.com/jakartaee/validation)
-| * [The TCK repository](https://github.com/jakartaee/validation-tck)
-|
-| ## Third-party Content
-|
-| This project leverages the following third party content.
-|
-| Test dependencies:
-|
->>>>>>> de4ba5b2
+|
 |  * [TestNG](https://github.com/cbeust/testng) - Apache License 2.0
 |  * [JCommander](https://github.com/cbeust/jcommander) - Apache License 2.0
 |  * [SnakeYAML](https://bitbucket.org/asomov/snakeyaml/src) - Apache License 2.0
@@ -489,89 +435,47 @@
 This binary artifact contains Micrometer with the following in its NOTICE
 file:
 | Micrometer
-<<<<<<< HEAD
-| 
+|
 | Copyright (c) 2017-Present VMware, Inc. All Rights Reserved.
-| 
+|
 | Licensed under the Apache License, Version 2.0 (the "License");
 | you may not use this file except in compliance with the License.
 | You may obtain a copy of the License at
-| 
+|
 |    https://www.apache.org/licenses/LICENSE-2.0
-| 
-=======
-|
-| Copyright (c) 2017-Present VMware, Inc. All Rights Reserved.
-|
-| Licensed under the Apache License, Version 2.0 (the "License");
-| you may not use this file except in compliance with the License.
-| You may obtain a copy of the License at
-|
-|    https://www.apache.org/licenses/LICENSE-2.0
-|
->>>>>>> de4ba5b2
+|
 | Unless required by applicable law or agreed to in writing, software
 | distributed under the License is distributed on an "AS IS" BASIS,
 | WITHOUT WARRANTIES OR CONDITIONS OF ANY KIND, either express or implied.
 | See the License for the specific language governing permissions and
 | limitations under the License.
-<<<<<<< HEAD
-| 
+|
 | -------------------------------------------------------------------------------
-| 
+|
 | This product contains a modified portion of 'io.netty.util.internal.logging',
 | in the Netty/Common library distributed by The Netty Project:
-| 
+|
 |   * Copyright 2013 The Netty Project
 |   * License: Apache License v2.0
 |   * Homepage: https://netty.io
-| 
+|
 | This product contains a modified portion of 'StringUtils.isBlank()',
 | in the Commons Lang library distributed by The Apache Software Foundation:
-| 
+|
 |   * Copyright 2001-2019 The Apache Software Foundation
 |   * License: Apache License v2.0
 |   * Homepage: https://commons.apache.org/proper/commons-lang/
-| 
+|
 | This product contains a modified portion of 'JsonUtf8Writer',
 | in the Moshi library distributed by Square, Inc:
-| 
+|
 |   * Copyright 2010 Google Inc.
 |   * License: Apache License v2.0
 |   * Homepage: https://github.com/square/moshi
-| 
+|
 | This product contains a modified portion of the 'org.springframework.lang'
 | package in the Spring Framework library, distributed by VMware, Inc:
-| 
-=======
-|
-| -------------------------------------------------------------------------------
-|
-| This product contains a modified portion of 'io.netty.util.internal.logging',
-| in the Netty/Common library distributed by The Netty Project:
-|
-|   * Copyright 2013 The Netty Project
-|   * License: Apache License v2.0
-|   * Homepage: https://netty.io
-|
-| This product contains a modified portion of 'StringUtils.isBlank()',
-| in the Commons Lang library distributed by The Apache Software Foundation:
-|
-|   * Copyright 2001-2019 The Apache Software Foundation
-|   * License: Apache License v2.0
-|   * Homepage: https://commons.apache.org/proper/commons-lang/
-|
-| This product contains a modified portion of 'JsonUtf8Writer',
-| in the Moshi library distributed by Square, Inc:
-|
-|   * Copyright 2010 Google Inc.
-|   * License: Apache License v2.0
-|   * Homepage: https://github.com/square/moshi
-|
-| This product contains a modified portion of the 'org.springframework.lang'
-| package in the Spring Framework library, distributed by VMware, Inc:
-|
->>>>>>> de4ba5b2
+|
 |   * Copyright 2002-2019 the original author or authors.
 |   * License: Apache License v2.0
 |   * Homepage: https://spring.io/projects/spring-framework
