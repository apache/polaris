--- conflicted
+++ resolved
@@ -34,11 +34,7 @@
     "python-dateutil>=2.8.2",
     "pydantic>=2.0.0",
     "typing-extensions>=4.7.1",
-<<<<<<< HEAD
-    "boto3~=1.40.3",
-=======
-    "boto3==1.40.4",
->>>>>>> 5983c816
+    "boto3~=1.40.4",
 ]
 
 [project.urls]
