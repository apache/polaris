#
# Licensed to the Apache Software Foundation (ASF) under one
# or more contributor license agreements.  See the NOTICE file
# distributed with this work for additional information
# regarding copyright ownership.  The ASF licenses this file
# to you under the Apache License, Version 2.0 (the
# "License"); you may not use this file except in compliance
# with the License.  You may obtain a copy of the License at
#
#   http://www.apache.org/licenses/LICENSE-2.0
#
# Unless required by applicable law or agreed to in writing,
# software distributed under the License is distributed on an
# "AS IS" BASIS, WITHOUT WARRANTIES OR CONDITIONS OF ANY
# KIND, either express or implied.  See the License for the
# specific language governing permissions and limitations
# under the License.
#

[project]
name = "polaris"
version = "1.0.0"
description = "Apache Polaris"
authors = [
    {name = "Apache Software Foundation", email = "dev@polaris.apache.org"}
]
readme = "README.md"
requires-python = ">=3.9,<4.0"
license = "Apache-2.0"
keywords = ["Apache Polaris", "Polaris", "Polaris Management Service", "Apache Iceberg REST Catalog API"]
dynamic = ["classifiers"]
dependencies = [
    "urllib3>=1.25.3,<3.0.0",
    "python-dateutil>=2.8.2",
    "pydantic>=2.0.0",
    "typing-extensions>=4.7.1",
    "boto3~=1.40.6",
]

[project.urls]
homepage = "https://polaris.apache.org/"
repository = "https://github.com/apache/polaris/"

[project.scripts]
polaris = "cli.polaris_cli:main"

[tool.poetry]
requires-poetry = "==2.1.4"
include = [
    { path = "polaris/**", format = "wheel" },
    { path = "cli/**", format = "wheel" },
]

[tool.poetry.group.dev.dependencies]
pytest = ">= 7.2.1"
pytest-cov = ">= 2.8.1"
tox = ">= 3.9.0"
flake8 = ">= 4.0.0"
types-python-dateutil = ">= 2.8.19.14"
<<<<<<< HEAD
mypy = ">=1.17, <=1.17.1"
pyiceberg = "==0.10.0"
=======
mypy = ">=1.18, <=1.18.1"
pyiceberg = "==0.9.1"
>>>>>>> 98325498
pre-commit = "==4.3.0"
openapi-generator-cli = "==7.11.0.post0"

[build-system]
requires = ["poetry-core>=2.0.0,<3.0.0"]
build-backend = "poetry.core.masonry.api"

[tool.poetry.build]
generate-setup-file = false
script = "generate_clients.py"<|MERGE_RESOLUTION|>--- conflicted
+++ resolved
@@ -57,13 +57,8 @@
 tox = ">= 3.9.0"
 flake8 = ">= 4.0.0"
 types-python-dateutil = ">= 2.8.19.14"
-<<<<<<< HEAD
-mypy = ">=1.17, <=1.17.1"
+mypy = ">=1.18, <=1.18.1"
 pyiceberg = "==0.10.0"
-=======
-mypy = ">=1.18, <=1.18.1"
-pyiceberg = "==0.9.1"
->>>>>>> 98325498
 pre-commit = "==4.3.0"
 openapi-generator-cli = "==7.11.0.post0"
 
