--- conflicted
+++ resolved
@@ -36,12 +36,8 @@
 python-dateutil = ">=2.8.2"
 pydantic = ">=2"
 typing-extensions = ">=4.7.1"
-<<<<<<< HEAD
-boto3 = "==1.37.33"
+boto3 = "==1.37.37"
 PyYAML = ">=6.0.2"
-=======
-boto3 = "==1.37.37"
->>>>>>> 1fb194ed
 
 [tool.poetry.dev-dependencies]
 pytest = ">=7.2.1"
