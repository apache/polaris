#
# Licensed to the Apache Software Foundation (ASF) under one
# or more contributor license agreements.  See the NOTICE file
# distributed with this work for additional information
# regarding copyright ownership.  The ASF licenses this file
# to you under the Apache License, Version 2.0 (the
# "License"); you may not use this file except in compliance
# with the License.  You may obtain a copy of the License at
#
#   http://www.apache.org/licenses/LICENSE-2.0
#
# Unless required by applicable law or agreed to in writing,
# software distributed under the License is distributed on an
# "AS IS" BASIS, WITHOUT WARRANTIES OR CONDITIONS OF ANY
# KIND, either express or implied.  See the License for the
# specific language governing permissions and limitations
# under the License.
#

[tool.poetry]
name = "polaris.catalog"
version = "1.0.0"
description = "Apache Iceberg REST Catalog API"
authors = ["OpenAPI Generator Community <team@openapitools.org>"]
license = "Apache 2.0"
readme = "README.md"
<<<<<<< HEAD
repository = "https://github.com/GIT_USER_ID/GIT_REPO_ID"
keywords = ["OpenAPI", "OpenAPI-Generator", "Apache Iceberg REST Catalog API"]
include = ["polaris.catalog/py.typed"]
=======
requires-python = ">=3.9,<4.0"
license = "Apache-2.0"
keywords = ["Polaris", "Polaris Management Service"]
dynamic = ["classifiers"]
dependencies = [
    "urllib3>=1.25.3,<2.0",
    "python-dateutil>=2.8.2",
    "pydantic>=2.0.0",
    "typing-extensions>=4.7.1",
    "boto3==1.38.10",
]
>>>>>>> e5e0c0d9

[tool.poetry.dependencies]
python = "^3.7"

urllib3 = ">= 1.25.3"
python-dateutil = ">=2.8.2"
pydantic = ">=2"
typing-extensions = ">=4.7.1"

[tool.poetry.dev-dependencies]
pytest = ">=7.2.1"
tox = ">=3.9.0"
flake8 = ">=4.0.0"
types-python-dateutil = ">=2.8.19.14"
mypy = "1.4.1"


[build-system]
requires = ["setuptools"]
build-backend = "setuptools.build_meta"

[tool.pylint.'MESSAGES CONTROL']
extension-pkg-whitelist = "pydantic"

[tool.mypy]
files = [
  "polaris.catalog",
  #"test",  # auto-generated tests
  "tests", # hand-written tests
]
# TODO: enable "strict" once all these individual checks are passing
# strict = true

# List from: https://mypy.readthedocs.io/en/stable/existing_code.html#introduce-stricter-options
warn_unused_configs = true
warn_redundant_casts = true
warn_unused_ignores = true

## Getting these passing should be easy
strict_equality = true
strict_concatenate = true

## Strongly recommend enabling this one as soon as you can
check_untyped_defs = true

## These shouldn't be too much additional work, but may be tricky to
## get passing if you use a lot of untyped libraries
disallow_subclassing_any = true
disallow_untyped_decorators = true
disallow_any_generics = true

### These next few are various gradations of forcing use of type annotations
#disallow_untyped_calls = true
#disallow_incomplete_defs = true
#disallow_untyped_defs = true
#
### This one isn't too hard to get passing, but return on investment is lower
#no_implicit_reexport = true
#
### This one can be tricky to get passing if you use a lot of untyped libraries
#warn_return_any = true<|MERGE_RESOLUTION|>--- conflicted
+++ resolved
@@ -17,18 +17,14 @@
 # under the License.
 #
 
-[tool.poetry]
-name = "polaris.catalog"
+[project]
+name = "polaris"
 version = "1.0.0"
-description = "Apache Iceberg REST Catalog API"
-authors = ["OpenAPI Generator Community <team@openapitools.org>"]
-license = "Apache 2.0"
+description = "Apache Polaris Management Service"
+authors = [
+    {name = "Apache Software Foundation", email = "dev@polaris.apache.org"}
+]
 readme = "README.md"
-<<<<<<< HEAD
-repository = "https://github.com/GIT_USER_ID/GIT_REPO_ID"
-keywords = ["OpenAPI", "OpenAPI-Generator", "Apache Iceberg REST Catalog API"]
-include = ["polaris.catalog/py.typed"]
-=======
 requires-python = ">=3.9,<4.0"
 license = "Apache-2.0"
 keywords = ["Polaris", "Polaris Management Service"]
@@ -40,65 +36,19 @@
     "typing-extensions>=4.7.1",
     "boto3==1.38.10",
 ]
->>>>>>> e5e0c0d9
 
-[tool.poetry.dependencies]
-python = "^3.7"
+[project.urls]
+homepage = "https://polaris.apache.org/"
+repository = "https://github.com/apache/polaris/"
 
-urllib3 = ">= 1.25.3"
-python-dateutil = ">=2.8.2"
-pydantic = ">=2"
-typing-extensions = ">=4.7.1"
+[tool.poetry]
+requires-poetry = ">=2.1"
+packages = [{ include = "polaris" }]
 
-[tool.poetry.dev-dependencies]
+[tool.poetry.group.test.dependencies]
+flake8 = ">=4.0.0"
 pytest = ">=7.2.1"
-tox = ">=3.9.0"
-flake8 = ">=4.0.0"
-types-python-dateutil = ">=2.8.19.14"
-mypy = "1.4.1"
-
 
 [build-system]
-requires = ["setuptools"]
-build-backend = "setuptools.build_meta"
-
-[tool.pylint.'MESSAGES CONTROL']
-extension-pkg-whitelist = "pydantic"
-
-[tool.mypy]
-files = [
-  "polaris.catalog",
-  #"test",  # auto-generated tests
-  "tests", # hand-written tests
-]
-# TODO: enable "strict" once all these individual checks are passing
-# strict = true
-
-# List from: https://mypy.readthedocs.io/en/stable/existing_code.html#introduce-stricter-options
-warn_unused_configs = true
-warn_redundant_casts = true
-warn_unused_ignores = true
-
-## Getting these passing should be easy
-strict_equality = true
-strict_concatenate = true
-
-## Strongly recommend enabling this one as soon as you can
-check_untyped_defs = true
-
-## These shouldn't be too much additional work, but may be tricky to
-## get passing if you use a lot of untyped libraries
-disallow_subclassing_any = true
-disallow_untyped_decorators = true
-disallow_any_generics = true
-
-### These next few are various gradations of forcing use of type annotations
-#disallow_untyped_calls = true
-#disallow_incomplete_defs = true
-#disallow_untyped_defs = true
-#
-### This one isn't too hard to get passing, but return on investment is lower
-#no_implicit_reexport = true
-#
-### This one can be tricky to get passing if you use a lot of untyped libraries
-#warn_return_any = true+requires = ["poetry-core>=2.0.0,<3.0.0"]
+build-backend = "poetry.core.masonry.api"