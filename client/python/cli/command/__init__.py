--- conflicted
+++ resolved
@@ -62,7 +62,6 @@
                 catalog_name=options_get(Arguments.CATALOG),
                 properties={} if properties is None else properties,
                 set_properties={} if set_properties is None else set_properties,
-<<<<<<< HEAD
                 hadoop_warehouse=options_get(Arguments.HADOOP_WAREHOUSE),
                 iceberg_remote_catalog_name=options_get(Arguments.ICEBERG_REMOTE_CATALOG_NAME),
                 remove_properties=[] if remove_properties is None else remove_properties,
@@ -81,11 +80,6 @@
                 catalog_external_id=options_get(Arguments.CATALOG_EXTERNAL_ID),
                 catalog_signing_region=options_get(Arguments.CATALOG_SIGNING_REGION),
                 catalog_signing_name=options_get(Arguments.CATALOG_SIGNING_NAME)
-=======
-                remove_properties=[]
-                if remove_properties is None
-                else remove_properties,
->>>>>>> 108989d1
             )
         elif options.command == Commands.PRINCIPALS:
             from cli.command.principals import PrincipalsCommand
