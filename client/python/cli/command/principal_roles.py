--- conflicted
+++ resolved
@@ -24,18 +24,8 @@
 from cli.command import Command
 from cli.constants import Subcommands, Arguments
 from cli.options.option_tree import Argument
-<<<<<<< HEAD
 from polaris.management import PolarisDefaultApi, CreatePrincipalRoleRequest, PrincipalRole, UpdatePrincipalRoleRequest, \
     GrantPrincipalRoleRequest
-=======
-from polaris.management import (
-    PolarisDefaultApi,
-    CreatePrincipalRoleRequest,
-    PrincipalRole,
-    UpdatePrincipalRoleRequest,
-    GrantPrincipalRoleRequest,
-)
->>>>>>> 108989d1
 
 
 @dataclass
