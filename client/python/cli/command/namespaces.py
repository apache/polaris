--- conflicted
+++ resolved
@@ -26,16 +26,7 @@
 from cli.command import Command
 from cli.constants import Subcommands, Arguments, UNIT_SEPARATOR
 from cli.options.option_tree import Argument
-<<<<<<< HEAD
 from polaris.catalog import IcebergCatalogAPI, CreateNamespaceRequest, ApiClient, Configuration
-=======
-from polaris.catalog import (
-    IcebergCatalogAPI,
-    CreateNamespaceRequest,
-    ApiClient,
-    Configuration,
-)
->>>>>>> 108989d1
 from polaris.management import PolarisDefaultApi
 
 
