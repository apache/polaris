--- conflicted
+++ resolved
@@ -19,21 +19,8 @@
 from dataclasses import dataclass, field
 from typing import List
 
-<<<<<<< HEAD
 from cli.constants import StorageType, CatalogType, PrincipalType, Hints, Commands, Arguments, Subcommands, Actions, \
     CatalogConnectionType, AuthenticationType, ServiceIdentityType
-=======
-from cli.constants import (
-    StorageType,
-    CatalogType,
-    PrincipalType,
-    Hints,
-    Commands,
-    Arguments,
-    Subcommands,
-    Actions,
-)
->>>>>>> 108989d1
 
 
 @dataclass
@@ -122,7 +109,6 @@
     @staticmethod
     def get_tree() -> List[Option]:
         return [
-<<<<<<< HEAD
             Option(Commands.CATALOGS, 'manage catalogs', children=[
                 Option(Subcommands.CREATE, args=[
                     Argument(Arguments.TYPE, str, Hints.Catalogs.Create.TYPE, lower=True,
@@ -284,533 +270,4 @@
                 Option(Subcommands.GET, input_name=Arguments.PROFILE),
                 Option(Subcommands.LIST),
             ])
-=======
-            Option(
-                Commands.CATALOGS,
-                "manage catalogs",
-                children=[
-                    Option(
-                        Subcommands.CREATE,
-                        args=[
-                            Argument(
-                                Arguments.TYPE,
-                                str,
-                                Hints.Catalogs.Create.TYPE,
-                                lower=True,
-                                choices=[ct.value for ct in CatalogType],
-                                default=CatalogType.INTERNAL.value,
-                            ),
-                            Argument(
-                                Arguments.STORAGE_TYPE,
-                                str,
-                                Hints.Catalogs.Create.STORAGE_TYPE,
-                                lower=True,
-                                choices=[st.value for st in StorageType],
-                            ),
-                            Argument(
-                                Arguments.DEFAULT_BASE_LOCATION,
-                                str,
-                                Hints.Catalogs.Create.DEFAULT_BASE_LOCATION,
-                            ),
-                            Argument(
-                                Arguments.ALLOWED_LOCATION,
-                                str,
-                                Hints.Catalogs.Create.ALLOWED_LOCATION,
-                                allow_repeats=True,
-                            ),
-                            Argument(
-                                Arguments.ROLE_ARN, str, Hints.Catalogs.Create.ROLE_ARN
-                            ),
-                            Argument(
-                                Arguments.REGION, str, Hints.Catalogs.Create.REGION
-                            ),
-                            Argument(
-                                Arguments.EXTERNAL_ID,
-                                str,
-                                Hints.Catalogs.Create.EXTERNAL_ID,
-                            ),
-                            Argument(
-                                Arguments.TENANT_ID,
-                                str,
-                                Hints.Catalogs.Create.TENANT_ID,
-                            ),
-                            Argument(
-                                Arguments.MULTI_TENANT_APP_NAME,
-                                str,
-                                Hints.Catalogs.Create.MULTI_TENANT_APP_NAME,
-                            ),
-                            Argument(
-                                Arguments.CONSENT_URL,
-                                str,
-                                Hints.Catalogs.Create.CONSENT_URL,
-                            ),
-                            Argument(
-                                Arguments.SERVICE_ACCOUNT,
-                                str,
-                                Hints.Catalogs.Create.SERVICE_ACCOUNT,
-                            ),
-                            Argument(
-                                Arguments.PROPERTY,
-                                str,
-                                Hints.PROPERTY,
-                                allow_repeats=True,
-                            ),
-                        ],
-                        input_name=Arguments.CATALOG,
-                    ),
-                    Option(Subcommands.DELETE, input_name=Arguments.CATALOG),
-                    Option(Subcommands.GET, input_name=Arguments.CATALOG),
-                    Option(
-                        Subcommands.LIST,
-                        args=[
-                            Argument(
-                                Arguments.PRINCIPAL_ROLE,
-                                str,
-                                Hints.PrincipalRoles.PRINCIPAL_ROLE,
-                            )
-                        ],
-                    ),
-                    Option(
-                        Subcommands.UPDATE,
-                        args=[
-                            Argument(
-                                Arguments.DEFAULT_BASE_LOCATION,
-                                str,
-                                Hints.Catalogs.Update.DEFAULT_BASE_LOCATION,
-                            ),
-                            Argument(
-                                Arguments.ALLOWED_LOCATION,
-                                str,
-                                Hints.Catalogs.Create.ALLOWED_LOCATION,
-                                allow_repeats=True,
-                            ),
-                            Argument(
-                                Arguments.REGION, str, Hints.Catalogs.Create.REGION
-                            ),
-                            Argument(
-                                Arguments.SET_PROPERTY,
-                                str,
-                                Hints.SET_PROPERTY,
-                                allow_repeats=True,
-                            ),
-                            Argument(
-                                Arguments.REMOVE_PROPERTY,
-                                str,
-                                Hints.REMOVE_PROPERTY,
-                                allow_repeats=True,
-                            ),
-                        ],
-                        input_name=Arguments.CATALOG,
-                    ),
-                ],
-            ),
-            Option(
-                Commands.PRINCIPALS,
-                "manage principals",
-                children=[
-                    Option(
-                        Subcommands.CREATE,
-                        args=[
-                            Argument(
-                                Arguments.TYPE,
-                                str,
-                                Hints.Principals.Create.TYPE,
-                                lower=True,
-                                choices=[pt.value for pt in PrincipalType],
-                                default=PrincipalType.SERVICE.value,
-                            ),
-                            Argument(
-                                Arguments.PROPERTY,
-                                str,
-                                Hints.PROPERTY,
-                                allow_repeats=True,
-                            ),
-                        ],
-                        input_name=Arguments.PRINCIPAL,
-                    ),
-                    Option(Subcommands.DELETE, input_name=Arguments.PRINCIPAL),
-                    Option(Subcommands.GET, input_name=Arguments.PRINCIPAL),
-                    Option(Subcommands.LIST),
-                    Option(
-                        Subcommands.ROTATE_CREDENTIALS, input_name=Arguments.PRINCIPAL
-                    ),
-                    Option(
-                        Subcommands.UPDATE,
-                        args=[
-                            Argument(
-                                Arguments.SET_PROPERTY,
-                                str,
-                                Hints.SET_PROPERTY,
-                                allow_repeats=True,
-                            ),
-                            Argument(
-                                Arguments.REMOVE_PROPERTY,
-                                str,
-                                Hints.REMOVE_PROPERTY,
-                                allow_repeats=True,
-                            ),
-                        ],
-                        input_name=Arguments.PRINCIPAL,
-                    ),
-                    Option(Subcommands.ACCESS, input_name=Arguments.PRINCIPAL),
-                ],
-            ),
-            Option(
-                Commands.PRINCIPAL_ROLES,
-                "manage principal roles",
-                children=[
-                    Option(
-                        Subcommands.CREATE,
-                        args=[
-                            Argument(
-                                Arguments.PROPERTY,
-                                str,
-                                Hints.PROPERTY,
-                                allow_repeats=True,
-                            )
-                        ],
-                        input_name=Arguments.PRINCIPAL_ROLE,
-                    ),
-                    Option(Subcommands.DELETE, input_name=Arguments.PRINCIPAL_ROLE),
-                    Option(Subcommands.GET, input_name=Arguments.PRINCIPAL_ROLE),
-                    Option(
-                        Subcommands.LIST,
-                        hint=Hints.PrincipalRoles.LIST,
-                        args=[
-                            Argument(
-                                Arguments.CATALOG_ROLE,
-                                str,
-                                Hints.PrincipalRoles.List.CATALOG_ROLE,
-                            ),
-                            Argument(
-                                Arguments.PRINCIPAL,
-                                str,
-                                Hints.PrincipalRoles.List.PRINCIPAL_NAME,
-                            ),
-                        ],
-                    ),
-                    Option(
-                        Subcommands.UPDATE,
-                        args=[
-                            Argument(
-                                Arguments.SET_PROPERTY,
-                                str,
-                                Hints.SET_PROPERTY,
-                                allow_repeats=True,
-                            ),
-                            Argument(
-                                Arguments.REMOVE_PROPERTY,
-                                str,
-                                Hints.REMOVE_PROPERTY,
-                                allow_repeats=True,
-                            ),
-                        ],
-                        input_name=Arguments.PRINCIPAL_ROLE,
-                    ),
-                    Option(
-                        Subcommands.GRANT,
-                        hint=Hints.PrincipalRoles.GRANT,
-                        args=[
-                            Argument(
-                                Arguments.PRINCIPAL,
-                                str,
-                                Hints.PrincipalRoles.Grant.PRINCIPAL,
-                            )
-                        ],
-                        input_name=Arguments.PRINCIPAL_ROLE,
-                    ),
-                    Option(
-                        Subcommands.REVOKE,
-                        hint=Hints.PrincipalRoles.REVOKE,
-                        args=[
-                            Argument(
-                                Arguments.PRINCIPAL,
-                                str,
-                                Hints.PrincipalRoles.Revoke.PRINCIPAL,
-                            )
-                        ],
-                        input_name=Arguments.PRINCIPAL_ROLE,
-                    ),
-                ],
-            ),
-            Option(
-                Commands.CATALOG_ROLES,
-                "manage catalog roles",
-                children=[
-                    Option(
-                        Subcommands.CREATE,
-                        args=[
-                            Argument(
-                                Arguments.CATALOG, str, Hints.CatalogRoles.CATALOG_NAME
-                            ),
-                            Argument(
-                                Arguments.PROPERTY,
-                                str,
-                                Hints.PROPERTY,
-                                allow_repeats=True,
-                            ),
-                        ],
-                        input_name=Arguments.CATALOG_ROLE,
-                    ),
-                    Option(
-                        Subcommands.DELETE,
-                        args=[
-                            Argument(
-                                Arguments.CATALOG, str, Hints.CatalogRoles.CATALOG_NAME
-                            ),
-                        ],
-                        input_name=Arguments.CATALOG_ROLE,
-                    ),
-                    Option(
-                        Subcommands.GET,
-                        args=[
-                            Argument(
-                                Arguments.CATALOG, str, Hints.CatalogRoles.CATALOG_NAME
-                            ),
-                        ],
-                        input_name=Arguments.CATALOG_ROLE,
-                    ),
-                    Option(
-                        Subcommands.LIST,
-                        hint=Hints.CatalogRoles.LIST,
-                        args=[
-                            Argument(
-                                Arguments.PRINCIPAL_ROLE,
-                                str,
-                                Hints.PrincipalRoles.PRINCIPAL_ROLE,
-                            )
-                        ],
-                        input_name=Arguments.CATALOG,
-                    ),
-                    Option(
-                        Subcommands.UPDATE,
-                        args=[
-                            Argument(
-                                Arguments.CATALOG, str, Hints.CatalogRoles.CATALOG_NAME
-                            ),
-                            Argument(
-                                Arguments.SET_PROPERTY,
-                                str,
-                                Hints.SET_PROPERTY,
-                                allow_repeats=True,
-                            ),
-                            Argument(
-                                Arguments.REMOVE_PROPERTY,
-                                str,
-                                Hints.REMOVE_PROPERTY,
-                                allow_repeats=True,
-                            ),
-                        ],
-                        input_name=Arguments.CATALOG_ROLE,
-                    ),
-                    Option(
-                        Subcommands.GRANT,
-                        hint=Hints.CatalogRoles.GRANT_CATALOG_ROLE,
-                        args=[
-                            Argument(
-                                Arguments.CATALOG, str, Hints.CatalogRoles.CATALOG_NAME
-                            ),
-                            Argument(
-                                Arguments.PRINCIPAL_ROLE,
-                                str,
-                                Hints.CatalogRoles.CATALOG_ROLE,
-                            ),
-                        ],
-                        input_name=Arguments.CATALOG_ROLE,
-                    ),
-                    Option(
-                        Subcommands.REVOKE,
-                        hint=Hints.CatalogRoles.GRANT_CATALOG_ROLE,
-                        args=[
-                            Argument(
-                                Arguments.CATALOG, str, Hints.CatalogRoles.CATALOG_NAME
-                            ),
-                            Argument(
-                                Arguments.PRINCIPAL_ROLE,
-                                str,
-                                Hints.CatalogRoles.CATALOG_ROLE,
-                            ),
-                        ],
-                        input_name=Arguments.CATALOG_ROLE,
-                    ),
-                ],
-            ),
-            Option(
-                Commands.PRIVILEGES,
-                "manage privileges for a catalog role",
-                children=[
-                    Option(Subcommands.LIST, args=OptionTree._CATALOG_ROLE_AND_CATALOG),
-                    Option(
-                        Subcommands.CATALOG,
-                        children=[
-                            Option(
-                                Actions.GRANT,
-                                args=OptionTree._CATALOG_ROLE_AND_CATALOG,
-                                input_name=Arguments.PRIVILEGE,
-                            ),
-                            Option(
-                                Actions.REVOKE,
-                                args=[
-                                    Argument(
-                                        Arguments.CASCADE, bool, Hints.Grant.CASCADE
-                                    )
-                                ]
-                                + OptionTree._CATALOG_ROLE_AND_CATALOG,
-                                input_name=Arguments.PRIVILEGE,
-                            ),
-                        ],
-                    ),
-                    Option(
-                        Subcommands.NAMESPACE,
-                        children=[
-                            Option(
-                                Actions.GRANT,
-                                args=[
-                                    Argument(
-                                        Arguments.NAMESPACE, str, Hints.Grant.NAMESPACE
-                                    )
-                                ]
-                                + OptionTree._CATALOG_ROLE_AND_CATALOG,
-                                input_name=Arguments.PRIVILEGE,
-                            ),
-                            Option(
-                                Actions.REVOKE,
-                                args=[
-                                    Argument(
-                                        Arguments.NAMESPACE, str, Hints.Grant.NAMESPACE
-                                    ),
-                                    Argument(
-                                        Arguments.CASCADE, bool, Hints.Grant.CASCADE
-                                    ),
-                                ]
-                                + OptionTree._CATALOG_ROLE_AND_CATALOG,
-                                input_name=Arguments.PRIVILEGE,
-                            ),
-                        ],
-                    ),
-                    Option(
-                        Subcommands.TABLE,
-                        children=[
-                            Option(
-                                Actions.GRANT,
-                                args=[
-                                    Argument(
-                                        Arguments.NAMESPACE, str, Hints.Grant.NAMESPACE
-                                    ),
-                                    Argument(Arguments.TABLE, str, Hints.Grant.TABLE),
-                                ]
-                                + OptionTree._CATALOG_ROLE_AND_CATALOG,
-                                input_name=Arguments.PRIVILEGE,
-                            ),
-                            Option(
-                                Actions.REVOKE,
-                                args=[
-                                    Argument(
-                                        Arguments.NAMESPACE, str, Hints.Grant.NAMESPACE
-                                    ),
-                                    Argument(Arguments.TABLE, str, Hints.Grant.TABLE),
-                                    Argument(
-                                        Arguments.CASCADE, bool, Hints.Grant.CASCADE
-                                    ),
-                                ]
-                                + OptionTree._CATALOG_ROLE_AND_CATALOG,
-                                input_name=Arguments.PRIVILEGE,
-                            ),
-                        ],
-                    ),
-                    Option(
-                        Subcommands.VIEW,
-                        children=[
-                            Option(
-                                Actions.GRANT,
-                                args=[
-                                    Argument(
-                                        Arguments.NAMESPACE, str, Hints.Grant.NAMESPACE
-                                    ),
-                                    Argument(Arguments.VIEW, str, Hints.Grant.VIEW),
-                                ]
-                                + OptionTree._CATALOG_ROLE_AND_CATALOG,
-                                input_name=Arguments.PRIVILEGE,
-                            ),
-                            Option(
-                                Actions.REVOKE,
-                                args=[
-                                    Argument(
-                                        Arguments.NAMESPACE, str, Hints.Grant.NAMESPACE
-                                    ),
-                                    Argument(Arguments.VIEW, str, Hints.Grant.VIEW),
-                                    Argument(
-                                        Arguments.CASCADE, bool, Hints.Grant.CASCADE
-                                    ),
-                                ]
-                                + OptionTree._CATALOG_ROLE_AND_CATALOG,
-                                input_name=Arguments.PRIVILEGE,
-                            ),
-                        ],
-                    ),
-                ],
-            ),
-            Option(
-                Commands.NAMESPACES,
-                "manage namespaces",
-                children=[
-                    Option(
-                        Subcommands.CREATE,
-                        args=[
-                            Argument(
-                                Arguments.CATALOG, str, Hints.CatalogRoles.CATALOG_NAME
-                            ),
-                            Argument(
-                                Arguments.LOCATION, str, Hints.Namespaces.LOCATION
-                            ),
-                            Argument(
-                                Arguments.PROPERTY,
-                                str,
-                                Hints.PROPERTY,
-                                allow_repeats=True,
-                            ),
-                        ],
-                        input_name=Arguments.NAMESPACE,
-                    ),
-                    Option(
-                        Subcommands.LIST,
-                        args=[
-                            Argument(
-                                Arguments.CATALOG, str, Hints.CatalogRoles.CATALOG_NAME
-                            ),
-                            Argument(Arguments.PARENT, str, Hints.Namespaces.PARENT),
-                        ],
-                    ),
-                    Option(
-                        Subcommands.DELETE,
-                        args=[
-                            Argument(
-                                Arguments.CATALOG, str, Hints.CatalogRoles.CATALOG_NAME
-                            )
-                        ],
-                        input_name=Arguments.NAMESPACE,
-                    ),
-                    Option(
-                        Subcommands.GET,
-                        args=[
-                            Argument(
-                                Arguments.CATALOG, str, Hints.CatalogRoles.CATALOG_NAME
-                            )
-                        ],
-                        input_name=Arguments.NAMESPACE,
-                    ),
-                ],
-            ),
-            Option(
-                Commands.PROFILES,
-                "manage profiles",
-                children=[
-                    Option(Subcommands.CREATE, input_name=Arguments.PROFILE),
-                    Option(Subcommands.DELETE, input_name=Arguments.PROFILE),
-                    Option(Subcommands.UPDATE, input_name=Arguments.PROFILE),
-                    Option(Subcommands.GET, input_name=Arguments.PROFILE),
-                    Option(Subcommands.LIST),
-                ],
-            ),
->>>>>>> 108989d1
         ]