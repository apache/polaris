--- conflicted
+++ resolved
@@ -85,17 +85,11 @@
                 if arg.default:
                     kwargs["default"] = arg.default
 
-<<<<<<< HEAD
-                if arg.type == bool:
+                if arg.type is bool:
                     del kwargs["type"]
                     parser.add_argument(
                         arg.get_flag_name(), **kwargs, action="store_true"
                     )
-=======
-                if arg.type is bool:
-                    del kwargs['type']
-                    parser.add_argument(arg.get_flag_name(), **kwargs, action='store_true')
->>>>>>> 863817c0
                 elif arg.allow_repeats:
                     parser.add_argument(arg.get_flag_name(), **kwargs, action="append")
                 else:
@@ -162,13 +156,8 @@
         if help_index < float("inf"):
             tree_str = self._get_tree_str(args[:help_index])
             if tree_str:
-<<<<<<< HEAD
                 print(f"input: polaris {' '.join(args)}")
-                print(f"options:")
-=======
-                print(f'input: polaris {" ".join(args)}')
-                print('options:')
->>>>>>> 863817c0
+                print("options:")
                 print(tree_str)
                 print("\n")
                 self.print_usage()
