--- conflicted
+++ resolved
@@ -150,11 +150,8 @@
   private final CatalogPrefixParser prefixParser;
   private final ReservedProperties reservedProperties;
   private final CatalogHandlerUtils catalogHandlerUtils;
-<<<<<<< HEAD
+  private final Instance<ExternalCatalogFactory> externalCatalogFactories;
   private final PolarisEventListener polarisEventListener;
-=======
-  private final Instance<ExternalCatalogFactory> externalCatalogFactories;
->>>>>>> 3f1dfb33
 
   @Inject
   public IcebergCatalogAdapter(
@@ -169,11 +166,8 @@
       CatalogPrefixParser prefixParser,
       ReservedProperties reservedProperties,
       CatalogHandlerUtils catalogHandlerUtils,
-<<<<<<< HEAD
+      @Any Instance<ExternalCatalogFactory> externalCatalogFactories,
       PolarisEventListener polarisEventListener) {
-=======
-      @Any Instance<ExternalCatalogFactory> externalCatalogFactories) {
->>>>>>> 3f1dfb33
     this.realmContext = realmContext;
     this.callContext = callContext;
     this.realmConfig = callContext.getRealmConfig();
@@ -186,11 +180,8 @@
     this.prefixParser = prefixParser;
     this.reservedProperties = reservedProperties;
     this.catalogHandlerUtils = catalogHandlerUtils;
-<<<<<<< HEAD
+    this.externalCatalogFactories = externalCatalogFactories;
     this.polarisEventListener = polarisEventListener;
-=======
-    this.externalCatalogFactories = externalCatalogFactories;
->>>>>>> 3f1dfb33
   }
 
   /**
@@ -228,11 +219,8 @@
         polarisAuthorizer,
         reservedProperties,
         catalogHandlerUtils,
-<<<<<<< HEAD
+        externalCatalogFactories,
         polarisEventListener);
-=======
-        externalCatalogFactories);
->>>>>>> 3f1dfb33
   }
 
   @Override
