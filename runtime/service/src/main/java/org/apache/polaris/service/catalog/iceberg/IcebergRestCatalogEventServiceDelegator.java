/*
 * Licensed to the Apache Software Foundation (ASF) under one
 * or more contributor license agreements.  See the NOTICE file
 * distributed with this work for additional information
 * regarding copyright ownership.  The ASF licenses this file
 * to you under the Apache License, Version 2.0 (the
 * "License"); you may not use this file except in compliance
 * with the License.  You may obtain a copy of the License at
 *
 *   http://www.apache.org/licenses/LICENSE-2.0
 *
 * Unless required by applicable law or agreed to in writing,
 * software distributed under the License is distributed on an
 * "AS IS" BASIS, WITHOUT WARRANTIES OR CONDITIONS OF ANY
 * KIND, either express or implied.  See the License for the
 * specific language governing permissions and limitations
 * under the License.
 */

package org.apache.polaris.service.catalog.iceberg;

import jakarta.annotation.Priority;
import jakarta.decorator.Decorator;
import jakarta.decorator.Delegate;
import jakarta.inject.Inject;
import jakarta.ws.rs.core.Response;
import jakarta.ws.rs.core.SecurityContext;
import org.apache.iceberg.catalog.Namespace;
import org.apache.iceberg.rest.requests.CommitTransactionRequest;
import org.apache.iceberg.rest.requests.CreateNamespaceRequest;
import org.apache.iceberg.rest.requests.CreateTableRequest;
import org.apache.iceberg.rest.requests.CreateViewRequest;
import org.apache.iceberg.rest.requests.RegisterTableRequest;
import org.apache.iceberg.rest.requests.RenameTableRequest;
import org.apache.iceberg.rest.requests.ReportMetricsRequest;
import org.apache.iceberg.rest.requests.UpdateNamespacePropertiesRequest;
import org.apache.iceberg.rest.requests.UpdateTableRequest;
import org.apache.iceberg.rest.responses.CreateNamespaceResponse;
import org.apache.iceberg.rest.responses.GetNamespaceResponse;
import org.apache.iceberg.rest.responses.LoadTableResponse;
import org.apache.iceberg.rest.responses.LoadViewResponse;
import org.apache.iceberg.rest.responses.UpdateNamespacePropertiesResponse;
import org.apache.polaris.core.context.RealmContext;
import org.apache.polaris.service.catalog.CatalogPrefixParser;
import org.apache.polaris.service.catalog.api.IcebergRestCatalogApiService;
import org.apache.polaris.service.catalog.common.CatalogAdapter;
import org.apache.polaris.service.events.IcebergRestCatalogEvents;
import org.apache.polaris.service.events.IcebergRestCatalogEvents.AfterCheckExistsNamespaceEvent;
import org.apache.polaris.service.events.IcebergRestCatalogEvents.AfterCheckExistsTableEvent;
import org.apache.polaris.service.events.IcebergRestCatalogEvents.AfterCheckExistsViewEvent;
import org.apache.polaris.service.events.IcebergRestCatalogEvents.AfterCreateNamespaceEvent;
import org.apache.polaris.service.events.IcebergRestCatalogEvents.AfterCreateTableEvent;
import org.apache.polaris.service.events.IcebergRestCatalogEvents.AfterCreateViewEvent;
import org.apache.polaris.service.events.IcebergRestCatalogEvents.AfterDropNamespaceEvent;
import org.apache.polaris.service.events.IcebergRestCatalogEvents.AfterDropTableEvent;
import org.apache.polaris.service.events.IcebergRestCatalogEvents.AfterDropViewEvent;
import org.apache.polaris.service.events.IcebergRestCatalogEvents.AfterListNamespacesEvent;
import org.apache.polaris.service.events.IcebergRestCatalogEvents.AfterListTablesEvent;
import org.apache.polaris.service.events.IcebergRestCatalogEvents.AfterListViewsEvent;
import org.apache.polaris.service.events.IcebergRestCatalogEvents.AfterLoadCredentialsEvent;
import org.apache.polaris.service.events.IcebergRestCatalogEvents.AfterLoadNamespaceMetadataEvent;
import org.apache.polaris.service.events.IcebergRestCatalogEvents.AfterLoadTableEvent;
import org.apache.polaris.service.events.IcebergRestCatalogEvents.AfterLoadViewEvent;
import org.apache.polaris.service.events.IcebergRestCatalogEvents.AfterRegisterTableEvent;
import org.apache.polaris.service.events.IcebergRestCatalogEvents.AfterRenameTableEvent;
import org.apache.polaris.service.events.IcebergRestCatalogEvents.AfterRenameViewEvent;
import org.apache.polaris.service.events.IcebergRestCatalogEvents.AfterReplaceViewEvent;
import org.apache.polaris.service.events.IcebergRestCatalogEvents.AfterSendNotificationEvent;
import org.apache.polaris.service.events.IcebergRestCatalogEvents.AfterUpdateNamespacePropertiesEvent;
import org.apache.polaris.service.events.IcebergRestCatalogEvents.AfterUpdateTableEvent;
import org.apache.polaris.service.events.IcebergRestCatalogEvents.BeforeCheckExistsNamespaceEvent;
import org.apache.polaris.service.events.IcebergRestCatalogEvents.BeforeCheckExistsTableEvent;
import org.apache.polaris.service.events.IcebergRestCatalogEvents.BeforeCheckExistsViewEvent;
import org.apache.polaris.service.events.IcebergRestCatalogEvents.BeforeCreateNamespaceEvent;
import org.apache.polaris.service.events.IcebergRestCatalogEvents.BeforeCreateTableEvent;
import org.apache.polaris.service.events.IcebergRestCatalogEvents.BeforeCreateViewEvent;
import org.apache.polaris.service.events.IcebergRestCatalogEvents.BeforeDropNamespaceEvent;
import org.apache.polaris.service.events.IcebergRestCatalogEvents.BeforeDropTableEvent;
import org.apache.polaris.service.events.IcebergRestCatalogEvents.BeforeDropViewEvent;
import org.apache.polaris.service.events.IcebergRestCatalogEvents.BeforeListNamespacesEvent;
import org.apache.polaris.service.events.IcebergRestCatalogEvents.BeforeListTablesEvent;
import org.apache.polaris.service.events.IcebergRestCatalogEvents.BeforeListViewsEvent;
import org.apache.polaris.service.events.IcebergRestCatalogEvents.BeforeLoadCredentialsEvent;
import org.apache.polaris.service.events.IcebergRestCatalogEvents.BeforeLoadNamespaceMetadataEvent;
import org.apache.polaris.service.events.IcebergRestCatalogEvents.BeforeLoadTableEvent;
import org.apache.polaris.service.events.IcebergRestCatalogEvents.BeforeLoadViewEvent;
import org.apache.polaris.service.events.IcebergRestCatalogEvents.BeforeRegisterTableEvent;
import org.apache.polaris.service.events.IcebergRestCatalogEvents.BeforeRenameTableEvent;
import org.apache.polaris.service.events.IcebergRestCatalogEvents.BeforeRenameViewEvent;
import org.apache.polaris.service.events.IcebergRestCatalogEvents.BeforeReplaceViewEvent;
import org.apache.polaris.service.events.IcebergRestCatalogEvents.BeforeSendNotificationEvent;
import org.apache.polaris.service.events.IcebergRestCatalogEvents.BeforeUpdateNamespacePropertiesEvent;
import org.apache.polaris.service.events.IcebergRestCatalogEvents.BeforeUpdateTableEvent;
import org.apache.polaris.service.events.PolarisEventMetadataFactory;
import org.apache.polaris.service.events.listeners.PolarisEventListener;
import org.apache.polaris.service.types.CommitTableRequest;
import org.apache.polaris.service.types.CommitViewRequest;
import org.apache.polaris.service.types.NotificationRequest;

@Decorator
@Priority(1000)
public class IcebergRestCatalogEventServiceDelegator
    implements IcebergRestCatalogApiService, CatalogAdapter {

  @Inject @Delegate IcebergCatalogAdapter delegate;
  @Inject PolarisEventListener polarisEventListener;
  @Inject PolarisEventMetadataFactory eventMetadataFactory;
  @Inject CatalogPrefixParser prefixParser;

  @Override
  public Response createNamespace(
      String prefix,
      CreateNamespaceRequest createNamespaceRequest,
      RealmContext realmContext,
      SecurityContext securityContext) {
    String catalogName = prefixParser.prefixToCatalogName(realmContext, prefix);
    polarisEventListener.onBeforeCreateNamespace(
        new BeforeCreateNamespaceEvent(
            eventMetadataFactory.create(), catalogName, createNamespaceRequest));
    Response resp =
        delegate.createNamespace(prefix, createNamespaceRequest, realmContext, securityContext);
    CreateNamespaceResponse createNamespaceResponse = (CreateNamespaceResponse) resp.getEntity();
    polarisEventListener.onAfterCreateNamespace(
        new AfterCreateNamespaceEvent(
            eventMetadataFactory.create(),
            catalogName,
            createNamespaceResponse.namespace(),
            createNamespaceResponse.properties()));
    return resp;
  }

  @Override
  public Response listNamespaces(
      String prefix,
      String pageToken,
      Integer pageSize,
      String parent,
      RealmContext realmContext,
      SecurityContext securityContext) {
    String catalogName = prefixParser.prefixToCatalogName(realmContext, prefix);
    polarisEventListener.onBeforeListNamespaces(
        new BeforeListNamespacesEvent(eventMetadataFactory.create(), catalogName, parent));
    Response resp =
        delegate.listNamespaces(prefix, pageToken, pageSize, parent, realmContext, securityContext);
    polarisEventListener.onAfterListNamespaces(
        new AfterListNamespacesEvent(eventMetadataFactory.create(), catalogName, parent));
    return resp;
  }

  @Override
  public Response loadNamespaceMetadata(
      String prefix, String namespace, RealmContext realmContext, SecurityContext securityContext) {
    String catalogName = prefixParser.prefixToCatalogName(realmContext, prefix);
    polarisEventListener.onBeforeLoadNamespaceMetadata(
        new BeforeLoadNamespaceMetadataEvent(
            eventMetadataFactory.create(), catalogName, decodeNamespace(namespace)));
    Response resp =
        delegate.loadNamespaceMetadata(prefix, namespace, realmContext, securityContext);
    GetNamespaceResponse getNamespaceResponse = (GetNamespaceResponse) resp.getEntity();
    polarisEventListener.onAfterLoadNamespaceMetadata(
        new AfterLoadNamespaceMetadataEvent(
            eventMetadataFactory.create(),
            catalogName,
            getNamespaceResponse.namespace(),
            getNamespaceResponse.properties()));
    return resp;
  }

  @Override
  public Response namespaceExists(
      String prefix, String namespace, RealmContext realmContext, SecurityContext securityContext) {
    String catalogName = prefixParser.prefixToCatalogName(realmContext, prefix);
    Namespace namespaceObj = decodeNamespace(namespace);
    polarisEventListener.onBeforeCheckExistsNamespace(
        new BeforeCheckExistsNamespaceEvent(
            eventMetadataFactory.create(), catalogName, namespaceObj));
    Response resp = delegate.namespaceExists(prefix, namespace, realmContext, securityContext);
    polarisEventListener.onAfterCheckExistsNamespace(
        new AfterCheckExistsNamespaceEvent(
            eventMetadataFactory.create(), catalogName, namespaceObj));
    return resp;
  }

  @Override
  public Response dropNamespace(
      String prefix, String namespace, RealmContext realmContext, SecurityContext securityContext) {
    String catalogName = prefixParser.prefixToCatalogName(realmContext, prefix);
    polarisEventListener.onBeforeDropNamespace(
        new BeforeDropNamespaceEvent(
            eventMetadataFactory.create(), catalogName, decodeNamespace(namespace)));
    Response resp = delegate.dropNamespace(prefix, namespace, realmContext, securityContext);
    polarisEventListener.onAfterDropNamespace(
        new AfterDropNamespaceEvent(eventMetadataFactory.create(), catalogName, namespace));
    return resp;
  }

  @Override
  public Response updateProperties(
      String prefix,
      String namespace,
      UpdateNamespacePropertiesRequest updateNamespacePropertiesRequest,
      RealmContext realmContext,
      SecurityContext securityContext) {
    String catalogName = prefixParser.prefixToCatalogName(realmContext, prefix);
    Namespace namespaceObj = decodeNamespace(namespace);
    polarisEventListener.onBeforeUpdateNamespaceProperties(
        new BeforeUpdateNamespacePropertiesEvent(
            eventMetadataFactory.create(),
            catalogName,
            namespaceObj,
            updateNamespacePropertiesRequest));
    Response resp =
        delegate.updateProperties(
            prefix, namespace, updateNamespacePropertiesRequest, realmContext, securityContext);
    polarisEventListener.onAfterUpdateNamespaceProperties(
        new AfterUpdateNamespacePropertiesEvent(
            eventMetadataFactory.create(),
            catalogName,
            namespaceObj,
            (UpdateNamespacePropertiesResponse) resp.getEntity()));
    return resp;
  }

  @Override
  public Response createTable(
      String prefix,
      String namespace,
      CreateTableRequest createTableRequest,
      String accessDelegationMode,
      RealmContext realmContext,
      SecurityContext securityContext) {
    String catalogName = prefixParser.prefixToCatalogName(realmContext, prefix);
    Namespace namespaceObj = decodeNamespace(namespace);
    polarisEventListener.onBeforeCreateTable(
        new BeforeCreateTableEvent(
            eventMetadataFactory.create(),
            catalogName,
            namespaceObj,
            createTableRequest,
            accessDelegationMode));
    Response resp =
        delegate.createTable(
            prefix,
            namespace,
            createTableRequest,
            accessDelegationMode,
            realmContext,
            securityContext);
    if (!createTableRequest.stageCreate()) {
      polarisEventListener.onAfterCreateTable(
          new AfterCreateTableEvent(
              eventMetadataFactory.create(),
              catalogName,
              namespaceObj,
              createTableRequest.name(),
              (LoadTableResponse) resp.getEntity()));
    }
    return resp;
  }

  @Override
  public Response listTables(
      String prefix,
      String namespace,
      String pageToken,
      Integer pageSize,
      RealmContext realmContext,
      SecurityContext securityContext) {
    String catalogName = prefixParser.prefixToCatalogName(realmContext, prefix);
    Namespace namespaceObj = decodeNamespace(namespace);
    polarisEventListener.onBeforeListTables(
        new BeforeListTablesEvent(eventMetadataFactory.create(), catalogName, namespaceObj));
    Response resp =
        delegate.listTables(prefix, namespace, pageToken, pageSize, realmContext, securityContext);
    polarisEventListener.onAfterListTables(
        new AfterListTablesEvent(eventMetadataFactory.create(), catalogName, namespaceObj));
    return resp;
  }

  @Override
  public Response loadTable(
      String prefix,
      String namespace,
      String table,
      String accessDelegationMode,
      String ifNoneMatchString,
      String snapshots,
      RealmContext realmContext,
      SecurityContext securityContext) {
    String catalogName = prefixParser.prefixToCatalogName(realmContext, prefix);
    Namespace namespaceObj = decodeNamespace(namespace);
    polarisEventListener.onBeforeLoadTable(
        new BeforeLoadTableEvent(
            eventMetadataFactory.create(),
            catalogName,
            namespaceObj,
            table,
            accessDelegationMode,
            ifNoneMatchString,
            snapshots));
    Response resp =
        delegate.loadTable(
            prefix,
            namespace,
            table,
            accessDelegationMode,
            ifNoneMatchString,
            snapshots,
            realmContext,
            securityContext);
    polarisEventListener.onAfterLoadTable(
        new AfterLoadTableEvent(
            eventMetadataFactory.create(),
            catalogName,
            namespaceObj,
            table,
            (LoadTableResponse) resp.getEntity()));
    return resp;
  }

  @Override
  public Response tableExists(
      String prefix,
      String namespace,
      String table,
      RealmContext realmContext,
      SecurityContext securityContext) {
    String catalogName = prefixParser.prefixToCatalogName(realmContext, prefix);
    Namespace namespaceObj = decodeNamespace(namespace);
    polarisEventListener.onBeforeCheckExistsTable(
        new BeforeCheckExistsTableEvent(
            eventMetadataFactory.create(), catalogName, namespaceObj, table));
    Response resp = delegate.tableExists(prefix, namespace, table, realmContext, securityContext);
    polarisEventListener.onAfterCheckExistsTable(
        new AfterCheckExistsTableEvent(
            eventMetadataFactory.create(), catalogName, namespaceObj, table));
    return resp;
  }

  @Override
  public Response dropTable(
      String prefix,
      String namespace,
      String table,
      Boolean purgeRequested,
      RealmContext realmContext,
      SecurityContext securityContext) {
    String catalogName = prefixParser.prefixToCatalogName(realmContext, prefix);
    Namespace namespaceObj = decodeNamespace(namespace);
    polarisEventListener.onBeforeDropTable(
        new BeforeDropTableEvent(
            eventMetadataFactory.create(), catalogName, namespaceObj, table, purgeRequested));
    Response resp =
        delegate.dropTable(prefix, namespace, table, purgeRequested, realmContext, securityContext);
    polarisEventListener.onAfterDropTable(
        new AfterDropTableEvent(
            eventMetadataFactory.create(), catalogName, namespaceObj, table, purgeRequested));
    return resp;
  }

  @Override
  public Response registerTable(
      String prefix,
      String namespace,
      RegisterTableRequest registerTableRequest,
      RealmContext realmContext,
      SecurityContext securityContext) {
    String catalogName = prefixParser.prefixToCatalogName(realmContext, prefix);
    Namespace namespaceObj = decodeNamespace(namespace);
    polarisEventListener.onBeforeRegisterTable(
        new BeforeRegisterTableEvent(
            eventMetadataFactory.create(), catalogName, namespaceObj, registerTableRequest));
    Response resp =
        delegate.registerTable(
            prefix, namespace, registerTableRequest, realmContext, securityContext);
    polarisEventListener.onAfterRegisterTable(
        new AfterRegisterTableEvent(
            eventMetadataFactory.create(),
            catalogName,
            namespaceObj,
            registerTableRequest.name(),
            (LoadTableResponse) resp.getEntity()));
    return resp;
  }

  @Override
  public Response renameTable(
      String prefix,
      RenameTableRequest renameTableRequest,
      RealmContext realmContext,
      SecurityContext securityContext) {
    String catalogName = prefixParser.prefixToCatalogName(realmContext, prefix);
    polarisEventListener.onBeforeRenameTable(
        new BeforeRenameTableEvent(eventMetadataFactory.create(), catalogName, renameTableRequest));
    Response resp = delegate.renameTable(prefix, renameTableRequest, realmContext, securityContext);
    polarisEventListener.onAfterRenameTable(
        new AfterRenameTableEvent(eventMetadataFactory.create(), catalogName, renameTableRequest));
    return resp;
  }

  @Override
  public Response updateTable(
      String prefix,
      String namespace,
      String table,
      CommitTableRequest commitTableRequest,
      RealmContext realmContext,
      SecurityContext securityContext) {
    String catalogName = prefixParser.prefixToCatalogName(realmContext, prefix);
    Namespace namespaceObj = decodeNamespace(namespace);
    polarisEventListener.onBeforeUpdateTable(
        new BeforeUpdateTableEvent(
            eventMetadataFactory.create(), catalogName, namespaceObj, table, commitTableRequest));
    Response resp =
        delegate.updateTable(
            prefix, namespace, table, commitTableRequest, realmContext, securityContext);
    polarisEventListener.onAfterUpdateTable(
        new AfterUpdateTableEvent(
            eventMetadataFactory.create(),
            catalogName,
            namespaceObj,
            table,
            commitTableRequest,
            (LoadTableResponse) resp.getEntity()));
    return resp;
  }

  @Override
  public Response createView(
      String prefix,
      String namespace,
      CreateViewRequest createViewRequest,
      RealmContext realmContext,
      SecurityContext securityContext) {
    String catalogName = prefixParser.prefixToCatalogName(realmContext, prefix);
    Namespace namespaceObj = decodeNamespace(namespace);
    polarisEventListener.onBeforeCreateView(
        new BeforeCreateViewEvent(
            eventMetadataFactory.create(), catalogName, namespaceObj, createViewRequest));
    Response resp =
        delegate.createView(prefix, namespace, createViewRequest, realmContext, securityContext);
    polarisEventListener.onAfterCreateView(
        new AfterCreateViewEvent(
            eventMetadataFactory.create(),
            catalogName,
            namespaceObj,
            createViewRequest.name(),
            (LoadViewResponse) resp.getEntity()));
    return resp;
  }

  @Override
  public Response listViews(
      String prefix,
      String namespace,
      String pageToken,
      Integer pageSize,
      RealmContext realmContext,
      SecurityContext securityContext) {
    String catalogName = prefixParser.prefixToCatalogName(realmContext, prefix);
    Namespace namespaceObj = decodeNamespace(namespace);
    polarisEventListener.onBeforeListViews(
        new BeforeListViewsEvent(eventMetadataFactory.create(), catalogName, namespaceObj));
    Response resp =
        delegate.listViews(prefix, namespace, pageToken, pageSize, realmContext, securityContext);
    polarisEventListener.onAfterListViews(
        new AfterListViewsEvent(eventMetadataFactory.create(), catalogName, namespaceObj));
    return resp;
  }

  @Override
  public Response loadCredentials(
      String prefix,
      String namespace,
      String table,
      RealmContext realmContext,
      SecurityContext securityContext) {
    String catalogName = prefixParser.prefixToCatalogName(realmContext, prefix);
    Namespace namespaceObj = decodeNamespace(namespace);
    polarisEventListener.onBeforeLoadCredentials(
        new BeforeLoadCredentialsEvent(
            eventMetadataFactory.create(), catalogName, namespaceObj, table));
    Response resp =
        delegate.loadCredentials(prefix, namespace, table, realmContext, securityContext);
    polarisEventListener.onAfterLoadCredentials(
        new AfterLoadCredentialsEvent(
            eventMetadataFactory.create(), catalogName, namespaceObj, table));
    return resp;
  }

  @Override
  public Response loadView(
      String prefix,
      String namespace,
      String view,
      RealmContext realmContext,
      SecurityContext securityContext) {
    String catalogName = prefixParser.prefixToCatalogName(realmContext, prefix);
    Namespace namespaceObj = decodeNamespace(namespace);
    polarisEventListener.onBeforeLoadView(
        new BeforeLoadViewEvent(eventMetadataFactory.create(), catalogName, namespaceObj, view));
    Response resp = delegate.loadView(prefix, namespace, view, realmContext, securityContext);
    polarisEventListener.onAfterLoadView(
        new AfterLoadViewEvent(
            eventMetadataFactory.create(),
            catalogName,
            namespaceObj,
            view,
            (LoadViewResponse) resp.getEntity()));
    return resp;
  }

  @Override
  public Response viewExists(
      String prefix,
      String namespace,
      String view,
      RealmContext realmContext,
      SecurityContext securityContext) {
    String catalogName = prefixParser.prefixToCatalogName(realmContext, prefix);
    Namespace namespaceObj = decodeNamespace(namespace);
    polarisEventListener.onBeforeCheckExistsView(
        new BeforeCheckExistsViewEvent(
            eventMetadataFactory.create(), catalogName, namespaceObj, view));
    Response resp = delegate.viewExists(prefix, namespace, view, realmContext, securityContext);
    polarisEventListener.onAfterCheckExistsView(
        new AfterCheckExistsViewEvent(
            eventMetadataFactory.create(), catalogName, namespaceObj, view));
    return resp;
  }

  @Override
  public Response dropView(
      String prefix,
      String namespace,
      String view,
      RealmContext realmContext,
      SecurityContext securityContext) {
    String catalogName = prefixParser.prefixToCatalogName(realmContext, prefix);
    Namespace namespaceObj = decodeNamespace(namespace);
    polarisEventListener.onBeforeDropView(
        new BeforeDropViewEvent(eventMetadataFactory.create(), catalogName, namespaceObj, view));
    Response resp = delegate.dropView(prefix, namespace, view, realmContext, securityContext);
    polarisEventListener.onAfterDropView(
        new AfterDropViewEvent(eventMetadataFactory.create(), catalogName, namespaceObj, view));
    return resp;
  }

  @Override
  public Response renameView(
      String prefix,
      RenameTableRequest renameTableRequest,
      RealmContext realmContext,
      SecurityContext securityContext) {
    String catalogName = prefixParser.prefixToCatalogName(realmContext, prefix);
    polarisEventListener.onBeforeRenameView(
        new BeforeRenameViewEvent(eventMetadataFactory.create(), catalogName, renameTableRequest));
    Response resp = delegate.renameView(prefix, renameTableRequest, realmContext, securityContext);
    polarisEventListener.onAfterRenameView(
        new AfterRenameViewEvent(eventMetadataFactory.create(), catalogName, renameTableRequest));
    return resp;
  }

  @Override
  public Response replaceView(
      String prefix,
      String namespace,
      String view,
      CommitViewRequest commitViewRequest,
      RealmContext realmContext,
      SecurityContext securityContext) {
    String catalogName = prefixParser.prefixToCatalogName(realmContext, prefix);
    Namespace namespaceObj = decodeNamespace(namespace);
    polarisEventListener.onBeforeReplaceView(
        new BeforeReplaceViewEvent(
            eventMetadataFactory.create(), catalogName, namespaceObj, view, commitViewRequest));
    Response resp =
        delegate.replaceView(
            prefix, namespace, view, commitViewRequest, realmContext, securityContext);
    polarisEventListener.onAfterReplaceView(
        new AfterReplaceViewEvent(
            eventMetadataFactory.create(),
            catalogName,
            namespaceObj,
            view,
            commitViewRequest,
            (LoadViewResponse) resp.getEntity()));
    return resp;
  }

  @Override
  public Response commitTransaction(
      String prefix,
      CommitTransactionRequest commitTransactionRequest,
      RealmContext realmContext,
      SecurityContext securityContext) {
    String catalogName = prefixParser.prefixToCatalogName(realmContext, prefix);
    polarisEventListener.onBeforeCommitTransaction(
        new IcebergRestCatalogEvents.BeforeCommitTransactionEvent(
<<<<<<< HEAD
            catalogName, commitTransactionRequest));
    for (UpdateTableRequest req : commitTransactionRequest.tableChanges()) {
        polarisEventListener.onBeforeUpdateTable(new BeforeUpdateTableEvent(catalogName, req.identifier().namespace(), req.identifier().name(), (CommitTableRequest) req));
    }
=======
            eventMetadataFactory.create(), catalogName, commitTransactionRequest));
>>>>>>> 8c4874b0
    Response resp =
        delegate.commitTransaction(prefix, commitTransactionRequest, realmContext, securityContext);
    polarisEventListener.onAfterCommitTransaction(
        new IcebergRestCatalogEvents.AfterCommitTransactionEvent(
<<<<<<< HEAD
            catalogName, commitTransactionRequest));
    for (UpdateTableRequest req : commitTransactionRequest.tableChanges()) {
        polarisEventListener.onAfterUpdateTable(new AfterUpdateTableEvent(catalogName, req.identifier().namespace(), req.identifier().name(), (CommitTableRequest) req, (LoadTableResponse) resp.getEntity()));
    }
=======
            eventMetadataFactory.create(), catalogName, commitTransactionRequest));
>>>>>>> 8c4874b0
    return resp;
  }

  /** This API is currently a no-op in Polaris. */
  @Override
  public Response reportMetrics(
      String prefix,
      String namespace,
      String table,
      ReportMetricsRequest reportMetricsRequest,
      RealmContext realmContext,
      SecurityContext securityContext) {
    return delegate.reportMetrics(
        prefix, namespace, table, reportMetricsRequest, realmContext, securityContext);
  }

  @Override
  public Response sendNotification(
      String prefix,
      String namespace,
      String table,
      NotificationRequest notificationRequest,
      RealmContext realmContext,
      SecurityContext securityContext) {
    String catalogName = prefixParser.prefixToCatalogName(realmContext, prefix);
    Namespace namespaceObj = decodeNamespace(namespace);
    polarisEventListener.onBeforeSendNotification(
        new BeforeSendNotificationEvent(
            eventMetadataFactory.create(), catalogName, namespaceObj, table, notificationRequest));
    Response resp =
        delegate.sendNotification(
            prefix, namespace, table, notificationRequest, realmContext, securityContext);
    polarisEventListener.onAfterSendNotification(
        new AfterSendNotificationEvent(
            eventMetadataFactory.create(), catalogName, namespaceObj, table));
    return resp;
  }
}<|MERGE_RESOLUTION|>--- conflicted
+++ resolved
@@ -597,26 +597,31 @@
     String catalogName = prefixParser.prefixToCatalogName(realmContext, prefix);
     polarisEventListener.onBeforeCommitTransaction(
         new IcebergRestCatalogEvents.BeforeCommitTransactionEvent(
-<<<<<<< HEAD
-            catalogName, commitTransactionRequest));
+            eventMetadataFactory.create(), catalogName, commitTransactionRequest));
     for (UpdateTableRequest req : commitTransactionRequest.tableChanges()) {
-        polarisEventListener.onBeforeUpdateTable(new BeforeUpdateTableEvent(catalogName, req.identifier().namespace(), req.identifier().name(), (CommitTableRequest) req));
+      polarisEventListener.onBeforeUpdateTable(
+          new BeforeUpdateTableEvent(
+              eventMetadataFactory.create(),
+              catalogName,
+              req.identifier().namespace(),
+              req.identifier().name(),
+              (CommitTableRequest) req));
     }
-=======
-            eventMetadataFactory.create(), catalogName, commitTransactionRequest));
->>>>>>> 8c4874b0
     Response resp =
         delegate.commitTransaction(prefix, commitTransactionRequest, realmContext, securityContext);
     polarisEventListener.onAfterCommitTransaction(
         new IcebergRestCatalogEvents.AfterCommitTransactionEvent(
-<<<<<<< HEAD
-            catalogName, commitTransactionRequest));
+            eventMetadataFactory.create(), catalogName, commitTransactionRequest));
     for (UpdateTableRequest req : commitTransactionRequest.tableChanges()) {
-        polarisEventListener.onAfterUpdateTable(new AfterUpdateTableEvent(catalogName, req.identifier().namespace(), req.identifier().name(), (CommitTableRequest) req, (LoadTableResponse) resp.getEntity()));
+      polarisEventListener.onAfterUpdateTable(
+          new AfterUpdateTableEvent(
+              eventMetadataFactory.create(),
+              catalogName,
+              req.identifier().namespace(),
+              req.identifier().name(),
+              (CommitTableRequest) req,
+              (LoadTableResponse) resp.getEntity()));
     }
-=======
-            eventMetadataFactory.create(), catalogName, commitTransactionRequest));
->>>>>>> 8c4874b0
     return resp;
   }
 
