/*
 * Licensed to the Apache Software Foundation (ASF) under one
 * or more contributor license agreements.  See the NOTICE file
 * distributed with this work for additional information
 * regarding copyright ownership.  The ASF licenses this file
 * to you under the Apache License, Version 2.0 (the
 * "License"); you may not use this file except in compliance
 * with the License.  You may obtain a copy of the License at
 *
 *   http://www.apache.org/licenses/LICENSE-2.0
 *
 * Unless required by applicable law or agreed to in writing,
 * software distributed under the License is distributed on an
 * "AS IS" BASIS, WITHOUT WARRANTIES OR CONDITIONS OF ANY
 * KIND, either express or implied.  See the License for the
 * specific language governing permissions and limitations
 * under the License.
 */
package org.apache.polaris.service.catalog.iceberg;

import static org.apache.polaris.service.exception.IcebergExceptionMapper.isStorageProviderRetryableException;

import com.google.common.annotations.VisibleForTesting;
import com.google.common.base.Joiner;
import com.google.common.base.Objects;
import com.google.common.base.Preconditions;
import com.google.common.base.Throwables;
import com.google.common.collect.ImmutableMap;
import jakarta.annotation.Nonnull;
import jakarta.annotation.Nullable;
import jakarta.ws.rs.core.SecurityContext;
import java.io.Closeable;
import java.io.IOException;
import java.net.URLEncoder;
import java.nio.charset.Charset;
import java.util.Arrays;
import java.util.Collections;
import java.util.HashMap;
import java.util.List;
import java.util.Locale;
import java.util.Map;
import java.util.Optional;
import java.util.Set;
import java.util.UUID;
import java.util.concurrent.atomic.AtomicBoolean;
import java.util.concurrent.atomic.AtomicReference;
import java.util.function.Function;
import java.util.function.Predicate;
import java.util.stream.Collectors;
import java.util.stream.Stream;
import org.apache.iceberg.BaseTable;
import org.apache.iceberg.CatalogProperties;
import org.apache.iceberg.CatalogUtil;
import org.apache.iceberg.LocationProviders;
import org.apache.iceberg.Schema;
import org.apache.iceberg.Table;
import org.apache.iceberg.TableMetadata;
import org.apache.iceberg.TableMetadataParser;
import org.apache.iceberg.TableOperations;
import org.apache.iceberg.TableProperties;
import org.apache.iceberg.catalog.Namespace;
import org.apache.iceberg.catalog.SupportsNamespaces;
import org.apache.iceberg.catalog.TableIdentifier;
import org.apache.iceberg.encryption.EncryptionManager;
import org.apache.iceberg.exceptions.AlreadyExistsException;
import org.apache.iceberg.exceptions.BadRequestException;
import org.apache.iceberg.exceptions.CommitFailedException;
import org.apache.iceberg.exceptions.ForbiddenException;
import org.apache.iceberg.exceptions.NamespaceNotEmptyException;
import org.apache.iceberg.exceptions.NoSuchNamespaceException;
import org.apache.iceberg.exceptions.NoSuchTableException;
import org.apache.iceberg.exceptions.NoSuchViewException;
import org.apache.iceberg.exceptions.NotFoundException;
import org.apache.iceberg.exceptions.ServiceFailureException;
import org.apache.iceberg.exceptions.UnprocessableEntityException;
import org.apache.iceberg.io.CloseableGroup;
import org.apache.iceberg.io.FileIO;
import org.apache.iceberg.io.InputFile;
import org.apache.iceberg.io.LocationProvider;
import org.apache.iceberg.io.OutputFile;
import org.apache.iceberg.util.LocationUtil;
import org.apache.iceberg.util.PropertyUtil;
import org.apache.iceberg.util.Tasks;
import org.apache.iceberg.view.BaseMetastoreViewCatalog;
import org.apache.iceberg.view.ViewBuilder;
import org.apache.iceberg.view.ViewMetadata;
import org.apache.iceberg.view.ViewMetadataParser;
import org.apache.iceberg.view.ViewOperations;
import org.apache.iceberg.view.ViewProperties;
import org.apache.iceberg.view.ViewUtil;
import org.apache.polaris.core.PolarisCallContext;
import org.apache.polaris.core.PolarisDiagnostics;
import org.apache.polaris.core.admin.model.StorageConfigInfo;
import org.apache.polaris.core.catalog.PolarisCatalogHelpers;
import org.apache.polaris.core.config.BehaviorChangeConfiguration;
import org.apache.polaris.core.config.FeatureConfiguration;
import org.apache.polaris.core.config.RealmConfig;
import org.apache.polaris.core.context.CallContext;
import org.apache.polaris.core.entity.CatalogEntity;
import org.apache.polaris.core.entity.LocationBasedEntity;
import org.apache.polaris.core.entity.NamespaceEntity;
import org.apache.polaris.core.entity.PolarisEntity;
import org.apache.polaris.core.entity.PolarisEntityConstants;
import org.apache.polaris.core.entity.PolarisEntitySubType;
import org.apache.polaris.core.entity.PolarisEntityType;
import org.apache.polaris.core.entity.PolarisTaskConstants;
import org.apache.polaris.core.entity.table.GenericTableEntity;
import org.apache.polaris.core.entity.table.IcebergTableLikeEntity;
import org.apache.polaris.core.exceptions.CommitConflictException;
import org.apache.polaris.core.persistence.PolarisMetaStoreManager;
import org.apache.polaris.core.persistence.PolarisResolvedPathWrapper;
import org.apache.polaris.core.persistence.ResolvedPolarisEntity;
import org.apache.polaris.core.persistence.dao.entity.BaseResult;
import org.apache.polaris.core.persistence.dao.entity.DropEntityResult;
import org.apache.polaris.core.persistence.dao.entity.EntityResult;
import org.apache.polaris.core.persistence.dao.entity.ListEntitiesResult;
import org.apache.polaris.core.persistence.pagination.Page;
import org.apache.polaris.core.persistence.pagination.PageToken;
import org.apache.polaris.core.persistence.resolver.PolarisResolutionManifest;
import org.apache.polaris.core.persistence.resolver.PolarisResolutionManifestCatalogView;
import org.apache.polaris.core.persistence.resolver.ResolverFactory;
import org.apache.polaris.core.persistence.resolver.ResolverPath;
import org.apache.polaris.core.persistence.resolver.ResolverStatus;
import org.apache.polaris.core.storage.PolarisStorageActions;
import org.apache.polaris.core.storage.PolarisStorageConfigurationInfo;
import org.apache.polaris.core.storage.StorageLocation;
import org.apache.polaris.core.storage.StorageUtil;
import org.apache.polaris.service.catalog.SupportsNotifications;
import org.apache.polaris.service.catalog.common.CatalogUtils;
import org.apache.polaris.service.catalog.common.LocationUtils;
import org.apache.polaris.service.catalog.io.FileIOFactory;
import org.apache.polaris.service.catalog.io.FileIOUtil;
import org.apache.polaris.service.catalog.validation.IcebergPropertiesValidation;
import org.apache.polaris.service.events.IcebergRestCatalogEvents;
import org.apache.polaris.service.events.listeners.PolarisEventListener;
import org.apache.polaris.service.task.TaskExecutor;
import org.apache.polaris.service.types.NotificationRequest;
import org.apache.polaris.service.types.NotificationType;
import org.slf4j.Logger;
import org.slf4j.LoggerFactory;

/** Defines the relationship between PolarisEntities and Iceberg's business logic. */
public class IcebergCatalog extends BaseMetastoreViewCatalog
    implements SupportsNamespaces, SupportsNotifications, Closeable {
  private static final Logger LOGGER = LoggerFactory.getLogger(IcebergCatalog.class);

  private static final Joiner SLASH = Joiner.on("/");

  public static final Predicate<Exception> SHOULD_RETRY_REFRESH_PREDICATE =
      ex -> {
        // Default arguments from BaseMetastoreTableOperation only stop retries on
        // NotFoundException. We should more carefully identify the set of retriable
        // and non-retriable exceptions here.
        return !(ex instanceof NotFoundException)
            && !(ex instanceof IllegalArgumentException)
            && !(ex instanceof AlreadyExistsException)
            && !(ex instanceof ForbiddenException)
            && !(ex instanceof UnprocessableEntityException)
            && (isStorageProviderRetryableException(ex)
                || isStorageProviderRetryableException(Throwables.getRootCause(ex)));
      };

  private final PolarisDiagnostics diagnostics;
  private final ResolverFactory resolverFactory;
  private final CallContext callContext;
  private final RealmConfig realmConfig;
  private final PolarisResolutionManifestCatalogView resolvedEntityView;
  private final CatalogEntity catalogEntity;
  private final TaskExecutor taskExecutor;
  private final SecurityContext securityContext;
  private final PolarisEventListener polarisEventListener;
  private final AtomicBoolean loggedPrefixOverlapWarning = new AtomicBoolean(false);

  private String ioImplClassName;
  private FileIO catalogFileIO;
  private CloseableGroup closeableGroup;
  private Map<String, String> tableDefaultProperties;

  private final String catalogName;
  private long catalogId = -1;
  private String defaultBaseLocation;
  private Map<String, String> catalogProperties;
  private FileIOFactory fileIOFactory;
  private PolarisMetaStoreManager metaStoreManager;

  /**
   * @param callContext the current CallContext
   * @param resolvedEntityView accessor to resolved entity paths that have been pre-vetted to ensure
   *     this catalog instance only interacts with authorized resolved paths.
   * @param taskExecutor Executor we use to register cleanup task handlers
   */
  public IcebergCatalog(
      PolarisDiagnostics diagnostics,
      ResolverFactory resolverFactory,
      PolarisMetaStoreManager metaStoreManager,
      CallContext callContext,
      PolarisResolutionManifestCatalogView resolvedEntityView,
      SecurityContext securityContext,
      TaskExecutor taskExecutor,
      FileIOFactory fileIOFactory,
      PolarisEventListener polarisEventListener) {
    this.diagnostics = diagnostics;
    this.resolverFactory = resolverFactory;
    this.callContext = callContext;
    this.realmConfig = callContext.getRealmConfig();
    this.resolvedEntityView = resolvedEntityView;
    this.catalogEntity = resolvedEntityView.getResolvedCatalogEntity();
    this.securityContext = securityContext;
    this.taskExecutor = taskExecutor;
    this.catalogId = catalogEntity.getId();
    this.catalogName = catalogEntity.getName();
    this.fileIOFactory = fileIOFactory;
    this.metaStoreManager = metaStoreManager;
    this.polarisEventListener = polarisEventListener;
  }

  @Override
  public String name() {
    return catalogName;
  }

  @VisibleForTesting
  public void setCatalogFileIo(FileIO fileIO) {
    catalogFileIO = fileIO;
  }

  @Override
  public void initialize(String name, Map<String, String> properties) {
    Preconditions.checkState(
        this.catalogName.equals(name),
        "Tried to initialize catalog as name %s but already constructed with name %s",
        name,
        this.catalogName);

    // Ensure catalogProperties is assigned before calling metricsReporter() for proper
    // functionality.
    catalogProperties = properties;

    // Base location from catalogEntity is primary source of truth, otherwise fall through
    // to the same key from the properties map, and finally fall through to WAREHOUSE_LOCATION.
    String baseLocation =
        Optional.ofNullable(catalogEntity.getBaseLocation())
            .orElse(
                properties.getOrDefault(
                    CatalogEntity.DEFAULT_BASE_LOCATION_KEY,
                    properties.getOrDefault(CatalogProperties.WAREHOUSE_LOCATION, "")));
    this.defaultBaseLocation = baseLocation.replaceAll("/*$", "");

    var storageConfigurationInfo = catalogEntity.getStorageConfigurationInfo();
    ioImplClassName =
        IcebergPropertiesValidation.determineFileIOClassName(
            realmConfig, properties, storageConfigurationInfo);

    if (ioImplClassName == null) {
      LOGGER.warn(
          "Cannot resolve property '{}' for null storageConfiguration.",
          CatalogProperties.FILE_IO_IMPL);
    }

    this.closeableGroup = new CloseableGroup();
    closeableGroup.addCloseable(metricsReporter());
    closeableGroup.setSuppressCloseFailure(true);

    tableDefaultProperties =
        PropertyUtil.propertiesWithPrefix(properties, CatalogProperties.TABLE_DEFAULT_PREFIX);
  }

  public void setMetaStoreManager(PolarisMetaStoreManager newMetaStoreManager) {
    this.metaStoreManager = newMetaStoreManager;
  }

  @Override
  protected Map<String, String> properties() {
    return catalogProperties == null ? ImmutableMap.of() : catalogProperties;
  }

  @Override
  public Table registerTable(TableIdentifier identifier, String metadataFileLocation) {
    Preconditions.checkArgument(
        identifier != null && isValidIdentifier(identifier), "Invalid identifier: %s", identifier);
    Preconditions.checkArgument(
        metadataFileLocation != null && !metadataFileLocation.isEmpty(),
        "Cannot register an empty metadata file location as a table");

    int lastSlashIndex = metadataFileLocation.lastIndexOf("/");
    Preconditions.checkArgument(
        lastSlashIndex != -1,
        "Invalid metadata file location; metadata file location must be absolute and contain a '/': %s",
        metadataFileLocation);

    // Throw an exception if this table already exists in the catalog.
    if (tableExists(identifier)) {
      throw new AlreadyExistsException("Table already exists: %s", identifier);
    }

    String locationDir = metadataFileLocation.substring(0, lastSlashIndex);

    TableOperations ops = newTableOps(identifier);

    PolarisResolvedPathWrapper resolvedParent =
        resolvedEntityView.getResolvedPath(identifier.namespace());
    if (resolvedParent == null) {
      // Illegal state because the namespace should've already been in the static resolution set.
      throw new IllegalStateException(
          String.format("Failed to fetch resolved parent for TableIdentifier '%s'", identifier));
    }
    FileIO fileIO =
        loadFileIOForTableLike(
            identifier,
            Set.of(locationDir),
            resolvedParent,
            new HashMap<>(tableDefaultProperties),
            Set.of(PolarisStorageActions.READ, PolarisStorageActions.LIST));

    InputFile metadataFile = fileIO.newInputFile(metadataFileLocation);
    TableMetadata metadata = TableMetadataParser.read(metadataFile);
    ops.commit(null, metadata);

    return new BaseTable(ops, fullTableName(name(), identifier), metricsReporter());
  }

  @Override
  public TableBuilder buildTable(TableIdentifier identifier, Schema schema) {
    return new PolarisIcebergCatalogTableBuilder(identifier, schema);
  }

  @Override
  public ViewBuilder buildView(TableIdentifier identifier) {
    return new PolarisIcebergCatalogViewBuilder(identifier);
  }

  @VisibleForTesting
  public TableOperations newTableOps(
      TableIdentifier tableIdentifier, boolean makeMetadataCurrentOnCommit) {
    return new BasePolarisTableOperations(
        catalogFileIO, tableIdentifier, makeMetadataCurrentOnCommit);
  }

  @Override
  protected TableOperations newTableOps(TableIdentifier tableIdentifier) {
    boolean makeMetadataCurrentOnCommit =
        realmConfig.getConfig(
            BehaviorChangeConfiguration.TABLE_OPERATIONS_MAKE_METADATA_CURRENT_ON_COMMIT);
    return newTableOps(tableIdentifier, makeMetadataCurrentOnCommit);
  }

  @Override
  protected String defaultWarehouseLocation(TableIdentifier tableIdentifier) {
    if (tableIdentifier.namespace().isEmpty()) {
      return SLASH.join(
          defaultNamespaceLocation(tableIdentifier.namespace()), tableIdentifier.name());
    } else {
      PolarisResolvedPathWrapper resolvedNamespace =
          resolvedEntityView.getResolvedPath(tableIdentifier.namespace());
      if (resolvedNamespace == null) {
        throw new NoSuchNamespaceException(
            "Namespace does not exist: %s", tableIdentifier.namespace());
      }
      List<PolarisEntity> namespacePath = resolvedNamespace.getRawFullPath();
      String namespaceLocation = resolveLocationForPath(diagnostics, namespacePath);
      return SLASH.join(namespaceLocation, tableIdentifier.name());
    }
  }

  private String defaultNamespaceLocation(Namespace namespace) {
    if (namespace.isEmpty()) {
      return defaultBaseLocation;
    } else {
      return SLASH.join(defaultBaseLocation, SLASH.join(namespace.levels()));
    }
  }

  @Override
  public boolean dropTable(TableIdentifier tableIdentifier, boolean purge) {
    TableOperations ops = newTableOps(tableIdentifier);
    TableMetadata lastMetadata;
    if (purge && ops.current() != null) {
      lastMetadata = ops.current();
    } else {
      lastMetadata = null;
    }

    Optional<PolarisEntity> storageInfoEntity =
        FileIOUtil.findStorageInfoFromHierarchy(
            CatalogUtils.findResolvedStorageEntity(resolvedEntityView, tableIdentifier));

    // The storageProperties we stash away in the Task should be the superset of the
    // internalProperties of the StorageInfoEntity to be able to use its StorageIntegration
    // combined with other miscellaneous FileIO-related initialization properties defined
    // by the Table.
    Map<String, String> storageProperties =
        storageInfoEntity
            .map(PolarisEntity::getInternalPropertiesAsMap)
            .map(
                properties -> {
                  if (lastMetadata == null) {
                    return Map.<String, String>of();
                  }
                  Map<String, String> clone = new HashMap<>();

                  // The user-configurable table properties are the baseline, but then override
                  // with our restricted properties so that table properties can't clobber the
                  // more restricted ones.
                  clone.putAll(lastMetadata.properties());
                  clone.put(CatalogProperties.FILE_IO_IMPL, ioImplClassName);
                  clone.putAll(properties);
                  clone.put(PolarisTaskConstants.STORAGE_LOCATION, lastMetadata.location());
                  return clone;
                })
            .orElse(Map.of());
    DropEntityResult dropEntityResult =
        dropTableLike(
            PolarisEntitySubType.ICEBERG_TABLE, tableIdentifier, storageProperties, purge);
    if (!dropEntityResult.isSuccess()) {
      return false;
    }

    if (purge && lastMetadata != null && dropEntityResult.getCleanupTaskId() != null) {
      LOGGER.info(
          "Scheduled cleanup task {} for table {}",
          dropEntityResult.getCleanupTaskId(),
          tableIdentifier);
      taskExecutor.addTaskHandlerContext(dropEntityResult.getCleanupTaskId(), callContext);
    }

    return true;
  }

  @Override
  public List<TableIdentifier> listTables(Namespace namespace) {
    return listTables(namespace, PageToken.readEverything()).items();
  }

  public Page<TableIdentifier> listTables(Namespace namespace, PageToken pageToken) {
    if (!namespaceExists(namespace)) {
      throw new NoSuchNamespaceException(
          "Cannot list tables for namespace. Namespace does not exist: '%s'", namespace);
    }

    return listTableLike(PolarisEntitySubType.ICEBERG_TABLE, namespace, pageToken);
  }

  @Override
  public void renameTable(TableIdentifier from, TableIdentifier to) {
    if (from.equals(to)) {
      return;
    }

    renameTableLike(PolarisEntitySubType.ICEBERG_TABLE, from, to);
  }

  @Override
  public void createNamespace(Namespace namespace) {
    createNamespace(namespace, Collections.emptyMap());
  }

  @Override
  public void createNamespace(Namespace namespace, Map<String, String> metadata) {
    LOGGER.debug("Creating namespace {} with metadata {}", namespace, metadata);
    if (namespace.isEmpty()) {
      throw new AlreadyExistsException(
          "Cannot create root namespace, as it already exists implicitly.");
    }

    // TODO: These should really be helpers in core Iceberg Namespace.
    Namespace parentNamespace = PolarisCatalogHelpers.getParentNamespace(namespace);

    PolarisResolvedPathWrapper resolvedParent = resolvedEntityView.getResolvedPath(parentNamespace);
    if (resolvedParent == null) {
      throw new NoSuchNamespaceException(
          "Cannot create namespace %s. Parent namespace does not exist.", namespace);
    }
    createNamespaceInternal(namespace, metadata, resolvedParent);
  }

  private void createNamespaceInternal(
      Namespace namespace,
      Map<String, String> metadata,
      PolarisResolvedPathWrapper resolvedParent) {
    String baseLocation = resolveNamespaceLocation(namespace, metadata);

    // Set / suffix
    boolean requireTrailingSlash =
        realmConfig.getConfig(FeatureConfiguration.ADD_TRAILING_SLASH_TO_LOCATION);
    if (requireTrailingSlash && !baseLocation.endsWith("/")) {
      baseLocation += "/";
    }

    NamespaceEntity entity =
        new NamespaceEntity.Builder(namespace)
            .setCatalogId(getCatalogId())
            .setId(getMetaStoreManager().generateNewEntityId(getCurrentPolarisContext()).getId())
            .setParentId(resolvedParent.getRawLeafEntity().getId())
            .setProperties(metadata)
            .setCreateTimestamp(System.currentTimeMillis())
            .setBaseLocation(baseLocation)
            .build();
    if (!realmConfig.getConfig(FeatureConfiguration.ALLOW_NAMESPACE_LOCATION_OVERLAP)) {
      LOGGER.debug("Validating no overlap for {} with sibling tables or namespaces", namespace);
      validateNoLocationOverlap(entity, resolvedParent.getRawFullPath());
    } else {
      LOGGER.debug("Skipping location overlap validation for namespace '{}'", namespace);
    }
    if (!realmConfig.getConfig(
        BehaviorChangeConfiguration.ALLOW_NAMESPACE_CUSTOM_LOCATION, catalogEntity)) {
      validateNamespaceLocation(entity, resolvedParent);
    }
    EntityResult result =
        getMetaStoreManager()
            .createEntityIfNotExists(
                getCurrentPolarisContext(),
                PolarisEntity.toCoreList(resolvedParent.getRawFullPath()),
                entity);
    if (!result.isSuccess()) {
      if (result.alreadyExists()) {
        throw new AlreadyExistsException(
            "Cannot create namespace %s. Namespace already exists", namespace);
      } else {
        throw new ServiceFailureException(
            "Unexpected error trying to create namespace %s. Status: %s ExtraInfo: %s",
            namespace, result.getReturnStatus(), result.getExtraInformation());
      }
    }
  }

  private String resolveNamespaceLocation(Namespace namespace, Map<String, String> properties) {
    if (properties.containsKey(PolarisEntityConstants.ENTITY_BASE_LOCATION)) {
      return properties.get(PolarisEntityConstants.ENTITY_BASE_LOCATION);
    } else {
      List<PolarisEntity> parentPath =
          namespace.length() > 1
              ? getResolvedParentNamespace(namespace).getRawFullPath()
              : List.of(resolvedEntityView.getResolvedCatalogEntity());

      String parentLocation = resolveLocationForPath(diagnostics, parentPath);

      return parentLocation + "/" + namespace.level(namespace.length() - 1);
    }
  }

  private static @Nonnull String resolveLocationForPath(
      @Nonnull PolarisDiagnostics diagnostics, List<PolarisEntity> parentPath) {
    // always take the first object. If it has the base-location, stop there
    AtomicBoolean foundBaseLocation = new AtomicBoolean(false);
    return parentPath.reversed().stream()
        .takeWhile(
            entity ->
                !foundBaseLocation.getAndSet(
                    entity
                        .getPropertiesAsMap()
                        .containsKey(PolarisEntityConstants.ENTITY_BASE_LOCATION)))
        .toList()
        .reversed()
        .stream()
        .map(entity -> baseLocation(diagnostics, entity))
        .map(IcebergCatalog::stripLeadingTrailingSlash)
        .collect(Collectors.joining("/"));
  }

  private static @Nullable String baseLocation(
      @Nonnull PolarisDiagnostics diagnostics, PolarisEntity entity) {
    if (entity.getType().equals(PolarisEntityType.CATALOG)) {
      CatalogEntity catEntity = CatalogEntity.of(entity);
      String catalogDefaultBaseLocation = catEntity.getBaseLocation();
      diagnostics.checkNotNull(
          catalogDefaultBaseLocation,
          "Tried to resolve location with catalog with null default base location",
          "catalog = {}",
          catEntity);
      return catalogDefaultBaseLocation;
    } else {
      String baseLocation =
          entity.getPropertiesAsMap().get(PolarisEntityConstants.ENTITY_BASE_LOCATION);
      if (baseLocation != null) {
        return baseLocation;
      } else {
        String entityName = entity.getName();
        diagnostics.checkNotNull(
            entityName,
            "Tried to resolve location with entity without base location or name",
            "entity = {}",
            entity);
        return entityName;
      }
    }
  }

  private static String stripLeadingTrailingSlash(String location) {
    if (location.startsWith("/")) {
      return stripLeadingTrailingSlash(location.substring(1));
    }
    if (location.endsWith("/")) {
      return location.substring(0, location.length() - 1);
    } else {
      return location;
    }
  }

  private PolarisResolvedPathWrapper getResolvedParentNamespace(Namespace namespace) {
    Namespace parentNamespace =
        Namespace.of(Arrays.copyOf(namespace.levels(), namespace.length() - 1));
    PolarisResolvedPathWrapper resolvedParent = resolvedEntityView.getResolvedPath(parentNamespace);
    if (resolvedParent == null) {
      return resolvedEntityView.getPassthroughResolvedPath(parentNamespace);
    }
    return resolvedParent;
  }

  @Override
  public boolean namespaceExists(Namespace namespace) {
    return Optional.ofNullable(namespace)
        .filter(ns -> !ns.isEmpty())
        .map(resolvedEntityView::getResolvedPath)
        .isPresent();
  }

  @Override
  public boolean dropNamespace(Namespace namespace) throws NamespaceNotEmptyException {
    if (namespace.isEmpty()) {
      throw new IllegalArgumentException("Cannot drop root namespace");
    }
    PolarisResolvedPathWrapper resolvedEntities = resolvedEntityView.getResolvedPath(namespace);
    if (resolvedEntities == null) {
      return false;
    }

    List<PolarisEntity> catalogPath = resolvedEntities.getRawParentPath();
    PolarisEntity leafEntity = resolvedEntities.getRawLeafEntity();

    // drop if exists and is empty
    DropEntityResult dropEntityResult =
        getMetaStoreManager()
            .dropEntityIfExists(
                getCurrentPolarisContext(),
                PolarisEntity.toCoreList(catalogPath),
                leafEntity,
                Map.of(),
                realmConfig.getConfig(FeatureConfiguration.CLEANUP_ON_NAMESPACE_DROP));

    if (!dropEntityResult.isSuccess() && dropEntityResult.failedBecauseNotEmpty()) {
      throw new NamespaceNotEmptyException("Namespace %s is not empty", namespace);
    }

    // return status of drop operation
    return dropEntityResult.isSuccess();
  }

  @Override
  public boolean setProperties(Namespace namespace, Map<String, String> properties)
      throws NoSuchNamespaceException {
    PolarisResolvedPathWrapper resolvedEntities = resolvedEntityView.getResolvedPath(namespace);
    if (resolvedEntities == null) {
      throw new NoSuchNamespaceException("Namespace does not exist: %s", namespace);
    }
    PolarisEntity entity = resolvedEntities.getRawLeafEntity();
    Map<String, String> newProperties = new HashMap<>(entity.getPropertiesAsMap());

    // Merge new properties into existing map.
    newProperties.putAll(properties);
    PolarisEntity updatedEntity =
        new PolarisEntity.Builder(entity).setProperties(newProperties).build();

    if (!realmConfig.getConfig(FeatureConfiguration.ALLOW_NAMESPACE_LOCATION_OVERLAP)) {
      LOGGER.debug("Validating no overlap with sibling tables or namespaces");
      validateNoLocationOverlap(
          NamespaceEntity.of(updatedEntity), resolvedEntities.getRawParentPath());
    } else {
      LOGGER.debug("Skipping location overlap validation for namespace '{}'", namespace);
    }
    if (!realmConfig.getConfig(
        BehaviorChangeConfiguration.ALLOW_NAMESPACE_CUSTOM_LOCATION, catalogEntity)) {
      if (properties.containsKey(PolarisEntityConstants.ENTITY_BASE_LOCATION)) {
        validateNamespaceLocation(NamespaceEntity.of(entity), resolvedEntities);
      }
    }

    List<PolarisEntity> parentPath = resolvedEntities.getRawFullPath();
    PolarisEntity returnedEntity =
        Optional.ofNullable(
                getMetaStoreManager()
                    .updateEntityPropertiesIfNotChanged(
                        getCurrentPolarisContext(),
                        PolarisEntity.toCoreList(parentPath),
                        updatedEntity)
                    .getEntity())
            .map(PolarisEntity::new)
            .orElse(null);
    if (returnedEntity == null) {
      throw new CommitConflictException("Concurrent modification of namespace: %s", namespace);
    }
    return true;
  }

  @Override
  public boolean removeProperties(Namespace namespace, Set<String> properties)
      throws NoSuchNamespaceException {
    PolarisResolvedPathWrapper resolvedEntities = resolvedEntityView.getResolvedPath(namespace);
    if (resolvedEntities == null) {
      throw new NoSuchNamespaceException("Namespace does not exist: %s", namespace);
    }
    PolarisEntity entity = resolvedEntities.getRawLeafEntity();

    Map<String, String> updatedProperties = new HashMap<>(entity.getPropertiesAsMap());
    properties.forEach(updatedProperties::remove);

    PolarisEntity updatedEntity =
        new PolarisEntity.Builder(entity).setProperties(updatedProperties).build();

    List<PolarisEntity> parentPath = resolvedEntities.getRawFullPath();
    PolarisEntity returnedEntity =
        Optional.ofNullable(
                getMetaStoreManager()
                    .updateEntityPropertiesIfNotChanged(
                        getCurrentPolarisContext(),
                        PolarisEntity.toCoreList(parentPath),
                        updatedEntity)
                    .getEntity())
            .map(PolarisEntity::new)
            .orElse(null);
    if (returnedEntity == null) {
      throw new CommitConflictException("Concurrent modification of namespace: %s", namespace);
    }
    return true;
  }

  @Override
  public Map<String, String> loadNamespaceMetadata(Namespace namespace)
      throws NoSuchNamespaceException {
    PolarisResolvedPathWrapper resolvedEntities = resolvedEntityView.getResolvedPath(namespace);
    if (resolvedEntities == null) {
      throw new NoSuchNamespaceException("Namespace does not exist: %s", namespace);
    }
    NamespaceEntity entity = NamespaceEntity.of(resolvedEntities.getRawLeafEntity());
    Preconditions.checkState(
        entity.getParentNamespace().equals(PolarisCatalogHelpers.getParentNamespace(namespace)),
        "Mismatched stored parentNamespace '%s' vs looked up parentNamespace '%s",
        entity.getParentNamespace(),
        PolarisCatalogHelpers.getParentNamespace(namespace));

    return entity.getPropertiesAsMap();
  }

  @Override
  public List<Namespace> listNamespaces() {
    return listNamespaces(Namespace.empty());
  }

  @Override
  public List<Namespace> listNamespaces(Namespace namespace) throws NoSuchNamespaceException {
    return listNamespaces(namespace, PageToken.readEverything()).items();
  }

  public Page<Namespace> listNamespaces(Namespace namespace, PageToken pageToken)
      throws NoSuchNamespaceException {
    PolarisResolvedPathWrapper resolvedEntities = resolvedEntityView.getResolvedPath(namespace);
    if (resolvedEntities == null) {
      throw new NoSuchNamespaceException("Namespace does not exist: %s", namespace);
    }

    List<PolarisEntity> catalogPath = resolvedEntities.getRawFullPath();
    ListEntitiesResult listResult =
        getMetaStoreManager()
            .listEntities(
                getCurrentPolarisContext(),
                PolarisEntity.toCoreList(catalogPath),
                PolarisEntityType.NAMESPACE,
                PolarisEntitySubType.NULL_SUBTYPE,
                pageToken);
    return listResult
        .getPage()
        .map(
            record ->
                PolarisCatalogHelpers.nameAndIdToNamespace(
                    catalogPath, new PolarisEntity.NameAndId(record.getName(), record.getId())));
  }

  @Override
  public void close() throws IOException {
    if (closeableGroup != null) {
      closeableGroup.close();
    }
  }

  @Override
  public List<TableIdentifier> listViews(Namespace namespace) {
    return listViews(namespace, PageToken.readEverything()).items();
  }

  public Page<TableIdentifier> listViews(Namespace namespace, PageToken pageToken) {
    if (!namespaceExists(namespace)) {
      throw new NoSuchNamespaceException(
          "Cannot list views for namespace. Namespace does not exist: '%s'", namespace);
    }

    return listTableLike(PolarisEntitySubType.ICEBERG_VIEW, namespace, pageToken);
  }

  @VisibleForTesting
  @Override
  protected ViewOperations newViewOps(TableIdentifier identifier) {
    return new BasePolarisViewOperations(catalogFileIO, identifier);
  }

  @Override
  public boolean dropView(TableIdentifier identifier) {
    boolean purge =
        callContext
            .getRealmConfig()
            .getConfig(FeatureConfiguration.PURGE_VIEW_METADATA_ON_DROP, catalogEntity);

    return dropTableLike(PolarisEntitySubType.ICEBERG_VIEW, identifier, Map.of(), purge)
        .isSuccess();
  }

  @Override
  public void renameView(TableIdentifier from, TableIdentifier to) {
    if (from.equals(to)) {
      return;
    }

    renameTableLike(PolarisEntitySubType.ICEBERG_VIEW, from, to);
  }

  @Override
  public boolean sendNotification(
      TableIdentifier identifier, NotificationRequest notificationRequest) {
    return sendNotificationForTableLike(
        PolarisEntitySubType.ICEBERG_TABLE, identifier, notificationRequest);
  }

<<<<<<< HEAD
=======
  @Override
  public AccessConfig getAccessConfig(
      TableIdentifier tableIdentifier,
      TableMetadata tableMetadata,
      Set<PolarisStorageActions> storageActions,
      Optional<String> refreshCredentialsEndpoint) {
    Optional<PolarisEntity> storageInfo = findStorageInfo(tableIdentifier);
    if (storageInfo.isEmpty()) {
      LOGGER
          .atWarn()
          .addKeyValue("tableIdentifier", tableIdentifier)
          .log("Table entity has no storage configuration in its hierarchy");
      return AccessConfig.builder().supportsCredentialVending(false).build();
    }
    return FileIOUtil.refreshAccessConfig(
        callContext,
        storageCredentialCache,
        getCredentialVendor(),
        tableIdentifier,
        StorageUtil.getLocationsUsedByTable(tableMetadata),
        storageActions,
        storageInfo.get(),
        refreshCredentialsEndpoint);
  }

>>>>>>> 1387ed9d
  private String buildPrefixedLocation(TableIdentifier tableIdentifier) {
    StringBuilder locationBuilder = new StringBuilder();
    locationBuilder.append(defaultBaseLocation);
    if (!defaultBaseLocation.endsWith("/")) {
      locationBuilder.append("/");
    }

    locationBuilder.append(LocationUtils.computeHash(tableIdentifier.toString()));

    for (String ns : tableIdentifier.namespace().levels()) {
      locationBuilder.append("/").append(URLEncoder.encode(ns, Charset.defaultCharset()));
    }
    locationBuilder
        .append("/")
        .append(URLEncoder.encode(tableIdentifier.name(), Charset.defaultCharset()))
        .append("/");
    return locationBuilder.toString();
  }

  /**
   * Applies the rule controlled by DEFAULT_LOCATION_OBJECT_STORAGE_PREFIX_ENABLED to a tablelike
   * location
   */
  private String applyDefaultLocationObjectStoragePrefix(
      TableIdentifier tableIdentifier, String location) {
    boolean prefixEnabled =
        realmConfig.getConfig(
            FeatureConfiguration.DEFAULT_LOCATION_OBJECT_STORAGE_PREFIX_ENABLED, catalogEntity);
    boolean allowUnstructuredTableLocation =
        realmConfig.getConfig(
            FeatureConfiguration.ALLOW_UNSTRUCTURED_TABLE_LOCATION, catalogEntity);
    boolean allowTableLocationOverlap =
        realmConfig.getConfig(FeatureConfiguration.ALLOW_TABLE_LOCATION_OVERLAP, catalogEntity);
    boolean optimizedSiblingCheck =
        realmConfig.getConfig(FeatureConfiguration.OPTIMIZED_SIBLING_CHECK, catalogEntity);
    if (location != null) {
      return location;
    } else if (!prefixEnabled) {
      return location;
    } else if (!allowUnstructuredTableLocation) {
      throw new IllegalStateException(
          String.format(
              "The configuration %s is enabled, but %s is not enabled",
              FeatureConfiguration.DEFAULT_LOCATION_OBJECT_STORAGE_PREFIX_ENABLED.key(),
              FeatureConfiguration.ALLOW_UNSTRUCTURED_TABLE_LOCATION.key()));
    } else if (!allowTableLocationOverlap) {
      // TODO consider doing this check any time ALLOW_EXTERNAL_TABLE_LOCATION is enabled, not just
      // here
      if (!optimizedSiblingCheck) {
        throw new IllegalStateException(
            String.format(
                "%s and %s are both disabled, which means that table location overlap checkes are being"
                    + " performed, but only within each namespace. However, %s is enabled, which indicates"
                    + " that tables may be created outside of their parent namespace. This is not a safe"
                    + " combination of configurations.",
                FeatureConfiguration.ALLOW_TABLE_LOCATION_OVERLAP.key(),
                FeatureConfiguration.OPTIMIZED_SIBLING_CHECK.key(),
                FeatureConfiguration.ALLOW_UNSTRUCTURED_TABLE_LOCATION.key()));
      } else if (!loggedPrefixOverlapWarning.getAndSet(true)) {
        LOGGER.warn(
            "A table is being created with {} and {} enabled, but with {} disabled. "
                + "This is a safe combination of configurations which may prevent table overlap, but only if the "
                + "underlying persistence actually implements %s. Exercise caution.",
            FeatureConfiguration.DEFAULT_LOCATION_OBJECT_STORAGE_PREFIX_ENABLED.key(),
            FeatureConfiguration.OPTIMIZED_SIBLING_CHECK.key(),
            FeatureConfiguration.ALLOW_TABLE_LOCATION_OVERLAP.key());
      }
      return buildPrefixedLocation(tableIdentifier);
    } else {
      return buildPrefixedLocation(tableIdentifier);
    }
  }

  /**
   * Applies the rule controlled by REPLACE_NEW_LOCATION_PREFIX_WITH_CATALOG_DEFAULT_KEY to a
   * tablelike location
   */
  private String applyReplaceNewLocationWithCatalogDefault(String specifiedTableLikeLocation) {
    String replaceNewLocationPrefix = catalogEntity.getReplaceNewLocationPrefixWithCatalogDefault();
    if (specifiedTableLikeLocation != null
        && replaceNewLocationPrefix != null
        && specifiedTableLikeLocation.startsWith(replaceNewLocationPrefix)) {
      String modifiedLocation =
          defaultBaseLocation
              + specifiedTableLikeLocation.substring(replaceNewLocationPrefix.length());
      LOGGER
          .atDebug()
          .addKeyValue("specifiedTableLikeLocation", specifiedTableLikeLocation)
          .addKeyValue("modifiedLocation", modifiedLocation)
          .log("Translating specifiedTableLikeLocation based on config");
      return modifiedLocation;
    }
    return specifiedTableLikeLocation;
  }

  /**
   * Based on configuration settings, for callsites that need to handle potentially setting a new
   * base location for a TableLike entity, produces the transformed location if applicable, or else
   * the unaltered specified location.
   */
  public String transformTableLikeLocation(TableIdentifier tableIdentifier, String location) {
    return applyDefaultLocationObjectStoragePrefix(
        tableIdentifier, applyReplaceNewLocationWithCatalogDefault(location));
  }

  /**
   * Validates that the specified {@code location} is valid for whatever storage config is found for
   * this TableLike's parent hierarchy.
   */
  private void validateLocationForTableLike(TableIdentifier identifier, String location) {
    PolarisResolvedPathWrapper resolvedStorageEntity =
        resolvedEntityView.getResolvedPath(
            identifier, PolarisEntityType.TABLE_LIKE, PolarisEntitySubType.ANY_SUBTYPE);
    if (resolvedStorageEntity == null) {
      resolvedStorageEntity = resolvedEntityView.getResolvedPath(identifier.namespace());
    }
    if (resolvedStorageEntity == null) {
      resolvedStorageEntity = resolvedEntityView.getPassthroughResolvedPath(identifier.namespace());
    }

    validateLocationForTableLike(identifier, location, resolvedStorageEntity);
  }

  /**
   * Validates that the specified {@code location} is valid for whatever storage config is found for
   * this TableLike's parent hierarchy.
   */
  private void validateLocationForTableLike(
      TableIdentifier identifier,
      String location,
      PolarisResolvedPathWrapper resolvedStorageEntity) {
    validateLocationsForTableLike(identifier, Set.of(location), resolvedStorageEntity);
  }

  /**
   * Validates that the specified {@code locations} are valid for whatever storage config is found
   * for this TableLike's parent hierarchy.
   */
  private void validateLocationsForTableLike(
      TableIdentifier identifier,
      Set<String> locations,
      PolarisResolvedPathWrapper resolvedStorageEntity) {

    PolarisStorageConfigurationInfo.forEntityPath(
            realmConfig, resolvedStorageEntity.getRawFullPath())
        .ifPresentOrElse(
            restrictions -> restrictions.validate(realmConfig, identifier, locations),
            () -> {
              List<String> allowedStorageTypes =
                  realmConfig.getConfig(FeatureConfiguration.SUPPORTED_CATALOG_STORAGE_TYPES);
              if (!allowedStorageTypes.contains(StorageConfigInfo.StorageTypeEnum.FILE.name())) {
                List<String> invalidLocations =
                    locations.stream()
                        .filter(
                            location -> location.startsWith("file:") || location.startsWith("http"))
                        .collect(Collectors.toList());
                if (!invalidLocations.isEmpty()) {
                  throw new ForbiddenException(
                      "Invalid locations '%s' for identifier '%s': File locations are not allowed",
                      invalidLocations, identifier);
                }
              }
            });
  }

  /**
   * Validates the table location has no overlap with other entities after checking the
   * configuration of the service
   */
  private void validateNoLocationOverlap(
      CatalogEntity catalog,
      TableIdentifier identifier,
      List<PolarisEntity> resolvedNamespace,
      String location,
      PolarisEntity entity) {
    boolean validateViewOverlap =
        realmConfig.getConfig(BehaviorChangeConfiguration.VALIDATE_VIEW_LOCATION_OVERLAP);

    if (realmConfig.getConfig(FeatureConfiguration.ALLOW_TABLE_LOCATION_OVERLAP, catalog)) {
      LOGGER.debug("Skipping location overlap validation for identifier '{}'", identifier);
    } else if (validateViewOverlap
        || entity.getSubType().equals(PolarisEntitySubType.ICEBERG_TABLE)) {
      LOGGER.debug("Validating no overlap with sibling tables or namespaces");

      // Create a fake IcebergTableLikeEntity to check for overlap, since no real entity
      // has been created yet.
      IcebergTableLikeEntity virtualEntity =
          IcebergTableLikeEntity.of(
              new PolarisEntity.Builder()
                  .setType(PolarisEntityType.TABLE_LIKE)
                  .setSubType(PolarisEntitySubType.ICEBERG_TABLE)
                  .setParentId(resolvedNamespace.getLast().getId())
                  .setProperties(Map.of(PolarisEntityConstants.ENTITY_BASE_LOCATION, location))
                  .build());

      validateNoLocationOverlap(virtualEntity, resolvedNamespace);
    }
  }

  /** Checks whether the location of a namespace is valid given its parent */
  private void validateNamespaceLocation(
      NamespaceEntity namespace, PolarisResolvedPathWrapper resolvedParent) {
    StorageLocation namespaceLocation =
        StorageLocation.of(
            StorageLocation.ensureTrailingSlash(
                resolveNamespaceLocation(namespace.asNamespace(), namespace.getPropertiesAsMap())));
    PolarisEntity parent = resolvedParent.getResolvedLeafEntity().getEntity();
    Preconditions.checkArgument(
        parent.getType().equals(PolarisEntityType.CATALOG)
            || parent.getType().equals(PolarisEntityType.NAMESPACE),
        "Invalid parent type");
    if (parent.getType().equals(PolarisEntityType.CATALOG)) {
      CatalogEntity parentEntity = CatalogEntity.of(parent);
      LOGGER.debug(
          "Validating namespace {} given parent catalog {}",
          namespace.getName(),
          parentEntity.getName());
      var storageConfigInfo = parentEntity.getStorageConfigurationInfo();
      if (storageConfigInfo == null) {
        throw new IllegalArgumentException(
            "Cannot create namespace without a parent storage configuration");
      }
      List<StorageLocation> defaultLocations =
          parentEntity.getStorageConfigurationInfo().getAllowedLocations().stream()
              .filter(java.util.Objects::nonNull)
              .map(
                  l ->
                      StorageLocation.ensureTrailingSlash(
                          StorageLocation.ensureTrailingSlash(l) + namespace.getName()))
              .map(StorageLocation::of)
              .toList();
      if (!defaultLocations.contains(namespaceLocation)) {
        throw new IllegalArgumentException(
            "Namespace "
                + namespace.getName()
                + " has a custom location, "
                + "which is not enabled. Expected a location in: ["
                + String.join(
                    ", ", defaultLocations.stream().map(StorageLocation::toString).toList())
                + "]. Got location: "
                + namespaceLocation
                + "]");
      }
    } else if (parent.getType().equals(PolarisEntityType.NAMESPACE)) {
      NamespaceEntity parentEntity = NamespaceEntity.of(parent);
      LOGGER.debug(
          "Validating namespace {} given parent namespace {}",
          namespace.getName(),
          parentEntity.getName());
      String parentLocation =
          resolveNamespaceLocation(parentEntity.asNamespace(), parentEntity.getPropertiesAsMap());
      StorageLocation defaultLocation =
          StorageLocation.of(
              StorageLocation.ensureTrailingSlash(
                  StorageLocation.ensureTrailingSlash(parentLocation) + namespace.getName()));
      if (!defaultLocation.equals(namespaceLocation)) {
        throw new IllegalArgumentException(
            "Namespace "
                + namespace.getName()
                + " has a custom location, "
                + "which is not enabled. Expected location: ["
                + defaultLocation
                + "]. Got location: ["
                + namespaceLocation
                + "]");
      }
    }
  }

  /**
   * Validate no location overlap exists between the entity path and its sibling entities. This
   * resolves all siblings at the same level as the target entity (namespaces if the target entity
   * is a namespace whose parent is the catalog, namespaces and tables otherwise) and checks the
   * base-location property of each. The target entity's base location may not be a prefix or a
   * suffix of any sibling entity's base location.
   */
  private <T extends PolarisEntity & LocationBasedEntity> void validateNoLocationOverlap(
      T entity, List<PolarisEntity> parentPath) {

    String location = entity.getBaseLocation();
    String name = entity.getName();

    // Attempt to directly query for siblings
    boolean useOptimizedSiblingCheck =
        realmConfig.getConfig(FeatureConfiguration.OPTIMIZED_SIBLING_CHECK);
    if (useOptimizedSiblingCheck) {
      Optional<Optional<String>> directSiblingCheckResult =
          getMetaStoreManager().hasOverlappingSiblings(callContext.getPolarisCallContext(), entity);
      if (directSiblingCheckResult.isPresent()) {
        if (directSiblingCheckResult.get().isPresent()) {
          throw new org.apache.iceberg.exceptions.ForbiddenException(
              "Unable to create entity at location '%s' because it conflicts with existing table or namespace at %s",
              location, directSiblingCheckResult.get().get());
        } else {
          return;
        }
      }
    }

    // if the entity path has more than just the catalog, check for tables as well as other
    // namespaces
    Optional<NamespaceEntity> parentNamespace =
        parentPath.size() > 1
            ? Optional.of(NamespaceEntity.of(parentPath.getLast()))
            : Optional.empty();

    // Fall through by listing everything:
    ListEntitiesResult siblingNamespacesResult =
        getMetaStoreManager()
            .listEntities(
                getCurrentPolarisContext(),
                PolarisEntity.toCoreList(parentPath),
                PolarisEntityType.NAMESPACE,
                PolarisEntitySubType.ANY_SUBTYPE,
                PageToken.readEverything());
    if (!siblingNamespacesResult.isSuccess()) {
      throw new IllegalStateException(
          "Unable to resolve siblings entities to validate location - could not list namespaces");
    }

    List<TableIdentifier> siblingTables =
        parentNamespace
            .map(
                ns -> {
                  ListEntitiesResult siblingTablesResult =
                      getMetaStoreManager()
                          .listEntities(
                              getCurrentPolarisContext(),
                              PolarisEntity.toCoreList(parentPath),
                              PolarisEntityType.TABLE_LIKE,
                              PolarisEntitySubType.ANY_SUBTYPE,
                              PageToken.readEverything());
                  if (!siblingTablesResult.isSuccess()) {
                    throw new IllegalStateException(
                        "Unable to resolve siblings entities to validate location - could not list tables");
                  }
                  return siblingTablesResult.getEntities().stream()
                      .map(tbl -> TableIdentifier.of(ns.asNamespace(), tbl.getName()))
                      .collect(Collectors.toList());
                })
            .orElse(List.of());

    List<Namespace> siblingNamespaces =
        siblingNamespacesResult.getEntities().stream()
            .map(
                ns -> {
                  String[] nsLevels =
                      parentNamespace
                          .map(parent -> parent.asNamespace().levels())
                          .orElse(new String[0]);
                  String[] newLevels = Arrays.copyOf(nsLevels, nsLevels.length + 1);
                  newLevels[nsLevels.length] = ns.getName();
                  return Namespace.of(newLevels);
                })
            .toList();
    LOGGER.debug(
        "Resolving {} sibling entities to validate location",
        siblingTables.size() + siblingNamespaces.size());
    PolarisResolutionManifest resolutionManifest =
        new PolarisResolutionManifest(
            diagnostics,
            callContext.getRealmContext(),
            resolverFactory,
            securityContext,
            parentPath.getFirst().getName());
    siblingTables.forEach(
        tbl ->
            resolutionManifest.addPath(
                new ResolverPath(
                    PolarisCatalogHelpers.tableIdentifierToList(tbl), PolarisEntityType.TABLE_LIKE),
                tbl));
    siblingNamespaces.forEach(
        ns ->
            resolutionManifest.addPath(
                new ResolverPath(Arrays.asList(ns.levels()), PolarisEntityType.NAMESPACE), ns));
    ResolverStatus status = resolutionManifest.resolveAll();
    if (!status.getStatus().equals(ResolverStatus.StatusEnum.SUCCESS)) {
      String message =
          "Unable to resolve sibling entities to validate location - " + status.getStatus();
      if (status.getStatus().equals(ResolverStatus.StatusEnum.ENTITY_COULD_NOT_BE_RESOLVED)) {
        message += ". Could not resolve entity: " + status.getFailedToResolvedEntityName();
      }
      throw new IllegalStateException(message);
    }

    StorageLocation targetLocation = StorageLocation.of(location);
    Stream.concat(
            siblingTables.stream()
                .filter(tbl -> !tbl.name().equals(name))
                .map(
                    tbl -> {
                      PolarisResolvedPathWrapper resolveTablePath =
                          resolutionManifest.getResolvedPath(tbl);
                      PolarisEntity tableEntity = resolveTablePath.getRawLeafEntity();
                      if (tableEntity.getSubType() == PolarisEntitySubType.GENERIC_TABLE) {
                        return GenericTableEntity.of(tableEntity).getBaseLocation();
                      }
                      return IcebergTableLikeEntity.of(tableEntity).getBaseLocation();
                    }),
            siblingNamespaces.stream()
                .filter(ns -> !ns.level(ns.length() - 1).equals(name))
                .map(
                    ns -> {
                      PolarisResolvedPathWrapper resolveNamespacePath =
                          resolutionManifest.getResolvedPath(ns);
                      return NamespaceEntity.of(resolveNamespacePath.getRawLeafEntity())
                          .getBaseLocation();
                    }))
        .filter(java.util.Objects::nonNull)
        .map(StorageLocation::of)
        .forEach(
            siblingLocation -> {
              if (targetLocation.isChildOf(siblingLocation)
                  || siblingLocation.isChildOf(targetLocation)) {
                throw new org.apache.iceberg.exceptions.ForbiddenException(
                    "Unable to create table at location '%s' because it conflicts with existing table or namespace at location '%s'",
                    targetLocation, siblingLocation);
              }
            });
  }

  private class PolarisIcebergCatalogTableBuilder
      extends BaseMetastoreViewCatalog.BaseMetastoreViewCatalogTableBuilder {
    private final TableIdentifier identifier;

    public PolarisIcebergCatalogTableBuilder(TableIdentifier identifier, Schema schema) {
      super(identifier, schema);
      this.identifier = identifier;
    }

    @Override
    public TableBuilder withLocation(String newLocation) {
      return super.withLocation(transformTableLikeLocation(identifier, newLocation));
    }
  }

  private class PolarisIcebergCatalogViewBuilder extends BaseMetastoreViewCatalog.BaseViewBuilder {
    private final TableIdentifier identifier;

    public PolarisIcebergCatalogViewBuilder(TableIdentifier identifier) {
      super(identifier);
      withProperties(
          PropertyUtil.propertiesWithPrefix(IcebergCatalog.this.properties(), "table-default."));
      this.identifier = identifier;
    }

    @Override
    public ViewBuilder withLocation(String newLocation) {
      return super.withLocation(transformTableLikeLocation(identifier, newLocation));
    }
  }

  /**
   * An implementation of {@link TableOperations} that integrates with {@link IcebergCatalog}. Much
   * of this code was originally copied from {@link
   * org.apache.iceberg.BaseMetastoreTableOperations}. CODE_COPIED_TO_POLARIS From Apache Iceberg
   * Version: 1.8
   */
  @VisibleForTesting
  public class BasePolarisTableOperations extends PolarisOperationsBase<TableMetadata>
      implements TableOperations {
    private final TableIdentifier tableIdentifier;
    private final String fullTableName;
    private final boolean makeMetadataCurrentOnCommit;

    private FileIO tableFileIO;

    BasePolarisTableOperations(
        FileIO defaultFileIO,
        TableIdentifier tableIdentifier,
        boolean makeMetadataCurrentOnCommit) {
      LOGGER.debug("new BasePolarisTableOperations for {}", tableIdentifier);
      this.tableIdentifier = tableIdentifier;
      this.fullTableName = fullTableName(catalogName, tableIdentifier);
      this.tableFileIO = defaultFileIO;
      this.makeMetadataCurrentOnCommit = makeMetadataCurrentOnCommit;
    }

    @Override
    public TableMetadata current() {
      if (shouldRefresh) {
        return refresh();
      }
      return currentMetadata;
    }

    @Override
    public TableMetadata refresh() {
      boolean currentMetadataWasAvailable = currentMetadata != null;
      try {
        doRefresh();
      } catch (NoSuchTableException e) {
        if (currentMetadataWasAvailable) {
          LOGGER.warn(
              "Could not find the table during refresh, setting current metadata to null", e);
          shouldRefresh = true;
        }

        currentMetadata = null;
        currentMetadataLocation = null;
        version = -1;
        throw e;
      }
      return current();
    }

    @Override
    public void commit(TableMetadata base, TableMetadata metadata) {
      // if the metadata is already out of date, reject it
      if (base != current()) {
        if (base != null) {
          throw new CommitFailedException("Cannot commit: stale table metadata");
        } else {
          // when current is non-null, the table exists. but when base is null, the commit is trying
          // to create the table
          throw new AlreadyExistsException("Table already exists: %s", fullTableName);
        }
      }
      // if the metadata is not changed, return early
      if (base == metadata) {
        LOGGER.info("Nothing to commit.");
        return;
      }

      long start = System.currentTimeMillis();
      doCommit(base, metadata);
      CatalogUtil.deleteRemovedMetadataFiles(io(), base, metadata);
      requestRefresh();

      LOGGER.info(
          "Successfully committed to table {} in {} ms",
          fullTableName,
          System.currentTimeMillis() - start);
    }

    @Override
    public FileIO io() {
      return tableFileIO;
    }

    @Override
    public String metadataFileLocation(String filename) {
      return metadataFileLocation(current(), filename);
    }

    @Override
    public LocationProvider locationProvider() {
      return LocationProviders.locationsFor(current().location(), current().properties());
    }

    public void doRefresh() {
      LOGGER.debug("doRefresh for tableIdentifier {}", tableIdentifier);
      // While doing refresh/commit protocols, we must fetch the fresh "passthrough" resolved
      // table entity instead of the statically-resolved authz resolution set.
      PolarisResolvedPathWrapper resolvedEntities =
          resolvedEntityView.getPassthroughResolvedPath(
              tableIdentifier, PolarisEntityType.TABLE_LIKE, PolarisEntitySubType.ICEBERG_TABLE);
      IcebergTableLikeEntity entity = null;

      if (resolvedEntities != null) {
        entity = IcebergTableLikeEntity.of(resolvedEntities.getRawLeafEntity());
        if (!tableIdentifier.equals(entity.getTableIdentifier())) {
          LOGGER
              .atError()
              .addKeyValue("entity.getTableIdentifier()", entity.getTableIdentifier())
              .addKeyValue("tableIdentifier", tableIdentifier)
              .log("Stored table identifier mismatches requested identifier");
        }
      }

      String latestLocation = entity != null ? entity.getMetadataLocation() : null;
      LOGGER.debug("Refreshing latestLocation: {}", latestLocation);
      if (latestLocation == null) {
        disableRefresh();
      } else {
        polarisEventListener.onBeforeRefreshTable(
            new IcebergRestCatalogEvents.BeforeRefreshTableEvent(catalogName, tableIdentifier));
        refreshFromMetadataLocation(
            latestLocation,
            SHOULD_RETRY_REFRESH_PREDICATE,
            getMaxMetadataRefreshRetries(),
            metadataLocation -> {
              String latestLocationDir =
                  latestLocation.substring(0, latestLocation.lastIndexOf('/'));
              // TODO: Once we have the "current" table properties pulled into the resolvedEntity
              // then we should use the actual current table properties for IO refresh here
              // instead of the general tableDefaultProperties.
              FileIO fileIO =
                  loadFileIOForTableLike(
                      tableIdentifier,
                      Set.of(latestLocationDir),
                      resolvedEntities,
                      new HashMap<>(tableDefaultProperties),
                      Set.of(PolarisStorageActions.READ, PolarisStorageActions.LIST));
              return TableMetadataParser.read(fileIO, metadataLocation);
            });
        polarisEventListener.onAfterRefreshTable(
            new IcebergRestCatalogEvents.AfterRefreshTableEvent(catalogName, tableIdentifier));
      }
    }

    public void doCommit(TableMetadata base, TableMetadata metadata) {
      polarisEventListener.onBeforeCommitTable(
          new IcebergRestCatalogEvents.BeforeCommitTableEvent(
              catalogName, tableIdentifier, base, metadata));

      LOGGER.debug(
          "doCommit for table {} with metadataBefore {}, metadataAfter {}",
          tableIdentifier,
          base,
          metadata);
      // TODO: Maybe avoid writing metadata if there's definitely a transaction conflict
      if (null == base && !namespaceExists(tableIdentifier.namespace())) {
        throw new NoSuchNamespaceException(
            "Cannot create table '%s'. Namespace does not exist: '%s'",
            tableIdentifier, tableIdentifier.namespace());
      }

      PolarisResolvedPathWrapper resolvedTableEntities =
          resolvedEntityView.getPassthroughResolvedPath(
              tableIdentifier, PolarisEntityType.TABLE_LIKE, PolarisEntitySubType.ICEBERG_TABLE);

      // Fetch credentials for the resolved entity. The entity could be the table itself (if it has
      // already been stored and credentials have been configured directly) or it could be the
      // table's namespace or catalog.
      PolarisResolvedPathWrapper resolvedStorageEntity =
          resolvedTableEntities == null
              ? resolvedEntityView.getResolvedPath(tableIdentifier.namespace())
              : resolvedTableEntities;

      // refresh credentials because we need to read the metadata file to validate its location
      tableFileIO =
          loadFileIOForTableLike(
              tableIdentifier,
              StorageUtil.getLocationsUsedByTable(metadata),
              resolvedStorageEntity,
              new HashMap<>(metadata.properties()),
              Set.of(
                  PolarisStorageActions.READ,
                  PolarisStorageActions.WRITE,
                  PolarisStorageActions.LIST));

      List<PolarisEntity> resolvedNamespace =
          resolvedTableEntities == null
              ? resolvedEntityView.getResolvedPath(tableIdentifier.namespace()).getRawFullPath()
              : resolvedTableEntities.getRawParentPath();

      if (base == null
          || !metadata.location().equals(base.location())
          || !Objects.equal(
              base.properties().get(IcebergTableLikeEntity.USER_SPECIFIED_WRITE_DATA_LOCATION_KEY),
              metadata
                  .properties()
                  .get(IcebergTableLikeEntity.USER_SPECIFIED_WRITE_DATA_LOCATION_KEY))) {
        // If location is changing then we must validate that the requested location is valid
        // for the storage configuration inherited under this entity's path.
        Set<String> dataLocations =
            StorageUtil.getLocationsUsedByTable(metadata.location(), metadata.properties());
        validateLocationsForTableLike(tableIdentifier, dataLocations, resolvedStorageEntity);
        // also validate that the table location doesn't overlap an existing table
        dataLocations.forEach(
            location ->
                validateNoLocationOverlap(
                    catalogEntity,
                    tableIdentifier,
                    resolvedNamespace,
                    location,
                    resolvedStorageEntity.getRawLeafEntity()));
        // and that the metadata file points to a location within the table's directory structure
        if (metadata.metadataFileLocation() != null) {
          validateMetadataFileInTableDir(tableIdentifier, metadata);
        }
      }

      String newLocation = writeNewMetadataIfRequired(base == null, metadata);
      String oldLocation = base == null ? null : base.metadataFileLocation();

      // TODO: Consider using the entity from doRefresh() directly to do the conflict detection
      // instead of a two-layer CAS (checking metadataLocation to detect concurrent modification
      // between doRefresh() and doCommit(), and then updateEntityPropertiesIfNotChanged to detect
      // concurrent
      // modification between our checking of unchanged metadataLocation here and actual
      // persistence-layer commit).
      PolarisResolvedPathWrapper resolvedPath =
          resolvedEntityView.getPassthroughResolvedPath(
              tableIdentifier, PolarisEntityType.TABLE_LIKE, PolarisEntitySubType.ANY_SUBTYPE);
      if (resolvedPath != null && resolvedPath.getRawLeafEntity() != null) {
        if (resolvedPath.getRawLeafEntity().getSubType() == PolarisEntitySubType.ICEBERG_VIEW) {
          throw new AlreadyExistsException(
              "View with same name already exists: %s", tableIdentifier);
        } else if (resolvedPath.getRawLeafEntity().getSubType()
            == PolarisEntitySubType.GENERIC_TABLE) {
          throw new AlreadyExistsException(
              "Generic table with same name already exists: %s", tableIdentifier);
        }
      }
      IcebergTableLikeEntity entity =
          IcebergTableLikeEntity.of(resolvedPath == null ? null : resolvedPath.getRawLeafEntity());
      String existingLocation;
      if (null == entity) {
        existingLocation = null;
        entity =
            new IcebergTableLikeEntity.Builder(
                    PolarisEntitySubType.ICEBERG_TABLE, tableIdentifier, newLocation)
                .setCatalogId(getCatalogId())
                .setBaseLocation(metadata.location())
                .setId(
                    getMetaStoreManager().generateNewEntityId(getCurrentPolarisContext()).getId())
                .build();
      } else {
        existingLocation = entity.getMetadataLocation();
        entity =
            new IcebergTableLikeEntity.Builder(entity)
                .setBaseLocation(metadata.location())
                .setMetadataLocation(newLocation)
                .build();
      }
      if (!Objects.equal(existingLocation, oldLocation)) {
        if (null == base) {
          throw new AlreadyExistsException("Table already exists: %s", fullTableName);
        }

        if (null == existingLocation) {
          throw new NoSuchTableException("Table does not exist: %s", fullTableName);
        }

        throw new CommitFailedException(
            "Cannot commit to table %s metadata location from %s to %s "
                + "because it has been concurrently modified to %s",
            tableIdentifier, oldLocation, newLocation, existingLocation);
      }

      // We diverge from `BaseMetastoreTableOperations` in the below code block
      if (makeMetadataCurrentOnCommit) {
        currentMetadata =
            TableMetadata.buildFrom(metadata)
                .withMetadataLocation(newLocation)
                .discardChanges()
                .build();
        currentMetadataLocation = newLocation;
      }

      if (null == existingLocation) {
        createTableLike(tableIdentifier, entity);
      } else {
        updateTableLike(tableIdentifier, entity);
      }

      polarisEventListener.onAfterCommitTable(
          new IcebergRestCatalogEvents.AfterCommitTableEvent(
              catalogName, tableIdentifier, base, metadata));
    }

    @Override
    public TableOperations temp(TableMetadata uncommittedMetadata) {
      return new TableOperations() {
        @Override
        public TableMetadata current() {
          return uncommittedMetadata;
        }

        @Override
        public TableMetadata refresh() {
          throw new UnsupportedOperationException(
              "Cannot call refresh on temporary table operations");
        }

        @Override
        public void commit(TableMetadata base, TableMetadata metadata) {
          throw new UnsupportedOperationException(
              "Cannot call commit on temporary table operations");
        }

        @Override
        public String metadataFileLocation(String fileName) {
          return BasePolarisTableOperations.this.metadataFileLocation(
              uncommittedMetadata, fileName);
        }

        @Override
        public LocationProvider locationProvider() {
          return LocationProviders.locationsFor(
              uncommittedMetadata.location(), uncommittedMetadata.properties());
        }

        @Override
        public FileIO io() {
          return BasePolarisTableOperations.this.io();
        }

        @Override
        public EncryptionManager encryption() {
          return BasePolarisTableOperations.this.encryption();
        }

        @Override
        public long newSnapshotId() {
          return BasePolarisTableOperations.this.newSnapshotId();
        }
      };
    }

    protected String writeNewMetadataIfRequired(boolean newTable, TableMetadata metadata) {
      return newTable && metadata.metadataFileLocation() != null
          ? metadata.metadataFileLocation()
          : writeNewMetadata(metadata, version + 1);
    }

    protected String writeNewMetadata(TableMetadata metadata, int newVersion) {
      String newTableMetadataFilePath = newTableMetadataFilePath(metadata, newVersion);
      OutputFile newMetadataLocation = io().newOutputFile(newTableMetadataFilePath);

      // write the new metadata
      // use overwrite to avoid negative caching in S3. this is safe because the metadata location
      // is
      // always unique because it includes a UUID.
      TableMetadataParser.overwrite(metadata, newMetadataLocation);

      return newMetadataLocation.location();
    }

    private String metadataFileLocation(TableMetadata metadata, String filename) {
      String metadataLocation = metadata.properties().get(TableProperties.WRITE_METADATA_LOCATION);

      if (metadataLocation != null) {
        return String.format("%s/%s", LocationUtil.stripTrailingSlash(metadataLocation), filename);
      } else {
        return String.format("%s/%s/%s", metadata.location(), METADATA_FOLDER_NAME, filename);
      }
    }

    private String newTableMetadataFilePath(TableMetadata meta, int newVersion) {
      String codecName =
          meta.property(
              TableProperties.METADATA_COMPRESSION, TableProperties.METADATA_COMPRESSION_DEFAULT);
      String fileExtension = TableMetadataParser.getFileExtension(codecName);
      return metadataFileLocation(
          meta,
          String.format(Locale.ROOT, "%05d-%s%s", newVersion, UUID.randomUUID(), fileExtension));
    }
  }

  /**
   * An implementation of {@link ViewOperations} that integrates with {@link IcebergCatalog}. Much
   * of this code was originally copied from {@link org.apache.iceberg.view.BaseViewOperations}.
   * CODE_COPIED_TO_POLARIS From Apache Iceberg Version: 1.8
   */
  private class BasePolarisViewOperations extends PolarisOperationsBase<ViewMetadata>
      implements ViewOperations {
    private final TableIdentifier identifier;
    private final String fullViewName;
    private FileIO viewFileIO;

    BasePolarisViewOperations(FileIO defaultFileIO, TableIdentifier identifier) {
      this.viewFileIO = defaultFileIO;
      this.identifier = identifier;
      this.fullViewName = ViewUtil.fullViewName(catalogName, identifier);
    }

    @Override
    public ViewMetadata current() {
      if (shouldRefresh) {
        return refresh();
      }

      return currentMetadata;
    }

    @Override
    public ViewMetadata refresh() {
      boolean currentMetadataWasAvailable = currentMetadata != null;
      try {
        doRefresh();
      } catch (NoSuchViewException e) {
        if (currentMetadataWasAvailable) {
          LOGGER.warn(
              "Could not find the view during refresh, setting current metadata to null", e);
          shouldRefresh = true;
        }

        currentMetadata = null;
        currentMetadataLocation = null;
        version = -1;
        throw e;
      }

      return current();
    }

    @Override
    @SuppressWarnings("ImmutablesReferenceEquality")
    public void commit(ViewMetadata base, ViewMetadata metadata) {
      // if the metadata is already out of date, reject it
      if (base != current()) {
        if (base != null) {
          throw new CommitFailedException("Cannot commit: stale view metadata");
        } else {
          // when current is non-null, the view exists. but when base is null, the commit is trying
          // to create the view
          throw new AlreadyExistsException("View already exists: %s", viewName());
        }
      }

      // if the metadata is not changed, return early
      if (base == metadata) {
        LOGGER.info("Nothing to commit.");
        return;
      }

      long start = System.currentTimeMillis();
      doCommit(base, metadata);
      requestRefresh();

      LOGGER.info(
          "Successfully committed to view {} in {} ms",
          viewName(),
          System.currentTimeMillis() - start);
    }

    public void doRefresh() {
      PolarisResolvedPathWrapper resolvedEntities =
          resolvedEntityView.getPassthroughResolvedPath(
              identifier, PolarisEntityType.TABLE_LIKE, PolarisEntitySubType.ICEBERG_VIEW);
      IcebergTableLikeEntity entity = null;

      if (resolvedEntities != null) {
        entity = IcebergTableLikeEntity.of(resolvedEntities.getRawLeafEntity());
        if (!identifier.equals(entity.getTableIdentifier())) {
          LOGGER
              .atError()
              .addKeyValue("entity.getTableIdentifier()", entity.getTableIdentifier())
              .addKeyValue("identifier", identifier)
              .log("Stored view identifier mismatches requested identifier");
        }
      }

      String latestLocation = entity != null ? entity.getMetadataLocation() : null;
      LOGGER.debug("Refreshing view latestLocation: {}", latestLocation);
      if (latestLocation == null) {
        disableRefresh();
      } else {
        polarisEventListener.onBeforeRefreshView(
            new IcebergRestCatalogEvents.BeforeRefreshViewEvent(catalogName, identifier));
        refreshFromMetadataLocation(
            latestLocation,
            SHOULD_RETRY_REFRESH_PREDICATE,
            getMaxMetadataRefreshRetries(),
            metadataLocation -> {
              String latestLocationDir =
                  latestLocation.substring(0, latestLocation.lastIndexOf('/'));

              // TODO: Once we have the "current" table properties pulled into the resolvedEntity
              // then we should use the actual current table properties for IO refresh here
              // instead of the general tableDefaultProperties.
              FileIO fileIO =
                  loadFileIOForTableLike(
                      identifier,
                      Set.of(latestLocationDir),
                      resolvedEntities,
                      new HashMap<>(tableDefaultProperties),
                      Set.of(PolarisStorageActions.READ, PolarisStorageActions.LIST));

              return ViewMetadataParser.read(fileIO.newInputFile(metadataLocation));
            });
        polarisEventListener.onAfterRefreshView(
            new IcebergRestCatalogEvents.AfterRefreshViewEvent(catalogName, identifier));
      }
    }

    public void doCommit(ViewMetadata base, ViewMetadata metadata) {
      polarisEventListener.onBeforeCommitView(
          new IcebergRestCatalogEvents.BeforeCommitViewEvent(
              catalogName, identifier, base, metadata));

      // TODO: Maybe avoid writing metadata if there's definitely a transaction conflict
      LOGGER.debug(
          "doCommit for view {} with metadataBefore {}, metadataAfter {}",
          identifier,
          base,
          metadata);
      if (null == base && !namespaceExists(identifier.namespace())) {
        throw new NoSuchNamespaceException(
            "Cannot create view '%s'. Namespace does not exist: '%s'",
            identifier, identifier.namespace());
      }

      PolarisResolvedPathWrapper resolvedTable =
          resolvedEntityView.getPassthroughResolvedPath(
              identifier, PolarisEntityType.TABLE_LIKE, PolarisEntitySubType.ICEBERG_TABLE);
      if (resolvedTable != null) {
        throw new AlreadyExistsException("Table with same name already exists: %s", identifier);
      }

      PolarisResolvedPathWrapper resolvedEntities =
          resolvedEntityView.getPassthroughResolvedPath(
              identifier, PolarisEntityType.TABLE_LIKE, PolarisEntitySubType.ICEBERG_VIEW);

      // Fetch credentials for the resolved entity. The entity could be the view itself (if it has
      // already been stored and credentials have been configured directly) or it could be the
      // table's namespace or catalog.
      PolarisResolvedPathWrapper resolvedStorageEntity =
          resolvedEntities == null
              ? resolvedEntityView.getResolvedPath(identifier.namespace())
              : resolvedEntities;

      List<PolarisEntity> resolvedNamespace =
          resolvedEntities == null
              ? resolvedEntityView.getResolvedPath(identifier.namespace()).getRawFullPath()
              : resolvedEntities.getRawParentPath();
      if (base == null || !metadata.location().equals(base.location())) {
        // If location is changing then we must validate that the requested location is valid
        // for the storage configuration inherited under this entity's path.
        validateLocationForTableLike(identifier, metadata.location(), resolvedStorageEntity);
        validateNoLocationOverlap(
            catalogEntity,
            identifier,
            resolvedNamespace,
            metadata.location(),
            resolvedStorageEntity.getRawLeafEntity());
      }

      Map<String, String> tableProperties = new HashMap<>(metadata.properties());

      viewFileIO =
          loadFileIOForTableLike(
              identifier,
              StorageUtil.getLocationsUsedByTable(metadata),
              resolvedStorageEntity,
              tableProperties,
              Set.of(PolarisStorageActions.READ, PolarisStorageActions.WRITE));

      String newLocation = writeNewMetadataIfRequired(metadata);
      String oldLocation = base == null ? null : currentMetadataLocation;

      IcebergTableLikeEntity entity =
          IcebergTableLikeEntity.of(
              resolvedEntities == null ? null : resolvedEntities.getRawLeafEntity());
      String existingLocation;
      if (null == entity) {
        existingLocation = null;
        entity =
            new IcebergTableLikeEntity.Builder(
                    PolarisEntitySubType.ICEBERG_VIEW, identifier, newLocation)
                .setCatalogId(getCatalogId())
                .setId(
                    getMetaStoreManager().generateNewEntityId(getCurrentPolarisContext()).getId())
                .build();
      } else {
        existingLocation = entity.getMetadataLocation();
        entity =
            new IcebergTableLikeEntity.Builder(entity).setMetadataLocation(newLocation).build();
      }
      if (!Objects.equal(existingLocation, oldLocation)) {
        if (null == base) {
          throw new AlreadyExistsException("View already exists: %s", identifier);
        }

        if (null == existingLocation) {
          throw new NoSuchViewException("View does not exist: %s", identifier);
        }

        throw new CommitFailedException(
            "Cannot commit to view %s metadata location from %s to %s "
                + "because it has been concurrently modified to %s",
            identifier, oldLocation, newLocation, existingLocation);
      }
      if (null == existingLocation) {
        createTableLike(identifier, entity);
      } else {
        updateTableLike(identifier, entity);
      }

      polarisEventListener.onAfterCommitView(
          new IcebergRestCatalogEvents.AfterCommitViewEvent(
              catalogName, identifier, base, metadata));
    }

    protected String writeNewMetadataIfRequired(ViewMetadata metadata) {
      return null != metadata.metadataFileLocation()
          ? metadata.metadataFileLocation()
          : writeNewMetadata(metadata, version + 1);
    }

    private String writeNewMetadata(ViewMetadata metadata, int newVersion) {
      String newMetadataFilePath = newMetadataFilePath(metadata, newVersion);
      OutputFile newMetadataLocation = io().newOutputFile(newMetadataFilePath);

      // write the new metadata
      // use overwrite to avoid negative caching in S3. this is safe because the metadata location
      // is
      // always unique because it includes a UUID.
      ViewMetadataParser.overwrite(metadata, newMetadataLocation);

      return newMetadataLocation.location();
    }

    private String newMetadataFilePath(ViewMetadata metadata, int newVersion) {
      String codecName =
          metadata
              .properties()
              .getOrDefault(
                  ViewProperties.METADATA_COMPRESSION, ViewProperties.METADATA_COMPRESSION_DEFAULT);
      String fileExtension = TableMetadataParser.getFileExtension(codecName);
      return metadataFileLocation(
          metadata,
          String.format(Locale.ROOT, "%05d-%s%s", newVersion, UUID.randomUUID(), fileExtension));
    }

    private String metadataFileLocation(ViewMetadata metadata, String filename) {
      String metadataLocation = metadata.properties().get(ViewProperties.WRITE_METADATA_LOCATION);
      if (metadataLocation != null) {
        return String.format("%s/%s", LocationUtil.stripTrailingSlash(metadataLocation), filename);
      } else {
        return String.format(
            "%s/%s/%s",
            LocationUtil.stripTrailingSlash(metadata.location()), METADATA_FOLDER_NAME, filename);
      }
    }

    public FileIO io() {
      return viewFileIO;
    }

    protected String viewName() {
      return fullViewName;
    }
  }

  /**
   * An ABC for {@link BasePolarisTableOperations} and {@link BasePolarisViewOperations}. Much of
   * this code was originally copied from {@link org.apache.iceberg.BaseMetastoreTableOperations}.
   * CODE_COPIED_TO_POLARIS From Apache Iceberg Version: 1.8
   */
  private abstract static class PolarisOperationsBase<T> {

    protected static final String METADATA_FOLDER_NAME = "metadata";

    protected T currentMetadata = null;
    protected String currentMetadataLocation = null;
    protected boolean shouldRefresh = true;
    protected int version = -1;

    protected void requestRefresh() {
      this.shouldRefresh = true;
    }

    protected void disableRefresh() {
      this.shouldRefresh = false;
    }

    /**
     * Parse the version from table/view metadata file name.
     *
     * @param metadataLocation table/view metadata file location
     * @return version of the table/view metadata file in success case and -1 if the version is not
     *     parsable (as a sign that the metadata is not part of this catalog)
     */
    protected int parseVersion(String metadataLocation) {
      int versionStart =
          metadataLocation.lastIndexOf('/') + 1; // if '/' isn't found, this will be 0
      int versionEnd = metadataLocation.indexOf('-', versionStart);
      if (versionEnd < 0) {
        // found filesystem object's metadata
        return -1;
      }

      try {
        return Integer.parseInt(metadataLocation.substring(versionStart, versionEnd));
      } catch (NumberFormatException e) {
        LOGGER.warn("Unable to parse version from metadata location: {}", metadataLocation, e);
        return -1;
      }
    }

    protected void refreshFromMetadataLocation(
        String newLocation,
        Predicate<Exception> shouldRetry,
        int numRetries,
        Function<String, T> metadataLoader) {
      // use null-safe equality check because new tables have a null metadata location
      if (!Objects.equal(currentMetadataLocation, newLocation)) {
        LOGGER.info("Refreshing table metadata from new version: {}", newLocation);

        AtomicReference<T> newMetadata = new AtomicReference<>();
        Tasks.foreach(newLocation)
            .retry(numRetries)
            .exponentialBackoff(100, 5000, 600000, 4.0 /* 100, 400, 1600, ... */)
            .throwFailureWhenFinished()
            .stopRetryOn(NotFoundException.class) // overridden if shouldRetry is non-null
            .shouldRetryTest(shouldRetry)
            .run(metadataLocation -> newMetadata.set(metadataLoader.apply(metadataLocation)));

        if (newMetadata.get() instanceof TableMetadata tableMetadata) {
          if (currentMetadata instanceof TableMetadata currentTableMetadata) {
            String newUUID = tableMetadata.uuid();
            if (currentMetadata != null && currentTableMetadata.uuid() != null && newUUID != null) {
              Preconditions.checkState(
                  newUUID.equals(currentTableMetadata.uuid()),
                  "Table UUID does not match: current=%s != refreshed=%s",
                  currentTableMetadata.uuid(),
                  newUUID);
            }
          }
        }

        this.currentMetadata = newMetadata.get();
        this.currentMetadataLocation = newLocation;
        this.version = parseVersion(newLocation);
      }
      this.shouldRefresh = false;
    }
  }

  private void validateMetadataFileInTableDir(TableIdentifier identifier, TableMetadata metadata) {
    boolean allowEscape = realmConfig.getConfig(FeatureConfiguration.ALLOW_EXTERNAL_TABLE_LOCATION);
    if (!allowEscape
        && !realmConfig.getConfig(FeatureConfiguration.ALLOW_EXTERNAL_METADATA_FILE_LOCATION)) {
      LOGGER.debug(
          "Validating base location {} for table {} in metadata file {}",
          metadata.location(),
          identifier,
          metadata.metadataFileLocation());
      StorageLocation metadataFileLocation = StorageLocation.of(metadata.metadataFileLocation());
      StorageLocation baseLocation = StorageLocation.of(metadata.location());
      if (!metadataFileLocation.isChildOf(baseLocation)) {
        throw new BadRequestException(
            "Metadata location %s is not allowed outside of table location %s",
            metadata.metadataFileLocation(), metadata.location());
      }
    }
  }

  private FileIO loadFileIOForTableLike(
      TableIdentifier identifier,
      Set<String> readLocations,
      PolarisResolvedPathWrapper resolvedStorageEntity,
      Map<String, String> tableProperties,
      Set<PolarisStorageActions> storageActions) {
    // Reload fileIO based on table specific context
    FileIO fileIO =
        fileIOFactory.loadFileIO(
            callContext,
            ioImplClassName,
            tableProperties,
            identifier,
            readLocations,
            storageActions,
            resolvedStorageEntity);
    // ensure the new fileIO is closed when the catalog is closed
    closeableGroup.addCloseable(fileIO);
    return fileIO;
  }

  private PolarisCallContext getCurrentPolarisContext() {
    return callContext.getPolarisCallContext();
  }

  private PolarisMetaStoreManager getMetaStoreManager() {
    return metaStoreManager;
  }

  @VisibleForTesting
  public void setFileIOFactory(FileIOFactory newFactory) {
    this.fileIOFactory = newFactory;
  }

  @VisibleForTesting
  long getCatalogId() {
    // TODO: Properly handle initialization
    if (catalogId <= 0) {
      throw new RuntimeException(
          "Failed to initialize catalogId before using catalog with name: " + catalogName);
    }
    return catalogId;
  }

  private void renameTableLike(
      PolarisEntitySubType subType, TableIdentifier from, TableIdentifier to) {
    LOGGER.debug("Renaming tableLike from {} to {}", from, to);
    PolarisResolvedPathWrapper resolvedEntities =
        resolvedEntityView.getResolvedPath(from, PolarisEntityType.TABLE_LIKE, subType);
    if (resolvedEntities == null) {
      if (subType == PolarisEntitySubType.ICEBERG_VIEW) {
        throw new NoSuchViewException("Cannot rename %s to %s. View does not exist", from, to);
      } else {
        throw new NoSuchTableException("Cannot rename %s to %s. Table does not exist", from, to);
      }
    }
    List<PolarisEntity> catalogPath = resolvedEntities.getRawParentPath();
    PolarisEntity leafEntity = resolvedEntities.getRawLeafEntity();
    final IcebergTableLikeEntity toEntity;
    List<PolarisEntity> newCatalogPath = null;
    if (!from.namespace().equals(to.namespace())) {
      PolarisResolvedPathWrapper resolvedNewParentEntities =
          resolvedEntityView.getResolvedPath(to.namespace());
      if (resolvedNewParentEntities == null) {
        throw new NoSuchNamespaceException(
            "Cannot rename %s to %s. Namespace does not exist: %s", from, to, to.namespace());
      }
      newCatalogPath = resolvedNewParentEntities.getRawFullPath();

      // the "to" table has a new parent and a new name / namespace path
      toEntity =
          new IcebergTableLikeEntity.Builder(IcebergTableLikeEntity.of(leafEntity))
              .setTableIdentifier(to)
              .setParentId(resolvedNewParentEntities.getResolvedLeafEntity().getEntity().getId())
              .build();
    } else {
      // only the name of the entity is changed
      toEntity =
          new IcebergTableLikeEntity.Builder(IcebergTableLikeEntity.of(leafEntity))
              .setTableIdentifier(to)
              .build();
    }

    // rename the entity now
    EntityResult returnedEntityResult =
        getMetaStoreManager()
            .renameEntity(
                getCurrentPolarisContext(),
                PolarisEntity.toCoreList(catalogPath),
                leafEntity,
                PolarisEntity.toCoreList(newCatalogPath),
                toEntity);

    // handle error
    if (!returnedEntityResult.isSuccess()) {
      LOGGER.debug(
          "Rename error {} trying to rename {} to {}. Checking existing object.",
          returnedEntityResult.getReturnStatus(),
          from,
          to);
      switch (returnedEntityResult.getReturnStatus()) {
        case BaseResult.ReturnStatus.ENTITY_ALREADY_EXISTS:
          {
            PolarisEntitySubType existingEntitySubType =
                returnedEntityResult.getAlreadyExistsEntitySubType();
            if (existingEntitySubType == null) {
              // this code path is unexpected
              throw new AlreadyExistsException(
                  "Cannot rename %s to %s. Object already exists", from, to);
            } else if (existingEntitySubType == PolarisEntitySubType.ICEBERG_TABLE) {
              throw new AlreadyExistsException(
                  "Cannot rename %s to %s. Table already exists", from, to);
            } else if (existingEntitySubType == PolarisEntitySubType.ICEBERG_VIEW) {
              throw new AlreadyExistsException(
                  "Cannot rename %s to %s. View already exists", from, to);
            }
            throw new IllegalStateException(
                String.format("Unexpected entity type '%s'", existingEntitySubType));
          }

        case BaseResult.ReturnStatus.ENTITY_NOT_FOUND:
          throw new NotFoundException("Cannot rename %s to %s. %s does not exist", from, to, from);

        // this is temporary. Should throw a special error that will be caught and retried
        case BaseResult.ReturnStatus.TARGET_ENTITY_CONCURRENTLY_MODIFIED:
        case BaseResult.ReturnStatus.ENTITY_CANNOT_BE_RESOLVED:
          throw new RuntimeException("concurrent update detected, please retry");

        // some entities cannot be renamed
        case BaseResult.ReturnStatus.ENTITY_CANNOT_BE_RENAMED:
          throw new BadRequestException("Cannot rename built-in object %s", leafEntity.getName());

        // some entities cannot be renamed
        default:
          throw new IllegalStateException(
              "Unknown error status " + returnedEntityResult.getReturnStatus());
      }
    } else {
      IcebergTableLikeEntity returnedEntity =
          IcebergTableLikeEntity.of(returnedEntityResult.getEntity());
      if (!toEntity.getTableIdentifier().equals(returnedEntity.getTableIdentifier())) {
        // As long as there are older deployments which don't support the atomic update of the
        // internalProperties during rename, we can log and then patch it up explicitly
        // in a best-effort way.
        LOGGER
            .atError()
            .addKeyValue("toEntity.getTableIdentifier()", toEntity.getTableIdentifier())
            .addKeyValue("returnedEntity.getTableIdentifier()", returnedEntity.getTableIdentifier())
            .log("Returned entity identifier doesn't match toEntity identifier");
        getMetaStoreManager()
            .updateEntityPropertiesIfNotChanged(
                getCurrentPolarisContext(),
                PolarisEntity.toCoreList(newCatalogPath),
                new IcebergTableLikeEntity.Builder(returnedEntity).setTableIdentifier(to).build());
      }
    }
  }

  /**
   * Caller must fill in all entity fields except parentId, since the caller may not want to
   * duplicate the logic to try to resolve parentIds before constructing the proposed entity. This
   * method will fill in the parentId if needed upon resolution.
   */
  private void createTableLike(TableIdentifier identifier, PolarisEntity entity) {
    PolarisResolvedPathWrapper resolvedParent =
        resolvedEntityView.getResolvedPath(identifier.namespace());
    if (resolvedParent == null) {
      // Illegal state because the namespace should've already been in the static resolution set.
      throw new IllegalStateException(
          String.format("Failed to fetch resolved parent for TableIdentifier '%s'", identifier));
    }

    createTableLike(identifier, entity, resolvedParent);
  }

  private void createTableLike(
      TableIdentifier identifier, PolarisEntity entity, PolarisResolvedPathWrapper resolvedParent) {
    IcebergTableLikeEntity icebergTableLikeEntity = IcebergTableLikeEntity.of(entity);
    // Set / suffix
    boolean requireTrailingSlash =
        realmConfig.getConfig(FeatureConfiguration.ADD_TRAILING_SLASH_TO_LOCATION);
    if (requireTrailingSlash
        && icebergTableLikeEntity.getBaseLocation() != null
        && !icebergTableLikeEntity.getBaseLocation().endsWith("/")) {
      icebergTableLikeEntity =
          new IcebergTableLikeEntity.Builder(icebergTableLikeEntity)
              .setBaseLocation(icebergTableLikeEntity.getBaseLocation() + "/")
              .build();
    }

    // Make sure the metadata file is valid for our allowed locations.
    String metadataLocation = icebergTableLikeEntity.getMetadataLocation();
    validateLocationForTableLike(identifier, metadataLocation, resolvedParent);

    List<PolarisEntity> catalogPath = resolvedParent.getRawFullPath();

    if (icebergTableLikeEntity.getParentId() <= 0) {
      // TODO: Validate catalogPath size is at least 1 for catalog entity?
      icebergTableLikeEntity =
          new IcebergTableLikeEntity.Builder(icebergTableLikeEntity)
              .setParentId(resolvedParent.getRawLeafEntity().getId())
              .build();
    }
    icebergTableLikeEntity =
        new IcebergTableLikeEntity.Builder(icebergTableLikeEntity)
            .setCreateTimestamp(System.currentTimeMillis())
            .build();

    EntityResult res =
        getMetaStoreManager()
            .createEntityIfNotExists(
                getCurrentPolarisContext(),
                PolarisEntity.toCoreList(catalogPath),
                icebergTableLikeEntity);
    if (!res.isSuccess()) {
      switch (res.getReturnStatus()) {
        case BaseResult.ReturnStatus.CATALOG_PATH_CANNOT_BE_RESOLVED:
          throw new NotFoundException("Parent path does not exist for %s", identifier);

        case BaseResult.ReturnStatus.ENTITY_ALREADY_EXISTS:
          throw new AlreadyExistsException(
              "Iceberg table, view, or generic table already exists: %s", identifier);
        default:
          throw new IllegalStateException(
              String.format(
                  "Unknown error status for identifier %s: %s with extraInfo: %s",
                  identifier, res.getReturnStatus(), res.getExtraInformation()));
      }
    }
    PolarisEntity resultEntity = PolarisEntity.of(res);
    LOGGER.debug("Created TableLike entity {} with TableIdentifier {}", resultEntity, identifier);
  }

  private void updateTableLike(TableIdentifier identifier, PolarisEntity entity) {
    PolarisResolvedPathWrapper resolvedEntities =
        resolvedEntityView.getResolvedPath(identifier, entity.getType(), entity.getSubType());
    if (resolvedEntities == null) {
      // Illegal state because the identifier should've already been in the static resolution set.
      throw new IllegalStateException(
          String.format("Failed to fetch resolved TableIdentifier '%s'", identifier));
    }
    IcebergTableLikeEntity icebergTableLikeEntity = new IcebergTableLikeEntity(entity);

    // Set / suffix
    boolean requireTrailingSlash =
        realmConfig.getConfig(FeatureConfiguration.ADD_TRAILING_SLASH_TO_LOCATION);
    if (requireTrailingSlash
        && icebergTableLikeEntity.getBaseLocation() != null
        && !icebergTableLikeEntity.getBaseLocation().endsWith("/")) {
      icebergTableLikeEntity =
          new IcebergTableLikeEntity.Builder(icebergTableLikeEntity)
              .setBaseLocation(icebergTableLikeEntity.getBaseLocation() + "/")
              .build();
    }

    // Make sure the metadata file is valid for our allowed locations.
    String metadataLocation = icebergTableLikeEntity.getMetadataLocation();
    validateLocationForTableLike(identifier, metadataLocation, resolvedEntities);

    List<PolarisEntity> catalogPath = resolvedEntities.getRawParentPath();
    EntityResult res =
        getMetaStoreManager()
            .updateEntityPropertiesIfNotChanged(
                getCurrentPolarisContext(),
                PolarisEntity.toCoreList(catalogPath),
                icebergTableLikeEntity);
    if (!res.isSuccess()) {
      switch (res.getReturnStatus()) {
        case BaseResult.ReturnStatus.CATALOG_PATH_CANNOT_BE_RESOLVED:
          throw new NotFoundException("Parent path does not exist for %s", identifier);

        case BaseResult.ReturnStatus.TARGET_ENTITY_CONCURRENTLY_MODIFIED:
          throw new CommitConflictException(
              "Failed to commit Table or View %s because it was concurrently modified", identifier);

        default:
          throw new IllegalStateException(
              String.format(
                  "Unknown error status for identifier %s: %s with extraInfo: %s",
                  identifier, res.getReturnStatus(), res.getExtraInformation()));
      }
    }
    PolarisEntity resultEntity = PolarisEntity.of(res);
    LOGGER.debug("Updated TableLike entity {} with TableIdentifier {}", resultEntity, identifier);
  }

  @SuppressWarnings("FormatStringAnnotation")
  private @Nonnull DropEntityResult dropTableLike(
      PolarisEntitySubType subType,
      TableIdentifier identifier,
      Map<String, String> storageProperties,
      boolean purge) {
    PolarisResolvedPathWrapper resolvedEntities =
        resolvedEntityView.getResolvedPath(identifier, PolarisEntityType.TABLE_LIKE, subType);
    if (resolvedEntities == null) {
      // TODO: Error?
      return new DropEntityResult(BaseResult.ReturnStatus.ENTITY_NOT_FOUND, null);
    }

    List<PolarisEntity> catalogPath = resolvedEntities.getRawParentPath();
    PolarisEntity leafEntity = resolvedEntities.getRawLeafEntity();

    // Check that purge is enabled, if it is set:
    if (catalogPath != null && !catalogPath.isEmpty() && purge) {
      boolean dropWithPurgeEnabled =
          realmConfig.getConfig(FeatureConfiguration.DROP_WITH_PURGE_ENABLED, catalogEntity);
      if (!dropWithPurgeEnabled) {
        throw new ForbiddenException(
            String.format(
                "Unable to purge entity: %s. To enable this feature, set the Polaris configuration %s "
                    + "or the catalog configuration %s",
                identifier.name(),
                FeatureConfiguration.DROP_WITH_PURGE_ENABLED.key(),
                FeatureConfiguration.DROP_WITH_PURGE_ENABLED.catalogConfig()));
      }
    }

    return getMetaStoreManager()
        .dropEntityIfExists(
            getCurrentPolarisContext(),
            PolarisEntity.toCoreList(catalogPath),
            leafEntity,
            storageProperties,
            purge);
  }

  private boolean sendNotificationForTableLike(
      PolarisEntitySubType subType, TableIdentifier tableIdentifier, NotificationRequest request) {
    LOGGER.debug(
        "Handling notification request {} for tableIdentifier {}", request, tableIdentifier);
    PolarisResolvedPathWrapper resolvedEntities =
        resolvedEntityView.getPassthroughResolvedPath(
            tableIdentifier, PolarisEntityType.TABLE_LIKE, subType);

    NotificationType notificationType = request.getNotificationType();

    Preconditions.checkNotNull(notificationType, "Expected a valid notification type.");

    if (notificationType == NotificationType.DROP) {
      return dropTableLike(
              PolarisEntitySubType.ICEBERG_TABLE, tableIdentifier, Map.of(), false /* purge */)
          .isSuccess();
    } else if (notificationType == NotificationType.VALIDATE) {
      // In this mode we don't want to make any mutations, so we won't auto-create non-existing
      // parent namespaces. This means when we want to validate allowedLocations for the proposed
      // table metadata location, we must independently find the deepest non-null parent namespace
      // of the TableIdentifier, which may even be the base CatalogEntity if no parent namespaces
      // actually exist yet. We can then extract the right StorageInfo entity via a normal call
      // to findStorageInfoFromHierarchy.
      PolarisResolvedPathWrapper resolvedStorageEntity = null;
      Optional<PolarisEntity> storageInfoEntity = Optional.empty();
      for (int i = tableIdentifier.namespace().length(); i >= 0; i--) {
        Namespace nsLevel =
            Namespace.of(
                Arrays.stream(tableIdentifier.namespace().levels())
                    .limit(i)
                    .toArray(String[]::new));
        resolvedStorageEntity = resolvedEntityView.getResolvedPath(nsLevel);
        if (resolvedStorageEntity != null) {
          storageInfoEntity = FileIOUtil.findStorageInfoFromHierarchy(resolvedStorageEntity);
          break;
        }
      }

      if (resolvedStorageEntity == null || storageInfoEntity.isEmpty()) {
        throw new BadRequestException(
            "Failed to find StorageInfo entity for TableIdentifier %s", tableIdentifier);
      }

      // Validate location against the resolvedStorageEntity
      String metadataLocation =
          transformTableLikeLocation(tableIdentifier, request.getPayload().getMetadataLocation());
      validateLocationForTableLike(tableIdentifier, metadataLocation, resolvedStorageEntity);

      // Validate that we can construct a FileIO
      String locationDir = metadataLocation.substring(0, metadataLocation.lastIndexOf("/"));
      loadFileIOForTableLike(
          tableIdentifier,
          Set.of(locationDir),
          resolvedStorageEntity,
          new HashMap<>(tableDefaultProperties),
          Set.of(PolarisStorageActions.READ));

      LOGGER.debug(
          "Successful VALIDATE notification for tableIdentifier {}, metadataLocation {}",
          tableIdentifier,
          metadataLocation);
    } else if (notificationType == NotificationType.CREATE
        || notificationType == NotificationType.UPDATE) {

      Namespace ns = tableIdentifier.namespace();
      createNonExistingNamespaces(ns);

      PolarisResolvedPathWrapper resolvedParent = resolvedEntityView.getPassthroughResolvedPath(ns);

      IcebergTableLikeEntity entity =
          IcebergTableLikeEntity.of(
              resolvedEntities == null ? null : resolvedEntities.getRawLeafEntity());

      String existingLocation;
      String newLocation =
          transformTableLikeLocation(tableIdentifier, request.getPayload().getMetadataLocation());
      if (null == entity) {
        existingLocation = null;
        entity =
            new IcebergTableLikeEntity.Builder(
                    PolarisEntitySubType.ICEBERG_TABLE, tableIdentifier, newLocation)
                .setCatalogId(getCatalogId())
                .setId(
                    getMetaStoreManager().generateNewEntityId(getCurrentPolarisContext()).getId())
                .setLastNotificationTimestamp(request.getPayload().getTimestamp())
                .build();
      } else {
        // If the notification timestamp is out-of-order, we should not update the table
        if (entity.getLastAdmittedNotificationTimestamp().isPresent()
            && request.getPayload().getTimestamp()
                <= entity.getLastAdmittedNotificationTimestamp().get()) {
          throw new AlreadyExistsException(
              "A notification with a newer timestamp has been processed for table %s",
              tableIdentifier);
        }
        existingLocation = entity.getMetadataLocation();
        entity =
            new IcebergTableLikeEntity.Builder(entity)
                .setMetadataLocation(newLocation)
                .setLastNotificationTimestamp(request.getPayload().getTimestamp())
                .build();
      }
      // first validate we can read the metadata file
      validateLocationForTableLike(tableIdentifier, newLocation);

      String locationDir = newLocation.substring(0, newLocation.lastIndexOf("/"));

      FileIO fileIO =
          loadFileIOForTableLike(
              tableIdentifier,
              Set.of(locationDir),
              resolvedParent,
              new HashMap<>(tableDefaultProperties),
              Set.of(
                  PolarisStorageActions.READ,
                  PolarisStorageActions.WRITE,
                  PolarisStorageActions.LIST));
      TableMetadata tableMetadata = TableMetadataParser.read(fileIO, newLocation);

      // then validate that it points to a valid location for this table
      validateLocationForTableLike(tableIdentifier, tableMetadata.location());

      // finally, validate that the metadata file is within the table directory
      validateMetadataFileInTableDir(tableIdentifier, tableMetadata);

      // TODO: These might fail due to concurrent update; we need to do a retry in those cases.
      if (null == existingLocation) {
        LOGGER.debug(
            "Creating table {} for notification with metadataLocation {}",
            tableIdentifier,
            newLocation);
        createTableLike(tableIdentifier, entity, resolvedParent);
      } else {
        LOGGER.debug(
            "Updating table {} for notification with metadataLocation {}",
            tableIdentifier,
            newLocation);

        updateTableLike(tableIdentifier, entity);
      }
    }
    return true;
  }

  private void createNonExistingNamespaces(Namespace namespace) {
    // Pre-create namespaces if they don't exist
    for (int i = 1; i <= namespace.length(); i++) {
      Namespace nsLevel =
          Namespace.of(Arrays.stream(namespace.levels()).limit(i).toArray(String[]::new));
      if (resolvedEntityView.getPassthroughResolvedPath(nsLevel) == null) {
        Namespace parentNamespace = PolarisCatalogHelpers.getParentNamespace(nsLevel);
        PolarisResolvedPathWrapper resolvedParent =
            resolvedEntityView.getPassthroughResolvedPath(parentNamespace);
        try {
          createNamespaceInternal(nsLevel, Collections.emptyMap(), resolvedParent);
        } catch (AlreadyExistsException aee) {
          // Since we only attempted to create the namespace after checking that
          // getPassthroughResolvedPath for this level is null, this should be a relatively
          // infrequent case during high concurrency where another notification already
          // conveniently created the namespace between the time we checked and the time
          // we attempted to fill it in. It's working as intended in this case to simply
          // continue with the existing namespace, but the fact that this collision occurred
          // may be relevant to someone running the service in case of unexpected interactions,
          // so we'll still log the fact that this happened.
          LOGGER
              .atInfo()
              .setCause(aee)
              .addKeyValue("namespace", namespace)
              .log("Namespace already exists in createNonExistingNamespace");
        }
      }
    }
  }

  private Page<TableIdentifier> listTableLike(
      PolarisEntitySubType subType, Namespace namespace, PageToken pageToken) {
    PolarisResolvedPathWrapper resolvedEntities = resolvedEntityView.getResolvedPath(namespace);
    if (resolvedEntities == null) {
      // Illegal state because the namespace should've already been in the static resolution set.
      throw new IllegalStateException(
          String.format("Failed to fetch resolved namespace '%s'", namespace));
    }

    List<PolarisEntity> catalogPath = resolvedEntities.getRawFullPath();
    ListEntitiesResult listResult =
        getMetaStoreManager()
            .listEntities(
                getCurrentPolarisContext(),
                PolarisEntity.toCoreList(catalogPath),
                PolarisEntityType.TABLE_LIKE,
                subType,
                pageToken);

    Namespace parentNamespace = PolarisCatalogHelpers.parentNamespace(catalogPath);
    return listResult
        .getPage()
        .map(record -> TableIdentifier.of(parentNamespace, record.getName()));
  }

  /**
   * Load FileIO with provided impl and properties
   *
   * @param ioImpl full class name of a custom FileIO implementation
   * @param properties used to initialize the FileIO implementation
   * @return FileIO object
   */
  protected FileIO loadFileIO(String ioImpl, Map<String, String> properties) {
    IcebergTableLikeEntity icebergTableLikeEntity = IcebergTableLikeEntity.of(catalogEntity);
    TableIdentifier identifier = icebergTableLikeEntity.getTableIdentifier();
    Set<String> locations = Set.of(catalogEntity.getBaseLocation());
    ResolvedPolarisEntity resolvedCatalogEntity =
        new ResolvedPolarisEntity(catalogEntity, List.of(), List.of());
    PolarisResolvedPathWrapper resolvedPath =
        new PolarisResolvedPathWrapper(List.of(resolvedCatalogEntity));
    Set<PolarisStorageActions> storageActions = Set.of(PolarisStorageActions.ALL);
    return fileIOFactory.loadFileIO(
        callContext, ioImpl, properties, identifier, locations, storageActions, resolvedPath);
  }

  private int getMaxMetadataRefreshRetries() {
    return realmConfig.getConfig(FeatureConfiguration.MAX_METADATA_REFRESH_RETRIES);
  }
}<|MERGE_RESOLUTION|>--- conflicted
+++ resolved
@@ -828,34 +828,6 @@
         PolarisEntitySubType.ICEBERG_TABLE, identifier, notificationRequest);
   }
 
-<<<<<<< HEAD
-=======
-  @Override
-  public AccessConfig getAccessConfig(
-      TableIdentifier tableIdentifier,
-      TableMetadata tableMetadata,
-      Set<PolarisStorageActions> storageActions,
-      Optional<String> refreshCredentialsEndpoint) {
-    Optional<PolarisEntity> storageInfo = findStorageInfo(tableIdentifier);
-    if (storageInfo.isEmpty()) {
-      LOGGER
-          .atWarn()
-          .addKeyValue("tableIdentifier", tableIdentifier)
-          .log("Table entity has no storage configuration in its hierarchy");
-      return AccessConfig.builder().supportsCredentialVending(false).build();
-    }
-    return FileIOUtil.refreshAccessConfig(
-        callContext,
-        storageCredentialCache,
-        getCredentialVendor(),
-        tableIdentifier,
-        StorageUtil.getLocationsUsedByTable(tableMetadata),
-        storageActions,
-        storageInfo.get(),
-        refreshCredentialsEndpoint);
-  }
-
->>>>>>> 1387ed9d
   private String buildPrefixedLocation(TableIdentifier tableIdentifier) {
     StringBuilder locationBuilder = new StringBuilder();
     locationBuilder.append(defaultBaseLocation);
