--- conflicted
+++ resolved
@@ -435,20 +435,6 @@
 
     if (table instanceof BaseTable baseTable) {
       TableMetadata tableMetadata = baseTable.operations().current();
-<<<<<<< HEAD
-      LoadTableResponse resp =
-          buildLoadTableResponseWithDelegationCredentials(
-                  tableIdentifier,
-                  tableMetadata,
-                  Set.of(
-                      PolarisStorageActions.READ,
-                      PolarisStorageActions.WRITE,
-                      PolarisStorageActions.LIST),
-                  SNAPSHOTS_ALL)
-              .build();
-      polarisEventListener.onAfterTableCreated(new AfterTableCreatedEvent(catalogName, tableIdentifier, resp.tableMetadata()));
-      return resp;
-=======
       return buildLoadTableResponseWithDelegationCredentials(
               tableIdentifier,
               tableMetadata,
@@ -459,7 +445,6 @@
               SNAPSHOTS_ALL,
               refreshCredentialsEndpoint)
           .build();
->>>>>>> 3bc92b46
     } else if (table instanceof BaseMetadataTable) {
       // metadata tables are loaded on the client side, return NoSuchTableException for now
       throw new NoSuchTableException("Table does not exist: %s", tableIdentifier.toString());
