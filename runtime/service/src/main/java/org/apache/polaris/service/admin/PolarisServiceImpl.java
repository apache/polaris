--- conflicted
+++ resolved
@@ -70,12 +70,9 @@
 import org.apache.polaris.core.entity.PolarisPrivilege;
 import org.apache.polaris.core.entity.PrincipalEntity;
 import org.apache.polaris.core.entity.PrincipalRoleEntity;
-<<<<<<< HEAD
 import org.apache.polaris.core.identity.registry.ServiceIdentityRegistry;
 import org.apache.polaris.core.persistence.MetaStoreManagerFactory;
 import org.apache.polaris.core.persistence.PolarisMetaStoreManager;
-=======
->>>>>>> f9a21656
 import org.apache.polaris.core.persistence.dao.entity.BaseResult;
 import org.apache.polaris.core.persistence.dao.entity.PrivilegeResult;
 import org.apache.polaris.service.admin.api.PolarisCatalogsApiService;
@@ -94,16 +91,6 @@
         PolarisPrincipalsApiService,
         PolarisPrincipalRolesApiService {
   private static final Logger LOGGER = LoggerFactory.getLogger(PolarisServiceImpl.class);
-<<<<<<< HEAD
-  private final PolarisDiagnostics diagnostics;
-  private final ResolutionManifestFactory resolutionManifestFactory;
-  private final PolarisAuthorizer polarisAuthorizer;
-  private final MetaStoreManagerFactory metaStoreManagerFactory;
-  private final UserSecretsManagerFactory userSecretsManagerFactory;
-  private final ServiceIdentityRegistry serviceIdentityRegistry;
-  private final CallContext callContext;
-=======
->>>>>>> f9a21656
   private final RealmConfig realmConfig;
   private final ReservedProperties reservedProperties;
   private final PolarisEventListener polarisEventListener;
@@ -111,50 +98,6 @@
 
   @Inject
   public PolarisServiceImpl(
-<<<<<<< HEAD
-      PolarisDiagnostics diagnostics,
-      ResolutionManifestFactory resolutionManifestFactory,
-      MetaStoreManagerFactory metaStoreManagerFactory,
-      UserSecretsManagerFactory userSecretsManagerFactory,
-      ServiceIdentityRegistry serviceIdentityRegistry,
-      PolarisAuthorizer polarisAuthorizer,
-      CallContext callContext,
-      ReservedProperties reservedProperties,
-      PolarisEventListener polarisEventListener) {
-    this.diagnostics = diagnostics;
-    this.resolutionManifestFactory = resolutionManifestFactory;
-    this.metaStoreManagerFactory = metaStoreManagerFactory;
-    this.userSecretsManagerFactory = userSecretsManagerFactory;
-    this.serviceIdentityRegistry = serviceIdentityRegistry;
-    this.polarisAuthorizer = polarisAuthorizer;
-    this.callContext = callContext;
-    this.realmConfig = callContext.getRealmConfig();
-    this.reservedProperties = reservedProperties;
-    this.polarisEventListener = polarisEventListener;
-  }
-
-  private PolarisAdminService newAdminService(
-      RealmContext realmContext, SecurityContext securityContext) {
-    PolarisPrincipal authenticatedPrincipal = (PolarisPrincipal) securityContext.getUserPrincipal();
-    if (authenticatedPrincipal == null) {
-      throw new NotAuthorizedException("Failed to find authenticatedPrincipal in SecurityContext");
-    }
-
-    PolarisMetaStoreManager metaStoreManager =
-        metaStoreManagerFactory.getOrCreateMetaStoreManager(realmContext);
-    UserSecretsManager userSecretsManager =
-        userSecretsManagerFactory.getOrCreateUserSecretsManager(realmContext);
-    return new PolarisAdminService(
-        diagnostics,
-        callContext,
-        resolutionManifestFactory,
-        metaStoreManager,
-        userSecretsManager,
-        serviceIdentityRegistry,
-        securityContext,
-        polarisAuthorizer,
-        reservedProperties);
-=======
       RealmConfig realmConfig,
       ReservedProperties reservedProperties,
       PolarisEventListener polarisEventListener,
@@ -163,7 +106,6 @@
     this.reservedProperties = reservedProperties;
     this.polarisEventListener = polarisEventListener;
     this.adminService = adminService;
->>>>>>> f9a21656
   }
 
   private static Response toResponse(BaseResult result, Response.Status successStatus) {
