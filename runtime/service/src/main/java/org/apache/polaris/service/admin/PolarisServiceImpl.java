--- conflicted
+++ resolved
@@ -86,7 +86,6 @@
 import org.apache.polaris.service.admin.api.PolarisPrincipalRolesApiService;
 import org.apache.polaris.service.admin.api.PolarisPrincipalsApiService;
 import org.apache.polaris.service.config.ReservedProperties;
-import org.apache.polaris.service.events.AfterCatalogCreatedEvent;
 import org.apache.polaris.service.events.listeners.PolarisEventListener;
 import org.apache.polaris.service.types.PolicyIdentifier;
 import org.slf4j.Logger;
@@ -107,7 +106,6 @@
   private final CallContext callContext;
   private final RealmConfig realmConfig;
   private final ReservedProperties reservedProperties;
-  private final PolarisEventListener polarisEventListener;
 
   @Inject
   public PolarisServiceImpl(
@@ -117,8 +115,7 @@
       UserSecretsManagerFactory userSecretsManagerFactory,
       PolarisAuthorizer polarisAuthorizer,
       CallContext callContext,
-      ReservedProperties reservedProperties,
-      PolarisEventListener polarisEventListener) {
+      ReservedProperties reservedProperties) {
     this.diagnostics = diagnostics;
     this.resolutionManifestFactory = resolutionManifestFactory;
     this.metaStoreManagerFactory = metaStoreManagerFactory;
@@ -127,7 +124,6 @@
     this.callContext = callContext;
     this.realmConfig = callContext.getRealmConfig();
     this.reservedProperties = reservedProperties;
-    this.polarisEventListener = polarisEventListener;
   }
 
   private PolarisAdminService newAdminService(
@@ -183,12 +179,7 @@
     validateExternalCatalog(catalog);
     Catalog newCatalog = CatalogEntity.of(adminService.createCatalog(request)).asCatalog();
     LOGGER.info("Created new catalog {}", newCatalog);
-<<<<<<< HEAD
     return Response.status(Response.Status.CREATED).entity(newCatalog).build();
-=======
-    polarisEventListener.onAfterCatalogCreated(new AfterCatalogCreatedEvent(newCatalog.getName()));
-    return Response.status(Response.Status.CREATED).build();
->>>>>>> 32b2c274
   }
 
   private void validateClientId(String clientId) {
