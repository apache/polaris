--- conflicted
+++ resolved
@@ -97,13 +97,8 @@
   public PolarisServiceImpl(
       RealmConfig realmConfig,
       ReservedProperties reservedProperties,
-<<<<<<< HEAD
-      PolarisEventListener polarisEventListener,
       PolarisAdminService adminService,
       ServiceIdentityRegistry serviceIdentityRegistry) {
-=======
-      PolarisAdminService adminService) {
->>>>>>> e6796f7f
     this.realmConfig = realmConfig;
     this.reservedProperties = reservedProperties;
     this.adminService = adminService;
