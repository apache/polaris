--- conflicted
+++ resolved
@@ -27,12 +27,9 @@
 import jakarta.ws.rs.core.SecurityContext;
 import org.apache.polaris.core.admin.model.CreatePrincipalRequest;
 import org.apache.polaris.core.admin.model.GrantPrincipalRoleRequest;
-<<<<<<< HEAD
 import org.apache.polaris.core.admin.model.Principal;
 import org.apache.polaris.core.admin.model.PrincipalWithCredentials;
-=======
 import org.apache.polaris.core.admin.model.ResetPrincipalRequest;
->>>>>>> f41d5bf1
 import org.apache.polaris.core.admin.model.UpdatePrincipalRequest;
 import org.apache.polaris.core.context.RealmContext;
 import org.apache.polaris.service.admin.api.PolarisPrincipalsApiService;
@@ -54,7 +51,7 @@
     Response resp = delegate.createPrincipal(request, realmContext, securityContext);
     polarisEventListener.onAfterPrincipalCreate(
         new PrincipalsServiceEvents.AfterPrincipalCreateEvent(
-            resp.readEntity(PrincipalWithCredentials.class).getPrincipal()));
+            ((PrincipalWithCredentials) resp.getEntity()).getPrincipal()));
     return resp;
   }
 
@@ -64,8 +61,11 @@
       ResetPrincipalRequest resetPrincipalRequest,
       RealmContext realmContext,
       SecurityContext securityContext) {
-    return delegate.resetCredentials(
+    polarisEventListener.onBeforeCredentialsReset(new PrincipalsServiceEvents.BeforeCredentialsResetEvent(principalName));
+    Response resp = delegate.resetCredentials(
         principalName, resetPrincipalRequest, realmContext, securityContext);
+    polarisEventListener.onAfterCredentialsReset(new PrincipalsServiceEvents.AfterCredentialsResetEvent(((PrincipalWithCredentials) resp.getEntity()).getPrincipal()));
+    return resp;
   }
 
   @Override
@@ -86,7 +86,7 @@
         new PrincipalsServiceEvents.BeforePrincipalGetEvent(principalName));
     Response resp = delegate.getPrincipal(principalName, realmContext, securityContext);
     polarisEventListener.onAfterPrincipalGet(
-        new PrincipalsServiceEvents.AfterPrincipalGetEvent(resp.readEntity(Principal.class)));
+        new PrincipalsServiceEvents.AfterPrincipalGetEvent((Principal) resp.getEntity()));
     return resp;
   }
 
@@ -101,7 +101,7 @@
     Response resp =
         delegate.updatePrincipal(principalName, updateRequest, realmContext, securityContext);
     polarisEventListener.onAfterPrincipalUpdate(
-        new PrincipalsServiceEvents.AfterPrincipalUpdateEvent(resp.readEntity(Principal.class)));
+        new PrincipalsServiceEvents.AfterPrincipalUpdateEvent((Principal) resp.getEntity()));
     return resp;
   }
 
@@ -111,8 +111,7 @@
     polarisEventListener.onBeforeCredentialsRotate(
         new PrincipalsServiceEvents.BeforeCredentialsRotateEvent(principalName));
     Response resp = delegate.rotateCredentials(principalName, realmContext, securityContext);
-    PrincipalWithCredentials principalWithCredentials =
-        resp.readEntity(PrincipalWithCredentials.class);
+    PrincipalWithCredentials principalWithCredentials = (PrincipalWithCredentials) resp.getEntity();
     polarisEventListener.onAfterCredentialsRotate(
         new PrincipalsServiceEvents.AfterCredentialsRotateEvent(
             principalWithCredentials.getPrincipal()));
