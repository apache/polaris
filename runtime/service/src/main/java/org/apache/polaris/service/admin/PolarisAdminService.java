--- conflicted
+++ resolved
@@ -195,19 +195,15 @@
     return userSecretsManager;
   }
 
-<<<<<<< HEAD
   private ServiceIdentityProvider getServiceIdentityProvider() {
     return serviceIdentityProvider;
   }
 
-  private Optional<CatalogEntity> findCatalogByName(String name) {
-=======
   private PolarisResolutionManifest newResolutionManifest(@Nullable String catalogName) {
     return resolutionManifestFactory.createResolutionManifest(securityContext, catalogName);
   }
 
   private Optional<CatalogEntity> currentCatalog() {
->>>>>>> 058f63aa
     return Optional.ofNullable(resolutionManifest.getResolvedReferenceCatalogEntity())
         .map(path -> CatalogEntity.of(path.getRawLeafEntity()));
   }
