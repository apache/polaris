--- conflicted
+++ resolved
@@ -40,14 +40,12 @@
 import org.apache.polaris.core.config.FeatureConfiguration;
 import org.apache.polaris.core.config.RealmConfig;
 import org.apache.polaris.core.context.CallContext;
-<<<<<<< HEAD
 import org.apache.polaris.core.identity.registry.ServiceIdentityRegistry;
 import org.apache.polaris.core.persistence.MetaStoreManagerFactory;
-=======
 import org.apache.polaris.core.persistence.PolarisMetaStoreManager;
->>>>>>> f9a21656
 import org.apache.polaris.core.persistence.resolver.ResolutionManifestFactory;
 import org.apache.polaris.core.secrets.UserSecretsManager;
+import org.apache.polaris.core.secrets.UserSecretsManagerFactory;
 import org.apache.polaris.service.config.ReservedProperties;
 import org.apache.polaris.service.events.listeners.NoOpPolarisEventListener;
 import org.apache.polaris.service.events.listeners.PolarisEventListener;
@@ -59,14 +57,10 @@
 
   private final PolarisDiagnostics diagnostics = new PolarisDefaultDiagServiceImpl();
   private ResolutionManifestFactory resolutionManifestFactory;
-<<<<<<< HEAD
-  private MetaStoreManagerFactory metaStoreManagerFactory;
   private UserSecretsManagerFactory userSecretsManagerFactory;
-  private ServiceIdentityRegistry serviceIdentityRegistry;
-=======
   private PolarisMetaStoreManager metaStoreManager;
   private UserSecretsManager userSecretsManager;
->>>>>>> f9a21656
+  private ServiceIdentityRegistry serviceIdentityRegistry;
   private PolarisAuthorizer polarisAuthorizer;
   private CallContext callContext;
   private ReservedProperties reservedProperties;
@@ -79,14 +73,9 @@
   @BeforeEach
   void setUp() {
     resolutionManifestFactory = Mockito.mock(ResolutionManifestFactory.class);
-<<<<<<< HEAD
-    metaStoreManagerFactory = Mockito.mock(MetaStoreManagerFactory.class);
-    userSecretsManagerFactory = Mockito.mock(UserSecretsManagerFactory.class);
-    serviceIdentityRegistry = Mockito.mock(ServiceIdentityRegistry.class);
-=======
     metaStoreManager = Mockito.mock(PolarisMetaStoreManager.class);
     userSecretsManager = Mockito.mock(UserSecretsManager.class);
->>>>>>> f9a21656
+    serviceIdentityRegistry = Mockito.mock(ServiceIdentityRegistry.class);
     polarisAuthorizer = Mockito.mock(PolarisAuthorizer.class);
     callContext = Mockito.mock(CallContext.class);
     reservedProperties = Mockito.mock(ReservedProperties.class);
@@ -108,15 +97,10 @@
             diagnostics,
             callContext,
             resolutionManifestFactory,
-<<<<<<< HEAD
-            metaStoreManagerFactory,
-            userSecretsManagerFactory,
-            serviceIdentityRegistry,
-=======
             metaStoreManager,
             userSecretsManager,
+            serviceIdentityRegistry,
             securityContext,
->>>>>>> f9a21656
             polarisAuthorizer,
             reservedProperties);
     polarisService =
