--- conflicted
+++ resolved
@@ -88,12 +88,8 @@
 import org.apache.polaris.service.config.ReservedProperties;
 import org.apache.polaris.service.context.catalog.CallContextCatalogFactory;
 import org.apache.polaris.service.context.catalog.PolarisCallContextCatalogFactory;
-<<<<<<< HEAD
 import org.apache.polaris.service.events.listeners.PolarisEventListener;
-=======
-import org.apache.polaris.service.events.PolarisEventListener;
 import org.apache.polaris.service.quarkus.catalog.Profiles;
->>>>>>> 395459f0
 import org.apache.polaris.service.storage.PolarisStorageIntegrationProviderImpl;
 import org.apache.polaris.service.task.TaskExecutor;
 import org.apache.polaris.service.types.PolicyIdentifier;
@@ -246,8 +242,7 @@
             managerFactory.getOrCreateSessionSupplier(realmContext).get(),
             diagServices,
             configurationStore,
-            clock,
-            null);
+            clock);
     this.entityManager = realmEntityManagerFactory.getOrCreateEntityManager(realmContext);
 
     callContext = polarisContext;
