--- conflicted
+++ resolved
@@ -56,12 +56,7 @@
 import org.apache.polaris.core.persistence.MetaStoreManagerFactory;
 import org.apache.polaris.core.persistence.PolarisEntityManager;
 import org.apache.polaris.core.persistence.PolarisMetaStoreManager;
-<<<<<<< HEAD
-import org.apache.polaris.core.persistence.cache.EntityCache;
-import org.apache.polaris.core.persistence.cache.InMemoryEntityCache;
-=======
 import org.apache.polaris.core.persistence.resolver.ResolverFactory;
->>>>>>> 95358a99
 import org.apache.polaris.core.secrets.UserSecretsManager;
 import org.apache.polaris.core.secrets.UserSecretsManagerFactory;
 import org.apache.polaris.core.storage.PolarisStorageIntegration;
@@ -162,11 +157,6 @@
             diagServices,
             configurationStore,
             Clock.systemDefaultZone());
-    entityManager =
-        new PolarisEntityManager(
-            metaStoreManager,
-            new InMemoryEntityCache(polarisContext.getRealmConfig(), metaStoreManager));
-
     entityManager = new PolarisEntityManager(metaStoreManager, resolverFactory);
 
     PrincipalEntity rootEntity =
