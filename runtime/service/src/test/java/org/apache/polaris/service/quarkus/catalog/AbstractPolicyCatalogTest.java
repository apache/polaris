/*
 * Licensed to the Apache Software Foundation (ASF) under one
 * or more contributor license agreements.  See the NOTICE file
 * distributed with this work for additional information
 * regarding copyright ownership.  The ASF licenses this file
 * to you under the Apache License, Version 2.0 (the
 * "License"); you may not use this file except in compliance
 * with the License.  You may obtain a copy of the License at
 *
 *   http://www.apache.org/licenses/LICENSE-2.0
 *
 * Unless required by applicable law or agreed to in writing,
 * software distributed under the License is distributed on an
 * "AS IS" BASIS, WITHOUT WARRANTIES OR CONDITIONS OF ANY
 * KIND, either express or implied.  See the License for the
 * specific language governing permissions and limitations
 * under the License.
 */
package org.apache.polaris.service.quarkus.catalog;

import static org.apache.iceberg.types.Types.NestedField.required;
import static org.apache.polaris.core.policy.PredefinedPolicyTypes.DATA_COMPACTION;
import static org.apache.polaris.core.policy.PredefinedPolicyTypes.METADATA_COMPACTION;
import static org.apache.polaris.core.policy.PredefinedPolicyTypes.ORPHAN_FILE_REMOVAL;
import static org.assertj.core.api.Assertions.assertThat;
import static org.assertj.core.api.Assertions.assertThatCode;
import static org.assertj.core.api.Assertions.assertThatThrownBy;
import static org.mockito.ArgumentMatchers.isA;
import static org.mockito.Mockito.when;

import com.google.common.collect.ImmutableMap;
import io.quarkus.test.junit.QuarkusMock;
import jakarta.inject.Inject;
import jakarta.ws.rs.core.SecurityContext;
import java.io.IOException;
import java.lang.reflect.Method;
import java.time.Clock;
import java.util.Arrays;
import java.util.List;
import java.util.Set;
import org.apache.iceberg.CatalogProperties;
import org.apache.iceberg.Schema;
import org.apache.iceberg.catalog.Namespace;
import org.apache.iceberg.catalog.TableIdentifier;
import org.apache.iceberg.exceptions.AlreadyExistsException;
import org.apache.iceberg.types.Types;
import org.apache.polaris.core.PolarisCallContext;
import org.apache.polaris.core.PolarisDiagnostics;
import org.apache.polaris.core.admin.model.AwsStorageConfigInfo;
import org.apache.polaris.core.admin.model.CreateCatalogRequest;
import org.apache.polaris.core.admin.model.StorageConfigInfo;
import org.apache.polaris.core.auth.AuthenticatedPolarisPrincipal;
import org.apache.polaris.core.auth.PolarisAuthorizerImpl;
import org.apache.polaris.core.config.FeatureConfiguration;
import org.apache.polaris.core.config.PolarisConfigurationStore;
import org.apache.polaris.core.context.CallContext;
import org.apache.polaris.core.context.RealmContext;
import org.apache.polaris.core.entity.CatalogEntity;
import org.apache.polaris.core.entity.PolarisEntity;
import org.apache.polaris.core.entity.PolarisEntitySubType;
import org.apache.polaris.core.entity.PolarisEntityType;
import org.apache.polaris.core.entity.PrincipalEntity;
import org.apache.polaris.core.persistence.MetaStoreManagerFactory;
import org.apache.polaris.core.persistence.PolarisEntityManager;
import org.apache.polaris.core.persistence.PolarisMetaStoreManager;
import org.apache.polaris.core.persistence.PolicyMappingAlreadyExistsException;
<<<<<<< HEAD
import org.apache.polaris.core.persistence.cache.EntityCache;
import org.apache.polaris.core.persistence.cache.InMemoryEntityCache;
=======
import org.apache.polaris.core.persistence.resolver.ResolverFactory;
>>>>>>> 95358a99
import org.apache.polaris.core.policy.PredefinedPolicyTypes;
import org.apache.polaris.core.policy.exceptions.NoSuchPolicyException;
import org.apache.polaris.core.policy.exceptions.PolicyInUseException;
import org.apache.polaris.core.policy.exceptions.PolicyVersionMismatchException;
import org.apache.polaris.core.policy.validator.InvalidPolicyException;
import org.apache.polaris.core.secrets.UserSecretsManager;
import org.apache.polaris.core.secrets.UserSecretsManagerFactory;
import org.apache.polaris.core.storage.PolarisStorageIntegration;
import org.apache.polaris.core.storage.PolarisStorageIntegrationProvider;
import org.apache.polaris.core.storage.aws.AwsCredentialsStorageIntegration;
import org.apache.polaris.core.storage.aws.AwsStorageConfigurationInfo;
import org.apache.polaris.core.storage.cache.StorageCredentialCache;
import org.apache.polaris.service.admin.PolarisAdminService;
import org.apache.polaris.service.catalog.PolarisPassthroughResolutionView;
import org.apache.polaris.service.catalog.iceberg.IcebergCatalog;
import org.apache.polaris.service.catalog.io.DefaultFileIOFactory;
import org.apache.polaris.service.catalog.io.FileIOFactory;
import org.apache.polaris.service.catalog.policy.PolicyCatalog;
import org.apache.polaris.service.config.ReservedProperties;
import org.apache.polaris.service.events.listeners.NoOpPolarisEventListener;
import org.apache.polaris.service.storage.PolarisStorageIntegrationProviderImpl;
import org.apache.polaris.service.task.TaskExecutor;
import org.apache.polaris.service.types.ApplicablePolicy;
import org.apache.polaris.service.types.Policy;
import org.apache.polaris.service.types.PolicyAttachmentTarget;
import org.apache.polaris.service.types.PolicyIdentifier;
import org.junit.jupiter.api.AfterEach;
import org.junit.jupiter.api.BeforeAll;
import org.junit.jupiter.api.BeforeEach;
import org.junit.jupiter.api.Test;
import org.junit.jupiter.api.TestInfo;
import org.mockito.Mockito;
import software.amazon.awssdk.services.sts.StsClient;
import software.amazon.awssdk.services.sts.model.AssumeRoleRequest;
import software.amazon.awssdk.services.sts.model.AssumeRoleResponse;
import software.amazon.awssdk.services.sts.model.Credentials;

public abstract class AbstractPolicyCatalogTest {

  private static final Namespace NS = Namespace.of("ns1");
  private static final TableIdentifier TABLE = TableIdentifier.of(NS, "table");
  private static final String CATALOG_NAME = "polaris-catalog";
  private static final String TEST_ACCESS_KEY = "test_access_key";
  private static final String SECRET_ACCESS_KEY = "secret_access_key";
  private static final String SESSION_TOKEN = "session_token";
  private static final Schema SCHEMA =
      new Schema(
          required(3, "id", Types.IntegerType.get(), "unique ID"),
          required(4, "data", Types.StringType.get()));

  private static final PolicyIdentifier POLICY1 = new PolicyIdentifier(NS, "p1");
  private static final PolicyIdentifier POLICY2 = new PolicyIdentifier(NS, "p2");
  private static final PolicyIdentifier POLICY3 = new PolicyIdentifier(NS, "p3");
  private static final PolicyIdentifier POLICY4 = new PolicyIdentifier(NS, "p4");
  private static final PolicyAttachmentTarget POLICY_ATTACH_TARGET_NS =
      new PolicyAttachmentTarget(PolicyAttachmentTarget.TypeEnum.NAMESPACE, List.of(NS.levels()));
  private static final PolicyAttachmentTarget POLICY_ATTACH_TARGET_TBL =
      new PolicyAttachmentTarget(
          PolicyAttachmentTarget.TypeEnum.TABLE_LIKE, List.of(TABLE.toString().split("\\.")));

  @Inject MetaStoreManagerFactory metaStoreManagerFactory;
  @Inject UserSecretsManagerFactory userSecretsManagerFactory;
  @Inject PolarisConfigurationStore configurationStore;
  @Inject StorageCredentialCache storageCredentialCache;
  @Inject PolarisStorageIntegrationProvider storageIntegrationProvider;
  @Inject PolarisDiagnostics diagServices;
  @Inject ResolverFactory resolverFactory;

  private PolicyCatalog policyCatalog;
  private IcebergCatalog icebergCatalog;
  private CallContext callContext;
  private AwsStorageConfigInfo storageConfigModel;
  private String realmName;
  private PolarisMetaStoreManager metaStoreManager;
  private UserSecretsManager userSecretsManager;
  private PolarisCallContext polarisContext;
  private PolarisAdminService adminService;
  private PolarisEntityManager entityManager;
  private FileIOFactory fileIOFactory;
  private AuthenticatedPolarisPrincipal authenticatedRoot;
  private PolarisEntity catalogEntity;
  private SecurityContext securityContext;
  private ReservedProperties reservedProperties;

  @BeforeAll
  public static void setUpMocks() {
    PolarisStorageIntegrationProviderImpl mock =
        Mockito.mock(PolarisStorageIntegrationProviderImpl.class);
    QuarkusMock.installMockForType(mock, PolarisStorageIntegrationProviderImpl.class);
  }

  protected void bootstrapRealm(String realmName) {}

  @BeforeEach
  @SuppressWarnings("unchecked")
  public void before(TestInfo testInfo) {
    storageCredentialCache.invalidateAll();

    realmName =
        "realm_%s_%s"
            .formatted(
                testInfo.getTestMethod().map(Method::getName).orElse("test"), System.nanoTime());
    bootstrapRealm(realmName);

    RealmContext realmContext = () -> realmName;
    QuarkusMock.installMockForType(realmContext, RealmContext.class);
    metaStoreManager = metaStoreManagerFactory.getOrCreateMetaStoreManager(realmContext);
    userSecretsManager = userSecretsManagerFactory.getOrCreateUserSecretsManager(realmContext);
    polarisContext =
        new PolarisCallContext(
            realmContext,
            metaStoreManagerFactory.getOrCreateSessionSupplier(realmContext).get(),
            diagServices,
            configurationStore,
            Clock.systemDefaultZone());
    entityManager =
        new PolarisEntityManager(
            metaStoreManager,
            new InMemoryEntityCache(polarisContext.getRealmConfig(), metaStoreManager));

    entityManager = new PolarisEntityManager(metaStoreManager, resolverFactory);

    callContext = polarisContext;

    PrincipalEntity rootEntity =
        new PrincipalEntity(
            PolarisEntity.of(
                metaStoreManager
                    .readEntityByName(
                        polarisContext,
                        null,
                        PolarisEntityType.PRINCIPAL,
                        PolarisEntitySubType.NULL_SUBTYPE,
                        "root")
                    .getEntity()));

    authenticatedRoot = new AuthenticatedPolarisPrincipal(rootEntity, Set.of());

    securityContext = Mockito.mock(SecurityContext.class);
    when(securityContext.getUserPrincipal()).thenReturn(authenticatedRoot);
    when(securityContext.isUserInRole(isA(String.class))).thenReturn(true);

    reservedProperties = ReservedProperties.NONE;

    adminService =
        new PolarisAdminService(
            callContext,
            entityManager,
            metaStoreManager,
            userSecretsManager,
            securityContext,
            new PolarisAuthorizerImpl(),
            reservedProperties);

    String storageLocation = "s3://my-bucket/path/to/data";
    storageConfigModel =
        AwsStorageConfigInfo.builder()
            .setRoleArn("arn:aws:iam::012345678901:role/jdoe")
            .setExternalId("externalId")
            .setUserArn("aws::a:user:arn")
            .setStorageType(StorageConfigInfo.StorageTypeEnum.S3)
            .setAllowedLocations(List.of(storageLocation, "s3://externally-owned-bucket"))
            .build();
    catalogEntity =
        adminService.createCatalog(
            new CreateCatalogRequest(
                new CatalogEntity.Builder()
                    .setName(CATALOG_NAME)
                    .setDefaultBaseLocation(storageLocation)
                    .setReplaceNewLocationPrefixWithCatalogDefault("file:")
                    .addProperty(
                        FeatureConfiguration.ALLOW_EXTERNAL_TABLE_LOCATION.catalogConfig(), "true")
                    .addProperty(
                        FeatureConfiguration.ALLOW_UNSTRUCTURED_TABLE_LOCATION.catalogConfig(),
                        "true")
                    .setStorageConfigurationInfo(
                        polarisContext, storageConfigModel, storageLocation)
                    .build()
                    .asCatalog()));

    PolarisPassthroughResolutionView passthroughView =
        new PolarisPassthroughResolutionView(
            callContext, entityManager, securityContext, CATALOG_NAME);
    TaskExecutor taskExecutor = Mockito.mock();
    this.fileIOFactory = new DefaultFileIOFactory(storageCredentialCache, metaStoreManagerFactory);

    StsClient stsClient = Mockito.mock(StsClient.class);
    when(stsClient.assumeRole(isA(AssumeRoleRequest.class)))
        .thenReturn(
            AssumeRoleResponse.builder()
                .credentials(
                    Credentials.builder()
                        .accessKeyId(TEST_ACCESS_KEY)
                        .secretAccessKey(SECRET_ACCESS_KEY)
                        .sessionToken(SESSION_TOKEN)
                        .build())
                .build());
    PolarisStorageIntegration<AwsStorageConfigurationInfo> storageIntegration =
        new AwsCredentialsStorageIntegration(stsClient);
    when(storageIntegrationProvider.getStorageIntegrationForConfig(
            isA(AwsStorageConfigurationInfo.class)))
        .thenReturn((PolarisStorageIntegration) storageIntegration);

    this.policyCatalog = new PolicyCatalog(metaStoreManager, callContext, passthroughView);
    this.icebergCatalog =
        new IcebergCatalog(
            storageCredentialCache,
            resolverFactory,
            metaStoreManager,
            callContext,
            passthroughView,
            securityContext,
            taskExecutor,
            fileIOFactory,
            new NoOpPolarisEventListener());
    this.icebergCatalog.initialize(
        CATALOG_NAME,
        ImmutableMap.of(
            CatalogProperties.FILE_IO_IMPL, "org.apache.iceberg.inmemory.InMemoryFileIO"));
  }

  @AfterEach
  public void after() throws IOException {
    metaStoreManager.purge(polarisContext);
  }

  @Test
  public void testCreatePolicyDoesNotThrow() {
    icebergCatalog.createNamespace(NS);
    assertThatCode(
            () ->
                policyCatalog.createPolicy(
                    POLICY1,
                    PredefinedPolicyTypes.DATA_COMPACTION.getName(),
                    "test",
                    "{\"enable\": false}"))
        .doesNotThrowAnyException();
  }

  @Test
  public void testCreatePolicyAlreadyExists() {
    icebergCatalog.createNamespace(NS);
    policyCatalog.createPolicy(
        POLICY1, PredefinedPolicyTypes.DATA_COMPACTION.getName(), "test", "{\"enable\": false}");
    assertThatThrownBy(
            () ->
                policyCatalog.createPolicy(
                    POLICY1,
                    PredefinedPolicyTypes.DATA_COMPACTION.getName(),
                    "test",
                    "{\"enable\": false}"))
        .isInstanceOf(AlreadyExistsException.class);

    assertThatThrownBy(
            () ->
                policyCatalog.createPolicy(
                    POLICY1,
                    PredefinedPolicyTypes.SNAPSHOT_EXPIRY.getName(),
                    "test",
                    "{\"enable\": false}"))
        .isInstanceOf(AlreadyExistsException.class);
  }

  @Test
  public void testListPolicies() {
    icebergCatalog.createNamespace(NS);
    policyCatalog.createPolicy(
        POLICY1, PredefinedPolicyTypes.DATA_COMPACTION.getName(), "test", "{\"enable\": false}");

    policyCatalog.createPolicy(
        POLICY2,
        PredefinedPolicyTypes.METADATA_COMPACTION.getName(),
        "test",
        "{\"enable\": false}");

    policyCatalog.createPolicy(
        POLICY3, PredefinedPolicyTypes.SNAPSHOT_EXPIRY.getName(), "test", "{\"enable\": false}");

    policyCatalog.createPolicy(
        POLICY4, ORPHAN_FILE_REMOVAL.getName(), "test", "{\"enable\": false}");

    List<PolicyIdentifier> listResult = policyCatalog.listPolicies(NS, null);
    assertThat(listResult).hasSize(4);
    assertThat(listResult).containsExactlyInAnyOrder(POLICY1, POLICY2, POLICY3, POLICY4);
  }

  @Test
  public void testListPoliciesFilterByPolicyType() {
    icebergCatalog.createNamespace(NS);
    policyCatalog.createPolicy(
        POLICY1, PredefinedPolicyTypes.DATA_COMPACTION.getName(), "test", "{\"enable\": false}");

    policyCatalog.createPolicy(
        POLICY2,
        PredefinedPolicyTypes.METADATA_COMPACTION.getName(),
        "test",
        "{\"enable\": false}");

    policyCatalog.createPolicy(
        POLICY3, PredefinedPolicyTypes.SNAPSHOT_EXPIRY.getName(), "test", "{\"enable\": false}");

    policyCatalog.createPolicy(
        POLICY4, ORPHAN_FILE_REMOVAL.getName(), "test", "{\"enable\": false}");

    List<PolicyIdentifier> listResult = policyCatalog.listPolicies(NS, ORPHAN_FILE_REMOVAL);
    assertThat(listResult).hasSize(1);
    assertThat(listResult).containsExactlyInAnyOrder(POLICY4);
  }

  @Test
  public void testLoadPolicy() {
    icebergCatalog.createNamespace(NS);
    policyCatalog.createPolicy(
        POLICY1, PredefinedPolicyTypes.DATA_COMPACTION.getName(), "test", "{\"enable\": false}");

    Policy policy = policyCatalog.loadPolicy(POLICY1);
    assertThat(policy.getVersion()).isEqualTo(0);
    assertThat(policy.getPolicyType()).isEqualTo(PredefinedPolicyTypes.DATA_COMPACTION.getName());
    assertThat(policy.getContent()).isEqualTo("{\"enable\": false}");
    assertThat(policy.getName()).isEqualTo("p1");
    assertThat(policy.getDescription()).isEqualTo("test");
  }

  @Test
  public void testCreatePolicyWithInvalidContent() {
    icebergCatalog.createNamespace(NS);

    assertThatThrownBy(
            () ->
                policyCatalog.createPolicy(
                    POLICY1, PredefinedPolicyTypes.DATA_COMPACTION.getName(), "test", "invalid"))
        .isInstanceOf(InvalidPolicyException.class);
  }

  @Test
  public void testLoadPolicyNotExist() {
    icebergCatalog.createNamespace(NS);

    assertThatThrownBy(() -> policyCatalog.loadPolicy(POLICY1))
        .isInstanceOf(NoSuchPolicyException.class);
  }

  @Test
  public void testUpdatePolicy() {
    icebergCatalog.createNamespace(NS);
    policyCatalog.createPolicy(
        POLICY1, PredefinedPolicyTypes.DATA_COMPACTION.getName(), "test", "{\"enable\": false}");
    policyCatalog.updatePolicy(POLICY1, "updated", "{\"enable\": true}", 0);

    Policy policy = policyCatalog.loadPolicy(POLICY1);
    assertThat(policy.getVersion()).isEqualTo(1);
    assertThat(policy.getPolicyType()).isEqualTo(PredefinedPolicyTypes.DATA_COMPACTION.getName());
    assertThat(policy.getContent()).isEqualTo("{\"enable\": true}");
    assertThat(policy.getName()).isEqualTo("p1");
    assertThat(policy.getDescription()).isEqualTo("updated");
  }

  @Test
  public void testUpdatePolicyWithWrongVersion() {
    icebergCatalog.createNamespace(NS);
    policyCatalog.createPolicy(
        POLICY1, PredefinedPolicyTypes.DATA_COMPACTION.getName(), "test", "{\"enable\": false}");

    assertThatThrownBy(
            () -> policyCatalog.updatePolicy(POLICY1, "updated", "{\"enable\": true}", 1))
        .isInstanceOf(PolicyVersionMismatchException.class);
  }

  @Test
  public void testUpdatePolicyWithInvalidContent() {
    icebergCatalog.createNamespace(NS);
    policyCatalog.createPolicy(
        POLICY1, PredefinedPolicyTypes.DATA_COMPACTION.getName(), "test", "{\"enable\": false}");

    assertThatThrownBy(() -> policyCatalog.updatePolicy(POLICY1, "updated", "invalid", 0))
        .isInstanceOf(InvalidPolicyException.class);
  }

  @Test
  public void testUpdatePolicyNotExist() {
    icebergCatalog.createNamespace(NS);

    assertThatThrownBy(
            () -> policyCatalog.updatePolicy(POLICY1, "updated", "{\"enable\": true}", 0))
        .isInstanceOf(NoSuchPolicyException.class);
  }

  @Test
  public void testDropPolicy() {
    icebergCatalog.createNamespace(NS);
    policyCatalog.createPolicy(
        POLICY1, PredefinedPolicyTypes.DATA_COMPACTION.getName(), "test", "{\"enable\": false}");

    policyCatalog.dropPolicy(POLICY1, false);
    assertThatThrownBy(() -> policyCatalog.loadPolicy(POLICY1))
        .isInstanceOf(NoSuchPolicyException.class);
  }

  @Test
  public void testDropPolicyInUse() {
    icebergCatalog.createNamespace(NS);
    policyCatalog.createPolicy(
        POLICY1, PredefinedPolicyTypes.DATA_COMPACTION.getName(), "test", "{\"enable\": false}");
    var target = new PolicyAttachmentTarget(PolicyAttachmentTarget.TypeEnum.CATALOG, List.of());
    policyCatalog.attachPolicy(POLICY1, target, null);

    assertThatThrownBy(() -> policyCatalog.dropPolicy(POLICY1, false))
        .isInstanceOf(PolicyInUseException.class);

    // The policy is still attached to the catalog
    List<ApplicablePolicy> applicablePolicies =
        policyCatalog.getApplicablePolicies(null, null, null);
    assertThat(applicablePolicies.size()).isEqualTo(1);

    // Drop the policy with detach-all flag
    policyCatalog.dropPolicy(POLICY1, true);

    // The policy should be detached from the catalog and dropped
    applicablePolicies = policyCatalog.getApplicablePolicies(null, null, null);
    assertThat(applicablePolicies.size()).isEqualTo(0);
  }

  @Test
  public void testDropPolicyNotExist() {
    icebergCatalog.createNamespace(NS);

    assertThatThrownBy(() -> policyCatalog.dropPolicy(POLICY1, false))
        .isInstanceOf(NoSuchPolicyException.class);
  }

  @Test
  public void testAttachPolicy() {
    icebergCatalog.createNamespace(NS);
    policyCatalog.createPolicy(POLICY1, DATA_COMPACTION.getName(), "test", "{\"enable\": false}");

    var target = new PolicyAttachmentTarget(PolicyAttachmentTarget.TypeEnum.CATALOG, List.of());
    policyCatalog.attachPolicy(POLICY1, target, null);
    assertThat(policyCatalog.getApplicablePolicies(null, null, null).size()).isEqualTo(1);
  }

  @Test
  public void testAttachPolicyConflict() {
    icebergCatalog.createNamespace(NS);
    policyCatalog.createPolicy(POLICY1, DATA_COMPACTION.getName(), "test", "{\"enable\": false}");
    policyCatalog.createPolicy(POLICY2, DATA_COMPACTION.getName(), "test", "{\"enable\": true}");

    var target = new PolicyAttachmentTarget(PolicyAttachmentTarget.TypeEnum.CATALOG, List.of());
    policyCatalog.attachPolicy(POLICY1, target, null);
    // Attempt to attach a conflicting second policy and expect an exception
    assertThatThrownBy(() -> policyCatalog.attachPolicy(POLICY2, target, null))
        .isInstanceOf(PolicyMappingAlreadyExistsException.class)
        .hasMessage(
            String.format(
                "The policy mapping of same type (%s) for %s already exists",
                DATA_COMPACTION.getName(), CATALOG_NAME));
  }

  @Test
  public void testDetachPolicy() {
    icebergCatalog.createNamespace(NS);
    policyCatalog.createPolicy(POLICY1, DATA_COMPACTION.getName(), "test", "{\"enable\": false}");

    policyCatalog.attachPolicy(POLICY1, POLICY_ATTACH_TARGET_NS, null);
    assertThat(policyCatalog.getApplicablePolicies(NS, null, null).size()).isEqualTo(1);
    policyCatalog.detachPolicy(POLICY1, POLICY_ATTACH_TARGET_NS);
    assertThat(policyCatalog.getApplicablePolicies(NS, null, null).size()).isEqualTo(0);
  }

  @Test
  public void testPolicyOverwrite() {
    icebergCatalog.createNamespace(NS);
    policyCatalog.createPolicy(POLICY1, DATA_COMPACTION.getName(), "test", "{\"enable\": false}");
    policyCatalog.createPolicy(POLICY2, DATA_COMPACTION.getName(), "test", "{\"enable\": true}");

    // attach to catalog
    var target = new PolicyAttachmentTarget(PolicyAttachmentTarget.TypeEnum.CATALOG, List.of());
    policyCatalog.attachPolicy(POLICY1, target, null);

    // attach to namespace
    policyCatalog.attachPolicy(POLICY2, POLICY_ATTACH_TARGET_NS, null);
    var applicablePolicies = policyCatalog.getApplicablePolicies(NS, null, null);
    assertThat(applicablePolicies.size()).isEqualTo(1);
    assertThat(applicablePolicies.getFirst().getName())
        .isEqualTo(POLICY2.getName())
        .as("Namespace level policy overwrite the catalog level policy with the same type");
  }

  @Test
  public void testPolicyInheritance() {
    icebergCatalog.createNamespace(NS);
    var p1 =
        policyCatalog.createPolicy(
            POLICY1, METADATA_COMPACTION.getName(), "test", "{\"enable\": false}");
    var p2 =
        policyCatalog.createPolicy(
            POLICY2, DATA_COMPACTION.getName(), "test", "{\"enable\": true}");

    // attach a policy to catalog
    var target = new PolicyAttachmentTarget(PolicyAttachmentTarget.TypeEnum.CATALOG, List.of());
    policyCatalog.attachPolicy(POLICY1, target, null);

    // attach a different type of policy to namespace
    policyCatalog.attachPolicy(POLICY2, POLICY_ATTACH_TARGET_NS, null);
    var applicablePolicies = policyCatalog.getApplicablePolicies(NS, null, null);
    assertThat(applicablePolicies.size()).isEqualTo(2);
    assertThat(applicablePolicies.contains(policyToApplicablePolicy(p1, true, NS))).isTrue();
    assertThat(applicablePolicies.contains(policyToApplicablePolicy(p2, false, NS))).isTrue();

    // attach policies to a table
    icebergCatalog.createTable(TABLE, SCHEMA);
    applicablePolicies = policyCatalog.getApplicablePolicies(NS, TABLE.name(), null);
    assertThat(applicablePolicies.size()).isEqualTo(2);
    // attach a third type of policy to a table
    policyCatalog.createPolicy(
        POLICY3, ORPHAN_FILE_REMOVAL.getName(), "test", "{\"enable\": false}");
    policyCatalog.attachPolicy(POLICY3, POLICY_ATTACH_TARGET_TBL, null);
    applicablePolicies = policyCatalog.getApplicablePolicies(NS, TABLE.name(), null);
    assertThat(applicablePolicies.size()).isEqualTo(3);
    // create policy 4 with one of types from its parent
    var p4 =
        policyCatalog.createPolicy(
            POLICY4, DATA_COMPACTION.getName(), "test", "{\"enable\": false}");
    policyCatalog.attachPolicy(POLICY4, POLICY_ATTACH_TARGET_TBL, null);
    applicablePolicies = policyCatalog.getApplicablePolicies(NS, TABLE.name(), null);
    // p2 should be overwritten by p4, as they are the same type
    assertThat(applicablePolicies.contains(policyToApplicablePolicy(p4, false, NS))).isTrue();
    assertThat(applicablePolicies.contains(policyToApplicablePolicy(p2, true, NS))).isFalse();
  }

  @Test
  public void testGetApplicablePoliciesFilterOnType() {
    icebergCatalog.createNamespace(NS);
    policyCatalog.createPolicy(
        POLICY1, METADATA_COMPACTION.getName(), "test", "{\"enable\": false}");
    var p2 =
        policyCatalog.createPolicy(
            POLICY2, DATA_COMPACTION.getName(), "test", "{\"enable\": true}");

    // attach a policy to catalog
    var target = new PolicyAttachmentTarget(PolicyAttachmentTarget.TypeEnum.CATALOG, List.of());
    policyCatalog.attachPolicy(POLICY1, target, null);

    // attach a different type of policy to namespace
    policyCatalog.attachPolicy(POLICY2, POLICY_ATTACH_TARGET_NS, null);
    var applicablePolicies = policyCatalog.getApplicablePolicies(NS, null, DATA_COMPACTION);
    // only p2 is with the type fetched
    assertThat(applicablePolicies.contains(policyToApplicablePolicy(p2, false, NS))).isTrue();
  }

  private static ApplicablePolicy policyToApplicablePolicy(
      Policy policy, boolean inherited, Namespace parent) {
    return new ApplicablePolicy(
        policy.getPolicyType(),
        policy.getInheritable(),
        policy.getName(),
        policy.getDescription(),
        policy.getContent(),
        policy.getVersion(),
        inherited,
        Arrays.asList(parent.levels()));
  }
}<|MERGE_RESOLUTION|>--- conflicted
+++ resolved
@@ -64,12 +64,7 @@
 import org.apache.polaris.core.persistence.PolarisEntityManager;
 import org.apache.polaris.core.persistence.PolarisMetaStoreManager;
 import org.apache.polaris.core.persistence.PolicyMappingAlreadyExistsException;
-<<<<<<< HEAD
-import org.apache.polaris.core.persistence.cache.EntityCache;
-import org.apache.polaris.core.persistence.cache.InMemoryEntityCache;
-=======
 import org.apache.polaris.core.persistence.resolver.ResolverFactory;
->>>>>>> 95358a99
 import org.apache.polaris.core.policy.PredefinedPolicyTypes;
 import org.apache.polaris.core.policy.exceptions.NoSuchPolicyException;
 import org.apache.polaris.core.policy.exceptions.PolicyInUseException;
@@ -185,11 +180,6 @@
             diagServices,
             configurationStore,
             Clock.systemDefaultZone());
-    entityManager =
-        new PolarisEntityManager(
-            metaStoreManager,
-            new InMemoryEntityCache(polarisContext.getRealmConfig(), metaStoreManager));
-
     entityManager = new PolarisEntityManager(metaStoreManager, resolverFactory);
 
     callContext = polarisContext;
