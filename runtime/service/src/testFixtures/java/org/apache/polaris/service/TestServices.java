/*
 * Licensed to the Apache Software Foundation (ASF) under one
 * or more contributor license agreements.  See the NOTICE file
 * distributed with this work for additional information
 * regarding copyright ownership.  The ASF licenses this file
 * to you under the Apache License, Version 2.0 (the
 * "License"); you may not use this file except in compliance
 * with the License.  You may obtain a copy of the License at
 *
 *   http://www.apache.org/licenses/LICENSE-2.0
 *
 * Unless required by applicable law or agreed to in writing,
 * software distributed under the License is distributed on an
 * "AS IS" BASIS, WITHOUT WARRANTIES OR CONDITIONS OF ANY
 * KIND, either express or implied.  See the License for the
 * specific language governing permissions and limitations
 * under the License.
 */
package org.apache.polaris.service;

import com.google.auth.oauth2.AccessToken;
import com.google.auth.oauth2.GoogleCredentials;
import jakarta.annotation.Nonnull;
import jakarta.annotation.Nullable;
import jakarta.enterprise.inject.Instance;
import jakarta.ws.rs.core.SecurityContext;
import java.security.Principal;
import java.time.Clock;
import java.time.Instant;
import java.util.Date;
import java.util.Map;
import java.util.Optional;
import java.util.Set;
import java.util.function.BiFunction;
import org.apache.polaris.core.PolarisCallContext;
import org.apache.polaris.core.PolarisDefaultDiagServiceImpl;
import org.apache.polaris.core.PolarisDiagnostics;
import org.apache.polaris.core.auth.PolarisAuthorizer;
import org.apache.polaris.core.auth.PolarisPrincipal;
import org.apache.polaris.core.catalog.ExternalCatalogFactory;
import org.apache.polaris.core.config.PolarisConfigurationStore;
import org.apache.polaris.core.config.RealmConfig;
import org.apache.polaris.core.context.CallContext;
import org.apache.polaris.core.context.RealmContext;
import org.apache.polaris.core.entity.PrincipalEntity;
import org.apache.polaris.core.identity.registry.ServiceIdentityRegistry;
import org.apache.polaris.core.persistence.BasePersistence;
import org.apache.polaris.core.persistence.MetaStoreManagerFactory;
import org.apache.polaris.core.persistence.PolarisMetaStoreManager;
import org.apache.polaris.core.persistence.cache.EntityCache;
import org.apache.polaris.core.persistence.dao.entity.CreatePrincipalResult;
import org.apache.polaris.core.persistence.resolver.ResolutionManifestFactory;
import org.apache.polaris.core.persistence.resolver.ResolutionManifestFactoryImpl;
import org.apache.polaris.core.persistence.resolver.Resolver;
import org.apache.polaris.core.persistence.resolver.ResolverFactory;
import org.apache.polaris.core.secrets.UserSecretsManager;
import org.apache.polaris.core.secrets.UserSecretsManagerFactory;
import org.apache.polaris.core.storage.cache.StorageCredentialCache;
import org.apache.polaris.core.storage.cache.StorageCredentialCacheConfig;
import org.apache.polaris.service.admin.PolarisAdminService;
import org.apache.polaris.service.admin.PolarisServiceImpl;
import org.apache.polaris.service.admin.api.PolarisCatalogsApi;
import org.apache.polaris.service.catalog.DefaultCatalogPrefixParser;
import org.apache.polaris.service.catalog.api.IcebergRestCatalogApi;
import org.apache.polaris.service.catalog.api.IcebergRestConfigurationApi;
import org.apache.polaris.service.catalog.iceberg.CatalogHandlerUtils;
import org.apache.polaris.service.catalog.iceberg.IcebergCatalogAdapter;
import org.apache.polaris.service.catalog.io.FileIOFactory;
import org.apache.polaris.service.catalog.io.MeasuredFileIOFactory;
import org.apache.polaris.service.config.ReservedProperties;
import org.apache.polaris.service.context.catalog.CallContextCatalogFactory;
import org.apache.polaris.service.context.catalog.PolarisCallContextCatalogFactory;
import org.apache.polaris.service.events.listeners.PolarisEventListener;
import org.apache.polaris.service.events.listeners.TestPolarisEventListener;
import org.apache.polaris.service.identity.registry.DefaultServiceIdentityRegistry;
import org.apache.polaris.service.persistence.InMemoryPolarisMetaStoreManagerFactory;
import org.apache.polaris.service.secrets.UnsafeInMemorySecretsManagerFactory;
import org.apache.polaris.service.storage.PolarisStorageIntegrationProviderImpl;
import org.apache.polaris.service.task.TaskExecutor;
import org.mockito.Mockito;
import software.amazon.awssdk.services.sts.StsClient;

public record TestServices(
    Clock clock,
    PolarisCatalogsApi catalogsApi,
    IcebergRestCatalogApi restApi,
    IcebergRestConfigurationApi restConfigurationApi,
    IcebergCatalogAdapter catalogAdapter,
    PolarisConfigurationStore configurationStore,
    PolarisDiagnostics polarisDiagnostics,
    StorageCredentialCache storageCredentialCache,
    ResolverFactory resolverFactory,
    ResolutionManifestFactory resolutionManifestFactory,
    MetaStoreManagerFactory metaStoreManagerFactory,
    RealmContext realmContext,
    RealmConfig realmConfig,
    SecurityContext securityContext,
    PolarisMetaStoreManager metaStoreManager,
    FileIOFactory fileIOFactory,
    TaskExecutor taskExecutor,
    PolarisEventListener polarisEventListener) {

  private static final RealmContext TEST_REALM = () -> "test-realm";
  private static final String GCP_ACCESS_TOKEN = "abc";

  @FunctionalInterface
  public interface FileIOFactorySupplier
      extends BiFunction<StorageCredentialCache, MetaStoreManagerFactory, FileIOFactory> {}

  private static class MockedConfigurationStore implements PolarisConfigurationStore {
    private final Map<String, Object> defaults;

    public MockedConfigurationStore(Map<String, Object> defaults) {
      this.defaults = Map.copyOf(defaults);
    }

    @Override
    public <T> @Nullable T getConfiguration(@Nonnull RealmContext realmContext, String configName) {
      @SuppressWarnings("unchecked")
      T confgValue = (T) defaults.get(configName);
      return confgValue;
    }
  }

  public static Builder builder() {
    return new Builder();
  }

  public static class Builder {
    private Clock clock = Clock.systemUTC();
    private PolarisDiagnostics diagnostics = new PolarisDefaultDiagServiceImpl();
    private RealmContext realmContext = TEST_REALM;
    private Map<String, Object> config = Map.of();
    private StsClient stsClient = Mockito.mock(StsClient.class);
    private FileIOFactorySupplier fileIOFactorySupplier = MeasuredFileIOFactory::new;

    private Builder() {}

    public Builder realmContext(RealmContext realmContext) {
      this.realmContext = realmContext;
      return this;
    }

    public Builder config(Map<String, Object> config) {
      this.config = config;
      return this;
    }

    public Builder fileIOFactorySupplier(FileIOFactorySupplier fileIOFactorySupplier) {
      this.fileIOFactorySupplier = fileIOFactorySupplier;
      return this;
    }

    public Builder stsClient(StsClient stsClient) {
      this.stsClient = stsClient;
      return this;
    }

    public TestServices build() {
      PolarisConfigurationStore configurationStore = new MockedConfigurationStore(config);
      PolarisAuthorizer authorizer = Mockito.mock(PolarisAuthorizer.class);

      // Application level
      PolarisStorageIntegrationProviderImpl storageIntegrationProvider =
          new PolarisStorageIntegrationProviderImpl(
              (destination) -> stsClient,
              Optional.empty(),
              () -> GoogleCredentials.create(new AccessToken(GCP_ACCESS_TOKEN, new Date())));
      InMemoryPolarisMetaStoreManagerFactory metaStoreManagerFactory =
          new InMemoryPolarisMetaStoreManagerFactory(
              clock, diagnostics, storageIntegrationProvider);

      StorageCredentialCacheConfig storageCredentialCacheConfig = () -> 10_000;
      StorageCredentialCache storageCredentialCache =
          new StorageCredentialCache(diagnostics, storageCredentialCacheConfig);

      UserSecretsManagerFactory userSecretsManagerFactory =
          new UnsafeInMemorySecretsManagerFactory();

      BasePersistence metaStoreSession = metaStoreManagerFactory.getOrCreateSession(realmContext);
      CallContext callContext =
          new PolarisCallContext(realmContext, metaStoreSession, configurationStore);
      RealmConfig realmConfig = callContext.getRealmConfig();

      PolarisMetaStoreManager metaStoreManager =
          metaStoreManagerFactory.getOrCreateMetaStoreManager(realmContext);

      EntityCache entityCache =
          metaStoreManagerFactory.getOrCreateEntityCache(realmContext, realmConfig);
      ResolverFactory resolverFactory =
          (_callContext, securityContext, referenceCatalogName) ->
              new Resolver(
                  diagnostics,
                  _callContext.getPolarisCallContext(),
                  metaStoreManager,
                  securityContext,
                  entityCache,
                  referenceCatalogName);

      ResolutionManifestFactory resolutionManifestFactory =
          new ResolutionManifestFactoryImpl(diagnostics, resolverFactory);
      UserSecretsManager userSecretsManager =
          userSecretsManagerFactory.getOrCreateUserSecretsManager(realmContext);
      ServiceIdentityRegistry serviceIdentityRegistry = new DefaultServiceIdentityRegistry();

      FileIOFactory fileIOFactory =
          fileIOFactorySupplier.apply(storageCredentialCache, metaStoreManagerFactory);

      TaskExecutor taskExecutor = Mockito.mock(TaskExecutor.class);

      PolarisEventListener polarisEventListener = new TestPolarisEventListener();
      CallContextCatalogFactory callContextFactory =
          new PolarisCallContextCatalogFactory(
              diagnostics,
              storageCredentialCache,
              resolverFactory,
              metaStoreManagerFactory,
              taskExecutor,
              fileIOFactory,
              polarisEventListener);

      ReservedProperties reservedProperties = ReservedProperties.NONE;

      CatalogHandlerUtils catalogHandlerUtils = new CatalogHandlerUtils(realmConfig);

      @SuppressWarnings("unchecked")
      Instance<ExternalCatalogFactory> externalCatalogFactory = Mockito.mock(Instance.class);
      Mockito.when(externalCatalogFactory.select(Mockito.any())).thenReturn(externalCatalogFactory);
      Mockito.when(externalCatalogFactory.isUnsatisfied()).thenReturn(true);

      IcebergCatalogAdapter catalogService =
          new IcebergCatalogAdapter(
              diagnostics,
              realmContext,
              callContext,
              callContextFactory,
              resolverFactory,
              resolutionManifestFactory,
              metaStoreManager,
              userSecretsManager,
              authorizer,
              new DefaultCatalogPrefixParser(),
              reservedProperties,
              catalogHandlerUtils,
              externalCatalogFactory,
              polarisEventListener);

      IcebergRestCatalogApi restApi = new IcebergRestCatalogApi(catalogService);
      IcebergRestConfigurationApi restConfigurationApi =
          new IcebergRestConfigurationApi(catalogService);

      CreatePrincipalResult createdPrincipal =
          metaStoreManager.createPrincipal(
              callContext.getPolarisCallContext(),
              new PrincipalEntity.Builder()
                  .setName("test-principal")
                  .setCreateTimestamp(Instant.now().toEpochMilli())
                  .setCredentialRotationRequiredState()
                  .build());
      PolarisPrincipal principal =
          PolarisPrincipal.of(PrincipalEntity.of(createdPrincipal.getPrincipal()), Set.of());

      SecurityContext securityContext =
          new SecurityContext() {
            @Override
            public Principal getUserPrincipal() {
              return principal;
            }

            @Override
            public boolean isUserInRole(String s) {
              return false;
            }

            @Override
            public boolean isSecure() {
              return true;
            }

            @Override
            public String getAuthenticationScheme() {
              return "";
            }
          };

      PolarisAdminService adminService =
          new PolarisAdminService(
              diagnostics,
              callContext,
              resolutionManifestFactory,
              metaStoreManager,
              userSecretsManager,
              securityContext,
              authorizer,
              reservedProperties);
      PolarisCatalogsApi catalogsApi =
          new PolarisCatalogsApi(
              new PolarisServiceImpl(
<<<<<<< HEAD
                  diagnostics,
                  resolutionManifestFactory,
                  metaStoreManagerFactory,
                  userSecretsManagerFactory,
                  serviceIdentityRegistry,
                  authorizer,
                  callContext,
                  reservedProperties,
                  polarisEventListener));
=======
                  realmConfig, reservedProperties, polarisEventListener, adminService));
>>>>>>> f9a21656

      return new TestServices(
          clock,
          catalogsApi,
          restApi,
          restConfigurationApi,
          catalogService,
          configurationStore,
          diagnostics,
          storageCredentialCache,
          resolverFactory,
          resolutionManifestFactory,
          metaStoreManagerFactory,
          realmContext,
          realmConfig,
          securityContext,
          metaStoreManager,
          fileIOFactory,
          taskExecutor,
          polarisEventListener);
    }
  }

  public PolarisCallContext newCallContext() {
    BasePersistence metaStore = metaStoreManagerFactory.getOrCreateSession(realmContext);
    return new PolarisCallContext(realmContext, metaStore, configurationStore);
  }
}<|MERGE_RESOLUTION|>--- conflicted
+++ resolved
@@ -290,25 +290,14 @@
               resolutionManifestFactory,
               metaStoreManager,
               userSecretsManager,
+              serviceIdentityRegistry,
               securityContext,
               authorizer,
               reservedProperties);
       PolarisCatalogsApi catalogsApi =
           new PolarisCatalogsApi(
               new PolarisServiceImpl(
-<<<<<<< HEAD
-                  diagnostics,
-                  resolutionManifestFactory,
-                  metaStoreManagerFactory,
-                  userSecretsManagerFactory,
-                  serviceIdentityRegistry,
-                  authorizer,
-                  callContext,
-                  reservedProperties,
-                  polarisEventListener));
-=======
                   realmConfig, reservedProperties, polarisEventListener, adminService));
->>>>>>> f9a21656
 
       return new TestServices(
           clock,
