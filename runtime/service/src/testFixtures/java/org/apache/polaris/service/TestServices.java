--- conflicted
+++ resolved
@@ -296,16 +296,8 @@
               reservedProperties);
       PolarisCatalogsApi catalogsApi =
           new PolarisCatalogsApi(
-<<<<<<< HEAD
               new PolarisServiceImpl(
-                  realmConfig,
-                  reservedProperties,
-                  polarisEventListener,
-                  adminService,
-                  serviceIdentityRegistry));
-=======
-              new PolarisServiceImpl(realmConfig, reservedProperties, adminService));
->>>>>>> e6796f7f
+                  realmConfig, reservedProperties, adminService, serviceIdentityRegistry));
 
       return new TestServices(
           clock,
