--- conflicted
+++ resolved
@@ -207,17 +207,4 @@
   -d "client_id=my-client-id" \
   -d "client_secret=my-client-secret" \
   -d "scope=PRINCIPAL_ROLE:ALL"
-```
-<<<<<<< HEAD
-=======
-
-## Other Configurations
-
-When deploying Polaris in production, consider adjusting the following configurations:
-
-#### `polaris.features."SUPPORTED_CATALOG_STORAGE_TYPES"`
-
-- By default, Polaris catalogs are allowed to be located in local filesystem with the `FILE` storage
-  type. This should be disabled for production systems.
-- Use this configuration to additionally disable any other storage types that will not be in use.
->>>>>>> 9e6226ac
+```