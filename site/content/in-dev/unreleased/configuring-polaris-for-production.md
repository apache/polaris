---
#
# Licensed to the Apache Software Foundation (ASF) under one
# or more contributor license agreements.  See the NOTICE file
# distributed with this work for additional information
# regarding copyright ownership.  The ASF licenses this file
# to you under the Apache License, Version 2.0 (the
# "License"); you may not use this file except in compliance
# with the License.  You may obtain a copy of the License at
#
#   http://www.apache.org/licenses/LICENSE-2.0
#
# Unless required by applicable law or agreed to in writing,
# software distributed under the License is distributed on an
# "AS IS" BASIS, WITHOUT WARRANTIES OR CONDITIONS OF ANY
# KIND, either express or implied.  See the License for the
# specific language governing permissions and limitations
# under the License.
#
title: Configuring Polaris for Production
linkTitle: Production Configuration
type: docs
weight: 600
---

The default server configuration is intended for development and testing. When you deploy Polaris in production,
review and apply the following checklist:
- [ ] Configure OAuth2 keys
- [ ] Enforce realm header validation (`require-header=true`)
- [ ] Use a durable metastore (JDBC + PostgreSQL)
- [ ] Bootstrap valid realms in the metastore
- [ ] Disable local FILE storage

### Configure OAuth2

Polaris authentication requires specifying a token broker factory type. Two implementations are
supported out of the box:

- [rsa-key-pair] uses a pair of public and private keys;
- [symmetric-key] uses a shared secret.

[rsa-key-pair]: https://github.com/apache/polaris/blob/390f1fa57bb1af24a21aa95fdbff49a46e31add7/service/common/src/main/java/org/apache/polaris/service/auth/JWTRSAKeyPairFactory.java
[symmetric-key]: https://github.com/apache/polaris/blob/390f1fa57bb1af24a21aa95fdbff49a46e31add7/service/common/src/main/java/org/apache/polaris/service/auth/JWTSymmetricKeyFactory.java

By default, Polaris uses `rsa-key-pair`, with randomly generated keys.

> [!IMPORTANT]
> The default `rsa-key-pair` configuration is not suitable when deploying many replicas of Polaris,
> as each replica will have its own set of keys. This will cause token validation to fail when a
> request is routed to a different replica than the one that issued the token.

It is highly recommended to configure Polaris with previously-generated RSA keys. This can be done
by setting the following properties:

```properties
polaris.authentication.token-broker.type=rsa-key-pair
polaris.authentication.token-broker.rsa-key-pair.public-key-file=/tmp/public.key
polaris.authentication.token-broker.rsa-key-pair.private-key-file=/tmp/private.key
```

To generate an RSA key pair, you can use the following commands:

```shell
openssl genrsa -out private.key 2048
openssl rsa -in private.key -pubout -out public.key
```

Alternatively, you can use a symmetric key by setting the following properties:

```properties
polaris.authentication.token-broker.type=symmetric-key
polaris.authentication.token-broker.symmetric-key.file=/tmp/symmetric.key
```

Note: it is also possible to set the symmetric key secret directly in the configuration file. If
possible, pass the secret as an environment variable to avoid storing sensitive information in the
configuration file:

```properties
polaris.authentication.token-broker.symmetric-key.secret=${POLARIS_SYMMETRIC_KEY_SECRET}
```

Finally, you can also configure the token broker to use a maximum lifespan by setting the following
property:

```properties
polaris.authentication.token-broker.max-token-generation=PT1H
```

Typically, in Kubernetes, you would define the keys as a `Secret` and mount them as files in the
container.

### Realm Context Resolver

By default, Polaris resolves realms based on incoming request headers. You can configure the realm
context resolver by setting the following properties in `application.properties`:

```properties
polaris.realm-context.realms=POLARIS,MY-REALM
polaris.realm-context.header-name=Polaris-Realm
```

Where:

- `realms` is a comma-separated list of allowed realms. This setting _must_ be correctly configured.
  At least one realm must be specified.
- `header-name` is the name of the header used to resolve the realm; by default, it is
  `Polaris-Realm`.

If a request contains the specified header, Polaris will use the realm specified in the header. If
the realm is not in the list of allowed realms, Polaris will return a `404 Not Found` response.

If a request _does not_ contain the specified header, however, by default Polaris will use the first
realm in the list as the default realm. In the above example, `POLARIS` is the default realm and
would be used if the `Polaris-Realm` header is not present in the request.

This is not recommended for production use, as it may lead to security vulnerabilities. To avoid
this, set the following property to `true`:

```properties
polaris.realm-context.require-header=true
```

This will cause Polaris to also return a `404 Not Found` response if the realm header is not present
in the request.

### Metastore Configuration

A metastore should be configured with an implementation that durably persists Polaris entities. By
default, Polaris uses an in-memory metastore.

> [!IMPORTANT]
> The default in-memory metastore is not suitable for production use, as it will lose all data
> when the server is restarted; it is also unusable when multiple Polaris replicas are used.

To enable a durable metastore, configure your system to use the Relational JDBC-backed metastore.
This implementation leverages Quarkus for datasource management and supports configuration through
environment variables or JVM -D flags at startup. For more information, refer to the [Quarkus configuration reference](https://quarkus.io/guides/config-reference#env-file).

Configure the metastore by setting the following ENV variables:

```
POLARIS_PERSISTENCE_TYPE=relational-jdbc

QUARKUS_DATASOURCE_DB_KIND=postgresql
QUARKUS_DATASOURCE_USERNAME=<your-username>
QUARKUS_DATASOURCE_PASSWORD=<your-password>
QUARKUS_DATASOURCE_JDBC_URL=<jdbc-url-of-postgres>
```


The relational JDBC metastore is a Quarkus-managed datasource and only supports Postgres and H2 as of now.
Please refer to the documentation here:
[Configure data sources in Quarkus](https://quarkus.io/guides/datasource)

> [!IMPORTANT]
> Be sure to secure your metastore backend since it will be storing sensitive data and catalog
> metadata.

Note: Polaris will always create schema 'polaris_schema' during bootstrap under the configured database.

### Bootstrapping

Before using Polaris, you must **bootstrap** the metastore. This is a manual operation that must be
performed **only once** for each realm in order to prepare the metastore to integrate with Polaris.

By default, when bootstrapping a new realm, Polaris will create randomised `CLIENT_ID` and
`CLIENT_SECRET` for the `root` principal and store their hashes in the metastore backend.

Depending on your database, this may not be convenient as the generated credentials are not stored
in clear text in the database.

In order to provide your own credentials for `root` principal (so you can request tokens via
`api/catalog/v1/oauth/tokens`), use the [Polaris Admin Tool]({{% ref "admin-tool" %}})

You can verify the setup by attempting a token issue for the `root` principal:

```bash
curl -X POST http://localhost:8181/api/catalog/v1/oauth/tokens \
  -d "grant_type=client_credentials" \
  -d "client_id=my-client-id" \
  -d "client_secret=my-client-secret" \
  -d "scope=PRINCIPAL_ROLE:ALL"
```

Which should return an access token:

```json
{
  "access_token": "...",
  "token_type": "bearer",
  "issued_token_type": "urn:ietf:params:oauth:token-type:access_token",
  "expires_in": 3600
}
```

If you used a non-default realm name, add the appropriate request header to the `curl` command,
otherwise Polaris will resolve the realm to the first one in the configuration
`polaris.realm-context.realms`. Here is an example to set realm header:

```bash
curl -X POST http://localhost:8181/api/catalog/v1/oauth/tokens \
  -H "Polaris-Realm: my-realm" \
  -d "grant_type=client_credentials" \
  -d "client_id=my-client-id" \
  -d "client_secret=my-client-secret" \
  -d "scope=PRINCIPAL_ROLE:ALL"
<<<<<<< HEAD
```
=======
```

### Disable FILE Storage Type
By default, Polaris allows using the local file system (`FILE`) for catalog storage. This is fine for testing,
but **not recommended for production**. To disable it, set the supported storage types like this:
```hocon
polaris.features."SUPPORTED_CATALOG_STORAGE_TYPES" = [ "S3", "Azure" ]
```
Leave out `FILE` to prevent its use. Only include the storage types your setup needs.
>>>>>>> b31120c8
<|MERGE_RESOLUTION|>--- conflicted
+++ resolved
@@ -205,16 +205,4 @@
   -d "client_id=my-client-id" \
   -d "client_secret=my-client-secret" \
   -d "scope=PRINCIPAL_ROLE:ALL"
-<<<<<<< HEAD
-```
-=======
-```
-
-### Disable FILE Storage Type
-By default, Polaris allows using the local file system (`FILE`) for catalog storage. This is fine for testing,
-but **not recommended for production**. To disable it, set the supported storage types like this:
-```hocon
-polaris.features."SUPPORTED_CATALOG_STORAGE_TYPES" = [ "S3", "Azure" ]
-```
-Leave out `FILE` to prevent its use. Only include the storage types your setup needs.
->>>>>>> b31120c8
+```