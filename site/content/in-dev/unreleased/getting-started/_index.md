#
# Licensed to the Apache Software Foundation (ASF) under one
# or more contributor license agreements.  See the NOTICE file
# distributed with this work for additional information
# regarding copyright ownership.  The ASF licenses this file
# to you under the Apache License, Version 2.0 (the
# "License"); you may not use this file except in compliance
# with the License.  You may obtain a copy of the License at
#
#   http://www.apache.org/licenses/LICENSE-2.0
#
# Unless required by applicable law or agreed to in writing,
# software distributed under the License is distributed on an
# "AS IS" BASIS, WITHOUT WARRANTIES OR CONDITIONS OF ANY
# KIND, either express or implied.  See the License for the
# specific language governing permissions and limitations
# under the License.
#

title: 'Getting Started'
title: Getting Started with Apache Polaris
linkTitle: Getting Started
type: docs
weight: 101
---

<<<<<<< HEAD
# Getting Started with Apache Polaris Binary Distribution

Quickly start Apache Polaris by running the pre-built binary, no build needed.

---

## Prerequisites

- Java 21 or later installed. You can verify this by running:

```bash
java -version
```

---

## Step 1: Download the Apache Polaris Binary

1. Visit the official Apache Polaris GitHub
   [Releases page](https://github.com/apache/polaris/releases).

2. Download the latest binary archive file, for example:

```bash
curl -L https://downloads.apache.org/incubator/polaris/1.0.0-incubating/polaris-bin-1.0.0-incubating.tgz | tar xz```
---

## Step 2: Extract the Archive

Extract the downloaded tar.gz file to your desired directory:

```bash
cd apache-polaris-1.0.0-incubating-bin
```

---

## Step 3: Configure Polaris (Optional)

Edit the `application.properties` file if needed. For example:

```bash
polaris.storage.backend=local
polaris.storage.local.path=/data/polaris
```
*(This is a configuration file, not a shell command. Adjust these values as needed.)*

---

## Step 4: Run the Polaris Server

Start the Polaris server using the provided script:

```bash
./bin/polaris-server.sh start
```

To tail the logs in a separate terminal, run:

```bash
tail -f logs/polaris.log
```

---

## Step 5: Verify the Server is Running

Open your browser and navigate to:

```bash
curl http://localhost:8181/api/catalog/v1/health
```

You should see the Polaris server running or be able to access its REST API.

---

## Step 6: Stop the Polaris Server

To stop the server, run:

```bash
./bin/polaris-server.sh stop
```

---

## Additional Resources

- See the [official Apache Polaris documentation](https://polaris.apache.org/docs/) for comprehensive information on configuration, deployment, and usage.
- Use `./bin/polaris-admin` in the binary distribution for administrative and maintenance tasks.
  
---

Get started with Apache Polaris binaries. See the [repository](https://github.com/apache/polaris) for container images and more resources, or check out the [Quickstart guide](https://polaris.apache.org/in-dev/unreleased/getting-started/quickstart/) for developer instructions and advanced setup.

---
The fastest way to get started is with our Docker Compose examples. Each example provides a complete working environment with detailed instructions.
=======
There are several options for getting started with Apache Polaris.
>>>>>>> 99b1c246

To quickly try out Apache Polaris, please use the [quickstart guide](./quick-start). For other examples, please see below.

## Docker Compose Examples
Each of the proceeding Docker Compose examples provides a complete working environment with detailed instructions.

### Next Steps

1. Check & install dependencies
2. Choose the way you want to deploy Polaris
3. Create a catalog
4. Check Using Polaris page

### Getting Help

- Documentation: https://polaris.apache.org
- GitHub Issues: https://github.com/apache/polaris/issues
- Slack: [Join Apache Polaris Community](https://join.slack.com/t/apache-polaris/shared_invite/zt-2y3l3r0fr-VtoW42ltir~nSzCYOrQgfw)<|MERGE_RESOLUTION|>--- conflicted
+++ resolved
@@ -1,3 +1,4 @@
+---
 #
 # Licensed to the Apache Software Foundation (ASF) under one
 # or more contributor license agreements.  See the NOTICE file
@@ -16,116 +17,13 @@
 # specific language governing permissions and limitations
 # under the License.
 #
-
 title: 'Getting Started'
-title: Getting Started with Apache Polaris
 linkTitle: Getting Started
 type: docs
 weight: 101
 ---
 
-<<<<<<< HEAD
-# Getting Started with Apache Polaris Binary Distribution
-
-Quickly start Apache Polaris by running the pre-built binary, no build needed.
-
----
-
-## Prerequisites
-
-- Java 21 or later installed. You can verify this by running:
-
-```bash
-java -version
-```
-
----
-
-## Step 1: Download the Apache Polaris Binary
-
-1. Visit the official Apache Polaris GitHub
-   [Releases page](https://github.com/apache/polaris/releases).
-
-2. Download the latest binary archive file, for example:
-
-```bash
-curl -L https://downloads.apache.org/incubator/polaris/1.0.0-incubating/polaris-bin-1.0.0-incubating.tgz | tar xz```
----
-
-## Step 2: Extract the Archive
-
-Extract the downloaded tar.gz file to your desired directory:
-
-```bash
-cd apache-polaris-1.0.0-incubating-bin
-```
-
----
-
-## Step 3: Configure Polaris (Optional)
-
-Edit the `application.properties` file if needed. For example:
-
-```bash
-polaris.storage.backend=local
-polaris.storage.local.path=/data/polaris
-```
-*(This is a configuration file, not a shell command. Adjust these values as needed.)*
-
----
-
-## Step 4: Run the Polaris Server
-
-Start the Polaris server using the provided script:
-
-```bash
-./bin/polaris-server.sh start
-```
-
-To tail the logs in a separate terminal, run:
-
-```bash
-tail -f logs/polaris.log
-```
-
----
-
-## Step 5: Verify the Server is Running
-
-Open your browser and navigate to:
-
-```bash
-curl http://localhost:8181/api/catalog/v1/health
-```
-
-You should see the Polaris server running or be able to access its REST API.
-
----
-
-## Step 6: Stop the Polaris Server
-
-To stop the server, run:
-
-```bash
-./bin/polaris-server.sh stop
-```
-
----
-
-## Additional Resources
-
-- See the [official Apache Polaris documentation](https://polaris.apache.org/docs/) for comprehensive information on configuration, deployment, and usage.
-- Use `./bin/polaris-admin` in the binary distribution for administrative and maintenance tasks.
-  
----
-
-Get started with Apache Polaris binaries. See the [repository](https://github.com/apache/polaris) for container images and more resources, or check out the [Quickstart guide](https://polaris.apache.org/in-dev/unreleased/getting-started/quickstart/) for developer instructions and advanced setup.
-
----
-The fastest way to get started is with our Docker Compose examples. Each example provides a complete working environment with detailed instructions.
-=======
 There are several options for getting started with Apache Polaris.
->>>>>>> 99b1c246
 
 To quickly try out Apache Polaris, please use the [quickstart guide](./quick-start). For other examples, please see below.
 
