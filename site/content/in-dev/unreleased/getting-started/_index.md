---
#
# Licensed to the Apache Software Foundation (ASF) under one
# or more contributor license agreements.  See the NOTICE file
# distributed with this work for additional information
# regarding copyright ownership.  The ASF licenses this file
# to you under the Apache License, Version 2.0 (the
# "License"); you may not use this file except in compliance
# with the License.  You may obtain a copy of the License at
#
#   http://www.apache.org/licenses/LICENSE-2.0
#
# Unless required by applicable law or agreed to in writing,
# software distributed under the License is distributed on an
# "AS IS" BASIS, WITHOUT WARRANTIES OR CONDITIONS OF ANY
# KIND, either express or implied.  See the License for the
# specific language governing permissions and limitations
# under the License.
#
title: Getting Started with Apache Polaris
linkTitle: Getting Started
type: docs
weight: 101
<<<<<<< HEAD
build:
  render: never
---

# Getting Started with Apache Polaris Binary Distribution

Quickly start Apache Polaris by running the pre-built binary, no build needed.

---

## Prerequisites

- Java 21 or later installed. You can verify this by running:

```bash
java -version
```

---

## Step 1: Download the Apache Polaris Binary

1. Visit the official Apache Polaris GitHub
   [Releases page](https://github.com/apache/polaris/releases).

2. Download the latest binary archive file, for example:

```bash
curl -L https://downloads.apache.org/incubator/polaris/1.0.0-incubating/polaris-bin-1.0.0-incubating.tgz | tar xz```
---

## Step 2: Extract the Archive

Extract the downloaded tar.gz file to your desired directory:

```bash
cd apache-polaris-1.0.0-incubating-bin
```

---

## Step 3: Configure Polaris (Optional)

Edit the `application.properties` file if needed. For example:

```bash
polaris.storage.backend=local
polaris.storage.local.path=/data/polaris
```
*(This is a configuration file, not a shell command. Adjust these values as needed.)*

---

## Step 4: Run the Polaris Server

Start the Polaris server using the provided script:

```bash
./bin/polaris-server.sh start
```

To tail the logs in a separate terminal, run:

```bash
tail -f logs/polaris.log
```

---

## Step 5: Verify the Server is Running

Open your browser and navigate to:

```bash
curl http://localhost:8181/api/catalog/v1/health
```

You should see the Polaris server running or be able to access its REST API.

---

## Step 6: Stop the Polaris Server

To stop the server, run:

```bash
./bin/polaris-server.sh stop
```

---

## Additional Resources

- See the [official Apache Polaris documentation](https://polaris.apache.org/docs/) for comprehensive information on configuration, deployment, and usage.
- Use `./bin/polaris-admin` in the binary distribution for administrative and maintenance tasks.
  
---

Get started with Apache Polaris binaries. See the [repository](https://github.com/apache/polaris) for container images and more resources, or check out the [Quickstart guide](https://polaris.apache.org/in-dev/unreleased/getting-started/quickstart/) for developer instructions and advanced setup.

---
=======
---

There are several options for getting started with Apache Polaris.

To quickly try out Apache Polaris, please use the [quickstart guide](./quick-start). For other examples, please see below.

## Docker Compose Examples
Each of the proceeding Docker Compose examples provides a complete working environment with detailed instructions.

### Next Steps

1. Check & install dependencies
2. Choose the way you want to deploy Polaris
3. Create a catalog
4. Check Using Polaris page

### Getting Help

- Documentation: https://polaris.apache.org
- GitHub Issues: https://github.com/apache/polaris/issues
- Slack: [Join Apache Polaris Community](https://join.slack.com/t/apache-polaris/shared_invite/zt-2y3l3r0fr-VtoW42ltir~nSzCYOrQgfw)
>>>>>>> 286e77d5
<|MERGE_RESOLUTION|>--- conflicted
+++ resolved
@@ -21,9 +21,6 @@
 linkTitle: Getting Started
 type: docs
 weight: 101
-<<<<<<< HEAD
-build:
-  render: never
 ---
 
 # Getting Started with Apache Polaris Binary Distribution
@@ -50,7 +47,9 @@
 2. Download the latest binary archive file, for example:
 
 ```bash
-curl -L https://downloads.apache.org/incubator/polaris/1.0.0-incubating/polaris-bin-1.0.0-incubating.tgz | tar xz```
+curl -L https://downloads.apache.org/incubator/polaris/1.0.0-incubating/polaris-bin-1.0.0-incubating.tgz | tar xz
+```
+
 ---
 
 ## Step 2: Extract the Archive
@@ -71,6 +70,7 @@
 polaris.storage.backend=local
 polaris.storage.local.path=/data/polaris
 ```
+
 *(This is a configuration file, not a shell command. Adjust these values as needed.)*
 
 ---
@@ -117,32 +117,19 @@
 
 - See the [official Apache Polaris documentation](https://polaris.apache.org/docs/) for comprehensive information on configuration, deployment, and usage.
 - Use `./bin/polaris-admin` in the binary distribution for administrative and maintenance tasks.
-  
+
 ---
 
-Get started with Apache Polaris binaries. See the [repository](https://github.com/apache/polaris) for container images and more resources, or check out the [Quickstart guide](https://polaris.apache.org/in-dev/unreleased/getting-started/quickstart/) for developer instructions and advanced setup.
+## Other Getting Started Options
+
+For building and running Polaris from source code, check out the [Quickstart guide](./quick-start/).
+
+For Docker Compose examples and other deployment options, please see the [documentation](https://polaris.apache.org).
 
 ---
-=======
----
-
-There are several options for getting started with Apache Polaris.
-
-To quickly try out Apache Polaris, please use the [quickstart guide](./quick-start). For other examples, please see below.
-
-## Docker Compose Examples
-Each of the proceeding Docker Compose examples provides a complete working environment with detailed instructions.
-
-### Next Steps
-
-1. Check & install dependencies
-2. Choose the way you want to deploy Polaris
-3. Create a catalog
-4. Check Using Polaris page
 
 ### Getting Help
 
 - Documentation: https://polaris.apache.org
 - GitHub Issues: https://github.com/apache/polaris/issues
-- Slack: [Join Apache Polaris Community](https://join.slack.com/t/apache-polaris/shared_invite/zt-2y3l3r0fr-VtoW42ltir~nSzCYOrQgfw)
->>>>>>> 286e77d5
+- Slack: [Join Apache Polaris Community](https://join.slack.com/t/apache-polaris/shared_invite/zt-2y3l3r0fr-VtoW42ltir~nSzCYOrQgfw)