--- conflicted
+++ resolved
@@ -148,25 +148,22 @@
       parent: "community"
       url: "/community/contributing-guidelines"
       weight: 60
-<<<<<<< HEAD
     - name: "Community Guidelines"
       parent: "community"
       url: "/community/community-guidelines"
       weight : 70
-=======
     - name: "Security Report"
       parent: "community"
       url: "/community/security-report"
-      weight: 70
->>>>>>> 5b3374ad
+      weight: 80
     - name: "Release Guide"
       parent: "community"
       url: "/community/release-guide"
-      weight: 80
+      weight: 90
     - name: "Blogs"
       parent: "community"
       url: "/blog"
-      weight: 90
+      weight: 100
 
     - name: "GitHub"
       url: "https://github.com/apache/polaris"
