/*
 * Licensed to the Apache Software Foundation (ASF) under one
 * or more contributor license agreements.  See the NOTICE file
 * distributed with this work for additional information
 * regarding copyright ownership.  The ASF licenses this file
 * to you under the Apache License, Version 2.0 (the
 * "License"); you may not use this file except in compliance
 * with the License.  You may obtain a copy of the License at
 *
 *   http://www.apache.org/licenses/LICENSE-2.0
 *
 * Unless required by applicable law or agreed to in writing,
 * software distributed under the License is distributed on an
 * "AS IS" BASIS, WITHOUT WARRANTIES OR CONDITIONS OF ANY
 * KIND, either express or implied.  See the License for the
 * specific language governing permissions and limitations
 * under the License.
 */
package org.apache.polaris.persistence.relational.jdbc;

import com.google.common.annotations.VisibleForTesting;
import jakarta.annotation.Nonnull;
import java.util.ArrayList;
import java.util.Arrays;
import java.util.Collections;
import java.util.HashSet;
import java.util.List;
import java.util.Map;
<<<<<<< HEAD
import org.apache.polaris.core.entity.LocationBasedEntity;
import org.apache.polaris.core.entity.PolarisBaseEntity;
import org.apache.polaris.core.entity.PolarisEntity;
=======
import java.util.Set;
import java.util.stream.Collectors;
>>>>>>> 5a188b28
import org.apache.polaris.core.entity.PolarisEntityCore;
import org.apache.polaris.core.entity.PolarisEntityId;
import org.apache.polaris.persistence.relational.jdbc.models.ModelEntity;
import org.apache.polaris.persistence.relational.jdbc.models.ModelGrantRecord;

/**
 * Utility class to generate parameterized SQL queries (SELECT, INSERT, UPDATE, DELETE). Ensures
 * consistent SQL generation and protects against injection by managing parameters separately.
 */
public class QueryGenerator {

  /** A container for the SQL string and the ordered parameter values. */
  public record PreparedQuery(String sql, List<Object> parameters) {}

  /** A container for the query fragment SQL string and the ordered parameter values. */
  record QueryFragment(String sql, List<Object> parameters) {}

  /**
   * Generates a SELECT query with projection and filtering.
   *
   * @param projections List of columns to retrieve.
   * @param tableName Target table name.
   * @param whereClause Column-value pairs used in WHERE filtering.
   * @return A parameterized SELECT query.
   * @throws IllegalArgumentException if any whereClause column isn't in projections.
   */
  public static PreparedQuery generateSelectQuery(
      @Nonnull List<String> projections,
      @Nonnull String tableName,
      @Nonnull Map<String, Object> whereClause) {
    QueryFragment where = generateWhereClause(new HashSet<>(projections), whereClause);
    PreparedQuery query = generateSelectQuery(projections, tableName, where.sql());
    return new PreparedQuery(query.sql(), where.parameters());
  }

  /**
   * Builds a DELETE query to remove grant records for a given entity.
   *
   * @param entity The target entity (either grantee or securable).
   * @param realmId The associated realm.
   * @return A DELETE query removing all grants for this entity.
   */
  public static PreparedQuery generateDeleteQueryForEntityGrantRecords(
      @Nonnull PolarisEntityCore entity, @Nonnull String realmId) {
    String where =
        """
             WHERE (
                (grantee_id = ? AND grantee_catalog_id = ?) OR
                (securable_id = ? AND securable_catalog_id = ?)
            ) AND realm_id = ?""";
    List<Object> params =
        Arrays.asList(
            entity.getId(), entity.getCatalogId(), entity.getId(), entity.getCatalogId(), realmId);
    return new PreparedQuery(
        "DELETE FROM " + getFullyQualifiedTableName(ModelGrantRecord.TABLE_NAME) + where, params);
  }

  /**
   * Builds a SELECT query using a list of entity ID pairs (catalog_id, id).
   *
   * @param realmId Realm to filter by.
   * @param entityIds List of PolarisEntityId pairs.
   * @return SELECT query to retrieve matching entities.
   * @throws IllegalArgumentException if entityIds is empty.
   */
  public static PreparedQuery generateSelectQueryWithEntityIds(
      @Nonnull String realmId, @Nonnull List<PolarisEntityId> entityIds) {
    if (entityIds.isEmpty()) {
      throw new IllegalArgumentException("Empty entity ids");
    }
    String placeholders = entityIds.stream().map(e -> "(?, ?)").collect(Collectors.joining(", "));
    List<Object> params = new ArrayList<>();
    for (PolarisEntityId id : entityIds) {
      params.add(id.getCatalogId());
      params.add(id.getId());
    }
    params.add(realmId);
    String where = " WHERE (catalog_id, id) IN (" + placeholders + ") AND realm_id = ?";
    return new PreparedQuery(
        generateSelectQuery(ModelEntity.ALL_COLUMNS, ModelEntity.TABLE_NAME, where).sql(), params);
  }

<<<<<<< HEAD
  public static <T> String generateInsertQuery(
      @Nonnull Converter<T> entity, @Nonnull String realmId) {
    String tableName = getTableName(entity.getClass());
    Map<String, Object> obj = entity.toMap();
    List<String> columnNames = new ArrayList<>(obj.keySet());
    List<String> values =
        new ArrayList<>(
            obj.values().stream()
                .map(
                    val -> {
                      if (val != null) {
                        return "'" + val.toString() + "'";
                      } else {
                        return "NULL";
                      }
                    })
                .toList());
    columnNames.add("realm_id");
    values.add("'" + realmId + "'");

    String columns = String.join(", ", columnNames);
    String valuesString = String.join(", ", values);

    return "INSERT INTO " + tableName + " (" + columns + ") VALUES (" + valuesString + ")";
  }

  public static <T> String generateUpdateQuery(
      @Nonnull Converter<T> entity, @Nonnull Map<String, Object> whereClause) {
    String tableName = getTableName(entity.getClass());
    Map<String, Object> obj = entity.toMap();
    List<String> setClauses = new ArrayList<>();
    List<String> columnNames = new ArrayList<>(obj.keySet());
    List<String> values =
        obj.values().stream()
            .map(
                val -> {
                  if (val != null) {
                    return "'" + val.toString() + "'";
                  } else {
                    return "NULL";
                  }
                })
            .toList();

    for (int i = 0; i < columnNames.size(); i++) {
      setClauses.add(columnNames.get(i) + " = " + values.get(i)); // Placeholders
    }

    String setClausesString = String.join(", ", setClauses);

    return "UPDATE " + tableName + " SET " + setClausesString + generateWhereClause(whereClause);
=======
  /**
   * Generates an INSERT query for a given table.
   *
   * @param allColumns Columns to insert values into.
   * @param tableName Target table name.
   * @param values Values for each column (must match order of columns).
   * @param realmId Realm value to append.
   * @return INSERT query with value bindings.
   */
  public static PreparedQuery generateInsertQuery(
      @Nonnull List<String> allColumns,
      @Nonnull String tableName,
      List<Object> values,
      String realmId) {
    List<String> finalColumns = new ArrayList<>(allColumns);
    List<Object> finalValues = new ArrayList<>(values);
    finalColumns.add("realm_id");
    finalValues.add(realmId);
    String columns = String.join(", ", finalColumns);
    String placeholders = finalColumns.stream().map(c -> "?").collect(Collectors.joining(", "));
    String sql =
        "INSERT INTO "
            + getFullyQualifiedTableName(tableName)
            + " ("
            + columns
            + ") VALUES ("
            + placeholders
            + ")";
    return new PreparedQuery(sql, finalValues);
  }

  /**
   * Builds an UPDATE query.
   *
   * @param allColumns Columns to update.
   * @param tableName Target table.
   * @param values New values (must match columns in order).
   * @param whereClause Conditions for filtering rows to update.
   * @return UPDATE query with parameter values.
   */
  public static PreparedQuery generateUpdateQuery(
      @Nonnull List<String> allColumns,
      @Nonnull String tableName,
      @Nonnull List<Object> values,
      @Nonnull Map<String, Object> whereClause) {
    List<Object> bindingParams = new ArrayList<>(values);
    QueryFragment where = generateWhereClause(new HashSet<>(allColumns), whereClause);
    String setClause = allColumns.stream().map(c -> c + " = ?").collect(Collectors.joining(", "));
    String sql =
        "UPDATE " + getFullyQualifiedTableName(tableName) + " SET " + setClause + where.sql();
    bindingParams.addAll(where.parameters());
    return new PreparedQuery(sql, bindingParams);
>>>>>>> 5a188b28
  }

  /**
   * Builds a DELETE query with the given conditions.
   *
   * @param tableColumns List of valid table columns.
   * @param tableName Target table.
   * @param whereClause Column-value filters.
   * @return DELETE query with parameter bindings.
   */
  public static PreparedQuery generateDeleteQuery(
      @Nonnull List<String> tableColumns,
      @Nonnull String tableName,
      @Nonnull Map<String, Object> whereClause) {
    QueryFragment where = generateWhereClause(new HashSet<>(tableColumns), whereClause);
    return new PreparedQuery(
        "DELETE FROM " + getFullyQualifiedTableName(tableName) + where.sql(), where.parameters());
  }

  private static PreparedQuery generateSelectQuery(
      @Nonnull List<String> columnNames, @Nonnull String tableName, @Nonnull String filter) {
    String sql =
        "SELECT "
            + String.join(", ", columnNames)
            + " FROM "
            + getFullyQualifiedTableName(tableName)
            + filter;
    return new PreparedQuery(sql, Collections.emptyList());
  }

  @VisibleForTesting
  static QueryFragment generateWhereClause(
      @Nonnull Set<String> tableColumns, @Nonnull Map<String, Object> whereClause) {
    List<String> conditions = new ArrayList<>();
    List<Object> parameters = new ArrayList<>();
    for (Map.Entry<String, Object> entry : whereClause.entrySet()) {
      if (!tableColumns.contains(entry.getKey()) && !entry.getKey().equals("realm_id")) {
        throw new IllegalArgumentException("Invalid query column: " + entry.getKey());
      }
      conditions.add(entry.getKey() + " = ?");
      parameters.add(entry.getValue());
    }
    String clause = conditions.isEmpty() ? "" : " WHERE " + String.join(" AND ", conditions);
    return new QueryFragment(clause, parameters);
  }

<<<<<<< HEAD
  @VisibleForTesting
  public static String generateVersionQuery() {
    return "SELECT version_value FROM POLARIS_SCHEMA.VERSION";
  }

  @VisibleForTesting
  public static <T extends PolarisEntity & LocationBasedEntity> String generateOverlapQuery(
      String realmId, T entity) {
    String location = entity.getBaseLocation();
    String[] components = location.split("/");
    ArrayList<String> locationClauseComponents = new ArrayList<>();
    StringBuilder pathBuilder = new StringBuilder();
    for (String component : components) {
      pathBuilder.append(component).append("/");
      locationClauseComponents.add(String.format("location = '%s'", pathBuilder));
    }
    locationClauseComponents.add(String.format("location LIKE '%s%%'", location));
    String query = "SELECT " + String.join(", ", new ModelEntity().toMap().keySet());

    // TODO harden against raw strings in this method and others
    return query
        + String.format(
            " FROM %s WHERE realm_id = '%s' AND parent_id = %d AND (%s)",
            getTableName(ModelEntity.class),
            realmId,
            entity.getParentId(),
            String.join(" OR ", locationClauseComponents));
  }

  @VisibleForTesting
  public static String getTableName(@Nonnull Class<?> entityClass) {
    String tableName;
    if (entityClass.equals(ModelEntity.class)) {
      tableName = "ENTITIES";
    } else if (entityClass.equals(ModelGrantRecord.class)) {
      tableName = "GRANT_RECORDS";
    } else if (entityClass.equals(ModelPrincipalAuthenticationData.class)) {
      tableName = "PRINCIPAL_AUTHENTICATION_DATA";
    } else if (entityClass.equals(ModelPolicyMappingRecord.class)) {
      tableName = "POLICY_MAPPING_RECORD";
    } else {
      throw new IllegalArgumentException("Unsupported entity class: " + entityClass.getName());
    }

    // TODO: check if we want to make schema name configurable.
    tableName = "POLARIS_SCHEMA." + tableName;

    return tableName;
=======
  private static String getFullyQualifiedTableName(String tableName) {
    // TODO: make schema name configurable.
    return "POLARIS_SCHEMA." + tableName;
>>>>>>> 5a188b28
  }
}<|MERGE_RESOLUTION|>--- conflicted
+++ resolved
@@ -26,14 +26,10 @@
 import java.util.HashSet;
 import java.util.List;
 import java.util.Map;
-<<<<<<< HEAD
-import org.apache.polaris.core.entity.LocationBasedEntity;
-import org.apache.polaris.core.entity.PolarisBaseEntity;
-import org.apache.polaris.core.entity.PolarisEntity;
-=======
 import java.util.Set;
 import java.util.stream.Collectors;
->>>>>>> 5a188b28
+import org.apache.polaris.core.entity.LocationBasedEntity;
+import org.apache.polaris.core.entity.PolarisEntity;
 import org.apache.polaris.core.entity.PolarisEntityCore;
 import org.apache.polaris.core.entity.PolarisEntityId;
 import org.apache.polaris.persistence.relational.jdbc.models.ModelEntity;
@@ -116,59 +112,6 @@
         generateSelectQuery(ModelEntity.ALL_COLUMNS, ModelEntity.TABLE_NAME, where).sql(), params);
   }
 
-<<<<<<< HEAD
-  public static <T> String generateInsertQuery(
-      @Nonnull Converter<T> entity, @Nonnull String realmId) {
-    String tableName = getTableName(entity.getClass());
-    Map<String, Object> obj = entity.toMap();
-    List<String> columnNames = new ArrayList<>(obj.keySet());
-    List<String> values =
-        new ArrayList<>(
-            obj.values().stream()
-                .map(
-                    val -> {
-                      if (val != null) {
-                        return "'" + val.toString() + "'";
-                      } else {
-                        return "NULL";
-                      }
-                    })
-                .toList());
-    columnNames.add("realm_id");
-    values.add("'" + realmId + "'");
-
-    String columns = String.join(", ", columnNames);
-    String valuesString = String.join(", ", values);
-
-    return "INSERT INTO " + tableName + " (" + columns + ") VALUES (" + valuesString + ")";
-  }
-
-  public static <T> String generateUpdateQuery(
-      @Nonnull Converter<T> entity, @Nonnull Map<String, Object> whereClause) {
-    String tableName = getTableName(entity.getClass());
-    Map<String, Object> obj = entity.toMap();
-    List<String> setClauses = new ArrayList<>();
-    List<String> columnNames = new ArrayList<>(obj.keySet());
-    List<String> values =
-        obj.values().stream()
-            .map(
-                val -> {
-                  if (val != null) {
-                    return "'" + val.toString() + "'";
-                  } else {
-                    return "NULL";
-                  }
-                })
-            .toList();
-
-    for (int i = 0; i < columnNames.size(); i++) {
-      setClauses.add(columnNames.get(i) + " = " + values.get(i)); // Placeholders
-    }
-
-    String setClausesString = String.join(", ", setClauses);
-
-    return "UPDATE " + tableName + " SET " + setClausesString + generateWhereClause(whereClause);
-=======
   /**
    * Generates an INSERT query for a given table.
    *
@@ -221,7 +164,6 @@
         "UPDATE " + getFullyQualifiedTableName(tableName) + " SET " + setClause + where.sql();
     bindingParams.addAll(where.parameters());
     return new PreparedQuery(sql, bindingParams);
->>>>>>> 5a188b28
   }
 
   /**
@@ -268,7 +210,6 @@
     return new QueryFragment(clause, parameters);
   }
 
-<<<<<<< HEAD
   @VisibleForTesting
   public static String generateVersionQuery() {
     return "SELECT version_value FROM POLARIS_SCHEMA.VERSION";
@@ -298,29 +239,8 @@
             String.join(" OR ", locationClauseComponents));
   }
 
-  @VisibleForTesting
-  public static String getTableName(@Nonnull Class<?> entityClass) {
-    String tableName;
-    if (entityClass.equals(ModelEntity.class)) {
-      tableName = "ENTITIES";
-    } else if (entityClass.equals(ModelGrantRecord.class)) {
-      tableName = "GRANT_RECORDS";
-    } else if (entityClass.equals(ModelPrincipalAuthenticationData.class)) {
-      tableName = "PRINCIPAL_AUTHENTICATION_DATA";
-    } else if (entityClass.equals(ModelPolicyMappingRecord.class)) {
-      tableName = "POLICY_MAPPING_RECORD";
-    } else {
-      throw new IllegalArgumentException("Unsupported entity class: " + entityClass.getName());
-    }
-
-    // TODO: check if we want to make schema name configurable.
-    tableName = "POLARIS_SCHEMA." + tableName;
-
-    return tableName;
-=======
   private static String getFullyQualifiedTableName(String tableName) {
     // TODO: make schema name configurable.
     return "POLARIS_SCHEMA." + tableName;
->>>>>>> 5a188b28
   }
 }