/*
 * Licensed to the Apache Software Foundation (ASF) under one
 * or more contributor license agreements.  See the NOTICE file
 * distributed with this work for additional information
 * regarding copyright ownership.  The ASF licenses this file
 * to you under the Apache License, Version 2.0 (the
 * "License"); you may not use this file except in compliance
 * with the License.  You may obtain a copy of the License at
 *
 *   http://www.apache.org/licenses/LICENSE-2.0
 *
 * Unless required by applicable law or agreed to in writing,
 * software distributed under the License is distributed on an
 * "AS IS" BASIS, WITHOUT WARRANTIES OR CONDITIONS OF ANY
 * KIND, either express or implied.  See the License for the
 * specific language governing permissions and limitations
 * under the License.
 */
package org.apache.polaris.persistence.relational.jdbc;

import static org.junit.jupiter.api.Assertions.assertEquals;
import static org.junit.jupiter.api.Assertions.assertThrows;
import static org.mockito.Mockito.mock;
import static org.mockito.Mockito.when;

import java.util.Arrays;
import java.util.Collections;
import java.util.HashMap;
import java.util.List;
import java.util.Map;
<<<<<<< HEAD
import org.apache.polaris.core.entity.PolarisEntity;
import org.apache.polaris.core.entity.PolarisEntityConstants;
=======
import java.util.Set;
>>>>>>> 5a188b28
import org.apache.polaris.core.entity.PolarisEntityCore;
import org.apache.polaris.core.entity.PolarisEntityId;
import org.apache.polaris.core.entity.table.IcebergTableLikeEntity;
import org.apache.polaris.persistence.relational.jdbc.models.ModelEntity;
import org.junit.jupiter.api.Test;

public class QueryGeneratorTest {

  private static final String REALM_ID = "testRealm";

  @Test
  void testGenerateSelectQuery_withMaQueryGeneratorpWhereClause() {
    Map<String, Object> whereClause = new HashMap<>();
    whereClause.put("name", "testEntity");
    whereClause.put("entity_version", 1);
    String expectedQuery =
<<<<<<< HEAD
        "SELECT entity_version, to_purge_timestamp, internal_properties, catalog_id, purge_timestamp, sub_type_code, create_timestamp, last_update_timestamp, parent_id, name, location, id, drop_timestamp, properties, grant_records_version, type_code FROM POLARIS_SCHEMA.ENTITIES WHERE entity_version = 1 AND name = 'testEntity'";
    assertEquals(expectedQuery, QueryGenerator.generateSelectQuery(new ModelEntity(), whereClause));
=======
        "SELECT id, catalog_id, parent_id, type_code, name, entity_version, sub_type_code, create_timestamp, drop_timestamp, purge_timestamp, to_purge_timestamp, last_update_timestamp, properties, internal_properties, grant_records_version FROM POLARIS_SCHEMA.ENTITIES WHERE entity_version = ? AND name = ?";
    assertEquals(
        expectedQuery,
        QueryGenerator.generateSelectQuery(
                ModelEntity.ALL_COLUMNS, ModelEntity.TABLE_NAME, whereClause)
            .sql());
>>>>>>> 5a188b28
  }

  @Test
  void testGenerateDeleteQueryForEntityGrantRecords() {
    PolarisEntityCore entity = mock(PolarisEntityCore.class);
    when(entity.getId()).thenReturn(1L);
    when(entity.getCatalogId()).thenReturn(123L);
    String expectedQuery =
        "DELETE FROM POLARIS_SCHEMA.GRANT_RECORDS WHERE (\n"
            + "    (grantee_id = ? AND grantee_catalog_id = ?) OR\n"
            + "    (securable_id = ? AND securable_catalog_id = ?)\n"
            + ") AND realm_id = ?";
    assertEquals(
        expectedQuery,
        QueryGenerator.generateDeleteQueryForEntityGrantRecords(entity, REALM_ID).sql());
  }

  @Test
  void testGenerateSelectQueryWithEntityIds_singleId() {
    List<PolarisEntityId> entityIds = Collections.singletonList(new PolarisEntityId(123L, 1L));
    String expectedQuery =
<<<<<<< HEAD
        "SELECT entity_version, to_purge_timestamp, internal_properties, catalog_id, purge_timestamp, sub_type_code, create_timestamp, last_update_timestamp, parent_id, name, location, id, drop_timestamp, properties, grant_records_version, type_code FROM POLARIS_SCHEMA.ENTITIES WHERE (catalog_id, id) IN ((123, 1)) AND realm_id = 'testRealm'";
=======
        "SELECT id, catalog_id, parent_id, type_code, name, entity_version, sub_type_code, create_timestamp, drop_timestamp, purge_timestamp, to_purge_timestamp, last_update_timestamp, properties, internal_properties, grant_records_version FROM POLARIS_SCHEMA.ENTITIES WHERE (catalog_id, id) IN ((?, ?)) AND realm_id = ?";
>>>>>>> 5a188b28
    assertEquals(
        expectedQuery, QueryGenerator.generateSelectQueryWithEntityIds(REALM_ID, entityIds).sql());
  }

  @Test
  void testGenerateSelectQueryWithEntityIds_multipleIds() {
    List<PolarisEntityId> entityIds =
        Arrays.asList(new PolarisEntityId(123L, 1L), new PolarisEntityId(456L, 2L));
    String expectedQuery =
<<<<<<< HEAD
        "SELECT entity_version, to_purge_timestamp, internal_properties, catalog_id, purge_timestamp, sub_type_code, create_timestamp, last_update_timestamp, parent_id, name, location, id, drop_timestamp, properties, grant_records_version, type_code FROM POLARIS_SCHEMA.ENTITIES WHERE (catalog_id, id) IN ((123, 1),(456, 2)) AND realm_id = 'testRealm'";
=======
        "SELECT id, catalog_id, parent_id, type_code, name, entity_version, sub_type_code, create_timestamp, drop_timestamp, purge_timestamp, to_purge_timestamp, last_update_timestamp, properties, internal_properties, grant_records_version FROM POLARIS_SCHEMA.ENTITIES WHERE (catalog_id, id) IN ((?, ?), (?, ?)) AND realm_id = ?";
>>>>>>> 5a188b28
    assertEquals(
        expectedQuery, QueryGenerator.generateSelectQueryWithEntityIds(REALM_ID, entityIds).sql());
  }

  @Test
  void testGenerateSelectQueryWithEntityIds_emptyList() {
    List<PolarisEntityId> entityIds = Collections.emptyList();
    assertThrows(
        IllegalArgumentException.class,
        () -> QueryGenerator.generateSelectQueryWithEntityIds(REALM_ID, entityIds).sql());
  }

  @Test
  void testGenerateInsertQuery_nonNullFields() {
    ModelEntity entity = ModelEntity.builder().name("test").entityVersion(1).build();
    String expectedQuery =
<<<<<<< HEAD
        "INSERT INTO POLARIS_SCHEMA.ENTITIES (entity_version, to_purge_timestamp, internal_properties, catalog_id, purge_timestamp, sub_type_code, create_timestamp, last_update_timestamp, parent_id, name, location, id, drop_timestamp, properties, grant_records_version, type_code, realm_id) VALUES ('1', '0', '{}', '0', '0', '0', '0', '0', '0', 'test', NULL, '0', '0', '{}', '0', '0', 'testRealm')";
    assertEquals(expectedQuery, QueryGenerator.generateInsertQuery(entity, REALM_ID));
=======
        "INSERT INTO POLARIS_SCHEMA.ENTITIES (id, catalog_id, parent_id, type_code, name, entity_version, sub_type_code, create_timestamp, drop_timestamp, purge_timestamp, to_purge_timestamp, last_update_timestamp, properties, internal_properties, grant_records_version, realm_id) VALUES (?, ?, ?, ?, ?, ?, ?, ?, ?, ?, ?, ?, ?, ?, ?, ?)";
    assertEquals(
        expectedQuery,
        QueryGenerator.generateInsertQuery(
                ModelEntity.ALL_COLUMNS,
                ModelEntity.TABLE_NAME,
                entity.toMap(DatabaseType.H2).values().stream().toList(),
                REALM_ID)
            .sql());
>>>>>>> 5a188b28
  }

  @Test
  void testGenerateInsertQuery_nullFields() {
    ModelEntity entity = ModelEntity.builder().name("test").build();
    String expectedQuery =
<<<<<<< HEAD
        "INSERT INTO POLARIS_SCHEMA.ENTITIES (entity_version, to_purge_timestamp, internal_properties, catalog_id, purge_timestamp, sub_type_code, create_timestamp, last_update_timestamp, parent_id, name, location, id, drop_timestamp, properties, grant_records_version, type_code, realm_id) VALUES ('0', '0', '{}', '0', '0', '0', '0', '0', '0', 'test', NULL, '0', '0', '{}', '0', '0', 'testRealm')";
    assertEquals(expectedQuery, QueryGenerator.generateInsertQuery(entity, REALM_ID));
=======
        "INSERT INTO POLARIS_SCHEMA.ENTITIES (id, catalog_id, parent_id, type_code, name, entity_version, sub_type_code, create_timestamp, drop_timestamp, purge_timestamp, to_purge_timestamp, last_update_timestamp, properties, internal_properties, grant_records_version, realm_id) VALUES (?, ?, ?, ?, ?, ?, ?, ?, ?, ?, ?, ?, ?, ?, ?, ?)";
    assertEquals(
        expectedQuery,
        QueryGenerator.generateInsertQuery(
                ModelEntity.ALL_COLUMNS,
                ModelEntity.TABLE_NAME,
                entity.toMap(DatabaseType.H2).values().stream().toList(),
                REALM_ID)
            .sql());
>>>>>>> 5a188b28
  }

  @Test
  void testGenerateUpdateQuery_nonNullFields() {
    ModelEntity entity = ModelEntity.builder().name("newName").entityVersion(2).build();
    Map<String, Object> whereClause = new HashMap<>();
    whereClause.put("id", 123L);
    String expectedQuery =
<<<<<<< HEAD
        "UPDATE POLARIS_SCHEMA.ENTITIES SET entity_version = '2', to_purge_timestamp = '0', internal_properties = '{}', catalog_id = '0', purge_timestamp = '0', sub_type_code = '0', create_timestamp = '0', last_update_timestamp = '0', parent_id = '0', name = 'newName', location = NULL, id = '0', drop_timestamp = '0', properties = '{}', grant_records_version = '0', type_code = '0' WHERE id = 123";
    assertEquals(expectedQuery, QueryGenerator.generateUpdateQuery(entity, whereClause));
=======
        "UPDATE POLARIS_SCHEMA.ENTITIES SET id = ?, catalog_id = ?, parent_id = ?, type_code = ?, name = ?, entity_version = ?, sub_type_code = ?, create_timestamp = ?, drop_timestamp = ?, purge_timestamp = ?, to_purge_timestamp = ?, last_update_timestamp = ?, properties = ?, internal_properties = ?, grant_records_version = ? WHERE id = ?";
    assertEquals(
        expectedQuery,
        QueryGenerator.generateUpdateQuery(
                ModelEntity.ALL_COLUMNS,
                ModelEntity.TABLE_NAME,
                entity.toMap(DatabaseType.H2).values().stream().toList(),
                whereClause)
            .sql());
>>>>>>> 5a188b28
  }

  @Test
  void testGenerateUpdateQuery_partialNonNullFields() {
    ModelEntity entity = ModelEntity.builder().name("newName").build();
    Map<String, Object> whereClause = new HashMap<>();
    whereClause.put("id", 123L);
    String expectedQuery =
<<<<<<< HEAD
        "UPDATE POLARIS_SCHEMA.ENTITIES SET entity_version = '0', to_purge_timestamp = '0', internal_properties = '{}', catalog_id = '0', purge_timestamp = '0', sub_type_code = '0', create_timestamp = '0', last_update_timestamp = '0', parent_id = '0', name = 'newName', location = NULL, id = '0', drop_timestamp = '0', properties = '{}', grant_records_version = '0', type_code = '0' WHERE id = 123";
    assertEquals(expectedQuery, QueryGenerator.generateUpdateQuery(entity, whereClause));
=======
        "UPDATE POLARIS_SCHEMA.ENTITIES SET id = ?, catalog_id = ?, parent_id = ?, type_code = ?, name = ?, entity_version = ?, sub_type_code = ?, create_timestamp = ?, drop_timestamp = ?, purge_timestamp = ?, to_purge_timestamp = ?, last_update_timestamp = ?, properties = ?, internal_properties = ?, grant_records_version = ? WHERE id = ?";
    assertEquals(
        expectedQuery,
        QueryGenerator.generateUpdateQuery(
                ModelEntity.ALL_COLUMNS,
                ModelEntity.TABLE_NAME,
                entity.toMap(DatabaseType.H2).values().stream().toList(),
                whereClause)
            .sql());
>>>>>>> 5a188b28
  }

  @Test
  void testGenerateDeleteQuery_withMapWhereClause() {
    Map<String, Object> whereClause = new HashMap<>();
    whereClause.put("name", "oldName");
    String expectedQuery = "DELETE FROM POLARIS_SCHEMA.ENTITIES WHERE name = ?";
    assertEquals(
        expectedQuery,
        QueryGenerator.generateDeleteQuery(
                ModelEntity.ALL_COLUMNS, ModelEntity.TABLE_NAME, whereClause)
            .sql());
  }

  @Test
  void testGenerateDeleteQuery_withStringWhereClause() {
    String expectedQuery = "DELETE FROM POLARIS_SCHEMA.ENTITIES WHERE name = ?";
    assertEquals(
        expectedQuery,
        QueryGenerator.generateDeleteQuery(
                ModelEntity.ALL_COLUMNS, ModelEntity.TABLE_NAME, Map.of("name", "oldName"))
            .sql());
  }

  @Test
  void testGenerateDeleteQuery_byObject() {
    ModelEntity entityToDelete = ModelEntity.builder().name("test").entityVersion(1).build();
    Map<String, Object> objMap = entityToDelete.toMap(DatabaseType.H2);
    objMap.put("realm_id", REALM_ID);
    String expectedQuery =
<<<<<<< HEAD
        "DELETE FROM POLARIS_SCHEMA.ENTITIES WHERE entity_version = 1 AND to_purge_timestamp = 0 AND realm_id = 'testRealm' AND internal_properties = '{}' AND catalog_id = 0 AND purge_timestamp = 0 AND sub_type_code = 0 AND create_timestamp = 0 AND last_update_timestamp = 0 AND parent_id = 0 AND name = 'test' AND location = null AND id = 0 AND drop_timestamp = 0 AND properties = '{}' AND grant_records_version = 0 AND type_code = 0";
    assertEquals(expectedQuery, QueryGenerator.generateDeleteQuery(entityToDelete, REALM_ID));
=======
        "DELETE FROM POLARIS_SCHEMA.ENTITIES WHERE id = ? AND catalog_id = ? AND parent_id = ? AND type_code = ? AND name = ? AND entity_version = ? AND sub_type_code = ? AND create_timestamp = ? AND drop_timestamp = ? AND purge_timestamp = ? AND to_purge_timestamp = ? AND last_update_timestamp = ? AND properties = ? AND internal_properties = ? AND grant_records_version = ? AND realm_id = ?";
    assertEquals(
        expectedQuery,
        QueryGenerator.generateDeleteQuery(ModelEntity.ALL_COLUMNS, ModelEntity.TABLE_NAME, objMap)
            .sql());
>>>>>>> 5a188b28
  }

  @Test
  void testGenerateDeleteQuery_byObject_nullValue() {
    ModelEntity entityToDelete = ModelEntity.builder().name("test").dropTimestamp(0L).build();
    Map<String, Object> objMap = entityToDelete.toMap(DatabaseType.H2);
    objMap.put("realm_id", REALM_ID);
    String expectedQuery =
<<<<<<< HEAD
        "DELETE FROM POLARIS_SCHEMA.ENTITIES WHERE entity_version = 0 AND to_purge_timestamp = 0 AND realm_id = 'testRealm' AND internal_properties = '{}' AND catalog_id = 0 AND purge_timestamp = 0 AND sub_type_code = 0 AND create_timestamp = 0 AND last_update_timestamp = 0 AND parent_id = 0 AND name = 'test' AND location = null AND id = 0 AND drop_timestamp = 0 AND properties = '{}' AND grant_records_version = 0 AND type_code = 0";
    assertEquals(expectedQuery, QueryGenerator.generateDeleteQuery(entityToDelete, REALM_ID));
  }

  @Test
  void testGetTableName_ModelEntity() {
    assertEquals("POLARIS_SCHEMA.ENTITIES", QueryGenerator.getTableName(ModelEntity.class));
  }

  @Test
  void testGetTableName_ModelGrantRecord() {
    assertEquals(
        "POLARIS_SCHEMA.GRANT_RECORDS", QueryGenerator.getTableName(ModelGrantRecord.class));
  }

  @Test
  void testGetTableName_ModelPrincipalAuthenticationData() {
    assertEquals(
        "POLARIS_SCHEMA.PRINCIPAL_AUTHENTICATION_DATA",
        QueryGenerator.getTableName(ModelPrincipalAuthenticationData.class));
  }

  @Test
  void testGetTableName_UnsupportedClass() {
    class UnsupportedEntity {}
    assertThrows(
        IllegalArgumentException.class, () -> QueryGenerator.getTableName(UnsupportedEntity.class));
  }

  @Test
  void testGenerateSelectQuery_withFilter() {
    String filter = " WHERE name = 'testEntity'";
    String expectedQuery =
        "SELECT entity_version, to_purge_timestamp, internal_properties, catalog_id, purge_timestamp, sub_type_code, create_timestamp, last_update_timestamp, parent_id, name, location, id, drop_timestamp, properties, grant_records_version, type_code FROM POLARIS_SCHEMA.ENTITIES WHERE name = 'testEntity'";
    // Note: The private generateSelectQuery is called by the public one, so testing the public one
    // with a filter is sufficient.
    // We don't need to directly test the private one unless there's very specific logic not
    // covered.
    Map<String, Object> emptyWhereClause = Collections.emptyMap();
=======
        "DELETE FROM POLARIS_SCHEMA.ENTITIES WHERE id = ? AND catalog_id = ? AND parent_id = ? AND type_code = ? AND name = ? AND entity_version = ? AND sub_type_code = ? AND create_timestamp = ? AND drop_timestamp = ? AND purge_timestamp = ? AND to_purge_timestamp = ? AND last_update_timestamp = ? AND properties = ? AND internal_properties = ? AND grant_records_version = ? AND realm_id = ?";
>>>>>>> 5a188b28
    assertEquals(
        expectedQuery,
        QueryGenerator.generateDeleteQuery(ModelEntity.ALL_COLUMNS, ModelEntity.TABLE_NAME, objMap)
            .sql());
  }

  @Test
  void testGenerateWhereClause_singleCondition() {
    Map<String, Object> whereClause = new HashMap<>();
    whereClause.put("name", "test");
    assertEquals(
        " WHERE name = ?", QueryGenerator.generateWhereClause(Set.of("name"), whereClause).sql());
  }

  @Test
  void testGenerateWhereClause_multipleConditions() {
    Map<String, Object> whereClause = new HashMap<>();
    whereClause.put("name", "test");
    whereClause.put("version", 1);
    assertEquals(
        " WHERE name = ? AND version = ?",
        QueryGenerator.generateWhereClause(Set.of("name", "version"), whereClause).sql());
  }

  @Test
  void testGenerateWhereClause_emptyMap() {
    Map<String, Object> whereClause = Collections.emptyMap();
    assertEquals("", QueryGenerator.generateWhereClause(Set.of(), whereClause).sql());
  }

  private IcebergTableLikeEntity buildEntity(int parentId, String location) {
    return IcebergTableLikeEntity.of(
        new PolarisEntity.Builder()
            .setParentId(parentId)
            .setProperties(Map.of(PolarisEntityConstants.ENTITY_BASE_LOCATION, location))
            .build());
  }

  @Test
  void testGenerateOverlapQuery() {
    String realmId = "realmId";
    int parentId = "polaris".hashCode();

    assertEquals(
        "SELECT entity_version, to_purge_timestamp, internal_properties, "
            + "catalog_id, purge_timestamp, sub_type_code, create_timestamp, last_update_timestamp, "
            + "parent_id, name, location, id, drop_timestamp, properties, grant_records_version, "
            + "type_code FROM POLARIS_SCHEMA.ENTITIES WHERE realm_id = 'realmId' AND parent_id = "
            + "-398224152 AND (location = '/' OR location = '/tmp/' OR location = '/tmp/location/' "
            + "OR location LIKE '/tmp/location/%')",
        QueryGenerator.generateOverlapQuery(realmId, buildEntity(parentId, "/tmp/location/")));

    assertEquals(
        "SELECT entity_version, to_purge_timestamp, internal_properties, catalog_id, "
            + "purge_timestamp, sub_type_code, create_timestamp, last_update_timestamp, parent_id, "
            + "name, location, id, drop_timestamp, properties, grant_records_version, type_code "
            + "FROM POLARIS_SCHEMA.ENTITIES WHERE realm_id = 'realmId' AND parent_id = -398224152 "
            + "AND (location = 's3:/' OR location = 's3://' OR location = 's3://bucket/' OR "
            + "location = 's3://bucket/tmp/' OR location = 's3://bucket/tmp/location/' OR location "
            + "LIKE 's3://bucket/tmp/location/%')",
        QueryGenerator.generateOverlapQuery(
            realmId, buildEntity(parentId, "s3://bucket/tmp/location/")));

    assertEquals(
        "SELECT entity_version, to_purge_timestamp, internal_properties, catalog_id, "
            + "purge_timestamp, sub_type_code, create_timestamp, last_update_timestamp, parent_id, "
            + "name, location, id, drop_timestamp, properties, grant_records_version, type_code "
            + "FROM POLARIS_SCHEMA.ENTITIES WHERE realm_id = 'realmId' AND parent_id = -398224152 "
            + "AND (location = 's3:/' OR location = 's3://' OR location = 's3://バケツ/' OR "
            + "location = 's3://バケツ/\"loc.ation\"/' OR location "
            + "LIKE 's3://バケツ/\"loc.ation\"/%')",
        QueryGenerator.generateOverlapQuery(
            realmId, buildEntity(parentId, "s3://バケツ/\"loc.ation\"/")));
  }
}<|MERGE_RESOLUTION|>--- conflicted
+++ resolved
@@ -28,12 +28,10 @@
 import java.util.HashMap;
 import java.util.List;
 import java.util.Map;
-<<<<<<< HEAD
+import java.util.Set;
+
 import org.apache.polaris.core.entity.PolarisEntity;
 import org.apache.polaris.core.entity.PolarisEntityConstants;
-=======
-import java.util.Set;
->>>>>>> 5a188b28
 import org.apache.polaris.core.entity.PolarisEntityCore;
 import org.apache.polaris.core.entity.PolarisEntityId;
 import org.apache.polaris.core.entity.table.IcebergTableLikeEntity;
@@ -50,17 +48,12 @@
     whereClause.put("name", "testEntity");
     whereClause.put("entity_version", 1);
     String expectedQuery =
-<<<<<<< HEAD
-        "SELECT entity_version, to_purge_timestamp, internal_properties, catalog_id, purge_timestamp, sub_type_code, create_timestamp, last_update_timestamp, parent_id, name, location, id, drop_timestamp, properties, grant_records_version, type_code FROM POLARIS_SCHEMA.ENTITIES WHERE entity_version = 1 AND name = 'testEntity'";
-    assertEquals(expectedQuery, QueryGenerator.generateSelectQuery(new ModelEntity(), whereClause));
-=======
         "SELECT id, catalog_id, parent_id, type_code, name, entity_version, sub_type_code, create_timestamp, drop_timestamp, purge_timestamp, to_purge_timestamp, last_update_timestamp, properties, internal_properties, grant_records_version FROM POLARIS_SCHEMA.ENTITIES WHERE entity_version = ? AND name = ?";
     assertEquals(
         expectedQuery,
         QueryGenerator.generateSelectQuery(
                 ModelEntity.ALL_COLUMNS, ModelEntity.TABLE_NAME, whereClause)
             .sql());
->>>>>>> 5a188b28
   }
 
   @Test
@@ -82,11 +75,7 @@
   void testGenerateSelectQueryWithEntityIds_singleId() {
     List<PolarisEntityId> entityIds = Collections.singletonList(new PolarisEntityId(123L, 1L));
     String expectedQuery =
-<<<<<<< HEAD
-        "SELECT entity_version, to_purge_timestamp, internal_properties, catalog_id, purge_timestamp, sub_type_code, create_timestamp, last_update_timestamp, parent_id, name, location, id, drop_timestamp, properties, grant_records_version, type_code FROM POLARIS_SCHEMA.ENTITIES WHERE (catalog_id, id) IN ((123, 1)) AND realm_id = 'testRealm'";
-=======
         "SELECT id, catalog_id, parent_id, type_code, name, entity_version, sub_type_code, create_timestamp, drop_timestamp, purge_timestamp, to_purge_timestamp, last_update_timestamp, properties, internal_properties, grant_records_version FROM POLARIS_SCHEMA.ENTITIES WHERE (catalog_id, id) IN ((?, ?)) AND realm_id = ?";
->>>>>>> 5a188b28
     assertEquals(
         expectedQuery, QueryGenerator.generateSelectQueryWithEntityIds(REALM_ID, entityIds).sql());
   }
@@ -96,11 +85,7 @@
     List<PolarisEntityId> entityIds =
         Arrays.asList(new PolarisEntityId(123L, 1L), new PolarisEntityId(456L, 2L));
     String expectedQuery =
-<<<<<<< HEAD
-        "SELECT entity_version, to_purge_timestamp, internal_properties, catalog_id, purge_timestamp, sub_type_code, create_timestamp, last_update_timestamp, parent_id, name, location, id, drop_timestamp, properties, grant_records_version, type_code FROM POLARIS_SCHEMA.ENTITIES WHERE (catalog_id, id) IN ((123, 1),(456, 2)) AND realm_id = 'testRealm'";
-=======
         "SELECT id, catalog_id, parent_id, type_code, name, entity_version, sub_type_code, create_timestamp, drop_timestamp, purge_timestamp, to_purge_timestamp, last_update_timestamp, properties, internal_properties, grant_records_version FROM POLARIS_SCHEMA.ENTITIES WHERE (catalog_id, id) IN ((?, ?), (?, ?)) AND realm_id = ?";
->>>>>>> 5a188b28
     assertEquals(
         expectedQuery, QueryGenerator.generateSelectQueryWithEntityIds(REALM_ID, entityIds).sql());
   }
@@ -117,10 +102,6 @@
   void testGenerateInsertQuery_nonNullFields() {
     ModelEntity entity = ModelEntity.builder().name("test").entityVersion(1).build();
     String expectedQuery =
-<<<<<<< HEAD
-        "INSERT INTO POLARIS_SCHEMA.ENTITIES (entity_version, to_purge_timestamp, internal_properties, catalog_id, purge_timestamp, sub_type_code, create_timestamp, last_update_timestamp, parent_id, name, location, id, drop_timestamp, properties, grant_records_version, type_code, realm_id) VALUES ('1', '0', '{}', '0', '0', '0', '0', '0', '0', 'test', NULL, '0', '0', '{}', '0', '0', 'testRealm')";
-    assertEquals(expectedQuery, QueryGenerator.generateInsertQuery(entity, REALM_ID));
-=======
         "INSERT INTO POLARIS_SCHEMA.ENTITIES (id, catalog_id, parent_id, type_code, name, entity_version, sub_type_code, create_timestamp, drop_timestamp, purge_timestamp, to_purge_timestamp, last_update_timestamp, properties, internal_properties, grant_records_version, realm_id) VALUES (?, ?, ?, ?, ?, ?, ?, ?, ?, ?, ?, ?, ?, ?, ?, ?)";
     assertEquals(
         expectedQuery,
@@ -130,17 +111,12 @@
                 entity.toMap(DatabaseType.H2).values().stream().toList(),
                 REALM_ID)
             .sql());
->>>>>>> 5a188b28
   }
 
   @Test
   void testGenerateInsertQuery_nullFields() {
     ModelEntity entity = ModelEntity.builder().name("test").build();
     String expectedQuery =
-<<<<<<< HEAD
-        "INSERT INTO POLARIS_SCHEMA.ENTITIES (entity_version, to_purge_timestamp, internal_properties, catalog_id, purge_timestamp, sub_type_code, create_timestamp, last_update_timestamp, parent_id, name, location, id, drop_timestamp, properties, grant_records_version, type_code, realm_id) VALUES ('0', '0', '{}', '0', '0', '0', '0', '0', '0', 'test', NULL, '0', '0', '{}', '0', '0', 'testRealm')";
-    assertEquals(expectedQuery, QueryGenerator.generateInsertQuery(entity, REALM_ID));
-=======
         "INSERT INTO POLARIS_SCHEMA.ENTITIES (id, catalog_id, parent_id, type_code, name, entity_version, sub_type_code, create_timestamp, drop_timestamp, purge_timestamp, to_purge_timestamp, last_update_timestamp, properties, internal_properties, grant_records_version, realm_id) VALUES (?, ?, ?, ?, ?, ?, ?, ?, ?, ?, ?, ?, ?, ?, ?, ?)";
     assertEquals(
         expectedQuery,
@@ -150,7 +126,6 @@
                 entity.toMap(DatabaseType.H2).values().stream().toList(),
                 REALM_ID)
             .sql());
->>>>>>> 5a188b28
   }
 
   @Test
@@ -159,10 +134,6 @@
     Map<String, Object> whereClause = new HashMap<>();
     whereClause.put("id", 123L);
     String expectedQuery =
-<<<<<<< HEAD
-        "UPDATE POLARIS_SCHEMA.ENTITIES SET entity_version = '2', to_purge_timestamp = '0', internal_properties = '{}', catalog_id = '0', purge_timestamp = '0', sub_type_code = '0', create_timestamp = '0', last_update_timestamp = '0', parent_id = '0', name = 'newName', location = NULL, id = '0', drop_timestamp = '0', properties = '{}', grant_records_version = '0', type_code = '0' WHERE id = 123";
-    assertEquals(expectedQuery, QueryGenerator.generateUpdateQuery(entity, whereClause));
-=======
         "UPDATE POLARIS_SCHEMA.ENTITIES SET id = ?, catalog_id = ?, parent_id = ?, type_code = ?, name = ?, entity_version = ?, sub_type_code = ?, create_timestamp = ?, drop_timestamp = ?, purge_timestamp = ?, to_purge_timestamp = ?, last_update_timestamp = ?, properties = ?, internal_properties = ?, grant_records_version = ? WHERE id = ?";
     assertEquals(
         expectedQuery,
@@ -172,7 +143,6 @@
                 entity.toMap(DatabaseType.H2).values().stream().toList(),
                 whereClause)
             .sql());
->>>>>>> 5a188b28
   }
 
   @Test
@@ -181,10 +151,6 @@
     Map<String, Object> whereClause = new HashMap<>();
     whereClause.put("id", 123L);
     String expectedQuery =
-<<<<<<< HEAD
-        "UPDATE POLARIS_SCHEMA.ENTITIES SET entity_version = '0', to_purge_timestamp = '0', internal_properties = '{}', catalog_id = '0', purge_timestamp = '0', sub_type_code = '0', create_timestamp = '0', last_update_timestamp = '0', parent_id = '0', name = 'newName', location = NULL, id = '0', drop_timestamp = '0', properties = '{}', grant_records_version = '0', type_code = '0' WHERE id = 123";
-    assertEquals(expectedQuery, QueryGenerator.generateUpdateQuery(entity, whereClause));
-=======
         "UPDATE POLARIS_SCHEMA.ENTITIES SET id = ?, catalog_id = ?, parent_id = ?, type_code = ?, name = ?, entity_version = ?, sub_type_code = ?, create_timestamp = ?, drop_timestamp = ?, purge_timestamp = ?, to_purge_timestamp = ?, last_update_timestamp = ?, properties = ?, internal_properties = ?, grant_records_version = ? WHERE id = ?";
     assertEquals(
         expectedQuery,
@@ -194,7 +160,6 @@
                 entity.toMap(DatabaseType.H2).values().stream().toList(),
                 whereClause)
             .sql());
->>>>>>> 5a188b28
   }
 
   @Test
@@ -225,52 +190,11 @@
     Map<String, Object> objMap = entityToDelete.toMap(DatabaseType.H2);
     objMap.put("realm_id", REALM_ID);
     String expectedQuery =
-<<<<<<< HEAD
-        "DELETE FROM POLARIS_SCHEMA.ENTITIES WHERE entity_version = 1 AND to_purge_timestamp = 0 AND realm_id = 'testRealm' AND internal_properties = '{}' AND catalog_id = 0 AND purge_timestamp = 0 AND sub_type_code = 0 AND create_timestamp = 0 AND last_update_timestamp = 0 AND parent_id = 0 AND name = 'test' AND location = null AND id = 0 AND drop_timestamp = 0 AND properties = '{}' AND grant_records_version = 0 AND type_code = 0";
-    assertEquals(expectedQuery, QueryGenerator.generateDeleteQuery(entityToDelete, REALM_ID));
-=======
         "DELETE FROM POLARIS_SCHEMA.ENTITIES WHERE id = ? AND catalog_id = ? AND parent_id = ? AND type_code = ? AND name = ? AND entity_version = ? AND sub_type_code = ? AND create_timestamp = ? AND drop_timestamp = ? AND purge_timestamp = ? AND to_purge_timestamp = ? AND last_update_timestamp = ? AND properties = ? AND internal_properties = ? AND grant_records_version = ? AND realm_id = ?";
     assertEquals(
         expectedQuery,
         QueryGenerator.generateDeleteQuery(ModelEntity.ALL_COLUMNS, ModelEntity.TABLE_NAME, objMap)
             .sql());
->>>>>>> 5a188b28
-  }
-
-  @Test
-  void testGenerateDeleteQuery_byObject_nullValue() {
-    ModelEntity entityToDelete = ModelEntity.builder().name("test").dropTimestamp(0L).build();
-    Map<String, Object> objMap = entityToDelete.toMap(DatabaseType.H2);
-    objMap.put("realm_id", REALM_ID);
-    String expectedQuery =
-<<<<<<< HEAD
-        "DELETE FROM POLARIS_SCHEMA.ENTITIES WHERE entity_version = 0 AND to_purge_timestamp = 0 AND realm_id = 'testRealm' AND internal_properties = '{}' AND catalog_id = 0 AND purge_timestamp = 0 AND sub_type_code = 0 AND create_timestamp = 0 AND last_update_timestamp = 0 AND parent_id = 0 AND name = 'test' AND location = null AND id = 0 AND drop_timestamp = 0 AND properties = '{}' AND grant_records_version = 0 AND type_code = 0";
-    assertEquals(expectedQuery, QueryGenerator.generateDeleteQuery(entityToDelete, REALM_ID));
-  }
-
-  @Test
-  void testGetTableName_ModelEntity() {
-    assertEquals("POLARIS_SCHEMA.ENTITIES", QueryGenerator.getTableName(ModelEntity.class));
-  }
-
-  @Test
-  void testGetTableName_ModelGrantRecord() {
-    assertEquals(
-        "POLARIS_SCHEMA.GRANT_RECORDS", QueryGenerator.getTableName(ModelGrantRecord.class));
-  }
-
-  @Test
-  void testGetTableName_ModelPrincipalAuthenticationData() {
-    assertEquals(
-        "POLARIS_SCHEMA.PRINCIPAL_AUTHENTICATION_DATA",
-        QueryGenerator.getTableName(ModelPrincipalAuthenticationData.class));
-  }
-
-  @Test
-  void testGetTableName_UnsupportedClass() {
-    class UnsupportedEntity {}
-    assertThrows(
-        IllegalArgumentException.class, () -> QueryGenerator.getTableName(UnsupportedEntity.class));
   }
 
   @Test
@@ -283,12 +207,9 @@
     // We don't need to directly test the private one unless there's very specific logic not
     // covered.
     Map<String, Object> emptyWhereClause = Collections.emptyMap();
-=======
-        "DELETE FROM POLARIS_SCHEMA.ENTITIES WHERE id = ? AND catalog_id = ? AND parent_id = ? AND type_code = ? AND name = ? AND entity_version = ? AND sub_type_code = ? AND create_timestamp = ? AND drop_timestamp = ? AND purge_timestamp = ? AND to_purge_timestamp = ? AND last_update_timestamp = ? AND properties = ? AND internal_properties = ? AND grant_records_version = ? AND realm_id = ?";
->>>>>>> 5a188b28
-    assertEquals(
-        expectedQuery,
-        QueryGenerator.generateDeleteQuery(ModelEntity.ALL_COLUMNS, ModelEntity.TABLE_NAME, objMap)
+    assertEquals(
+        expectedQuery,
+        QueryGenerator.generateDeleteQuery(ModelEntity.ALL_COLUMNS, ModelEntity.TABLE_NAME, emptyWhereClause)
             .sql());
   }
 
