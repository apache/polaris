--- conflicted
+++ resolved
@@ -50,16 +50,11 @@
     try {
       datasourceOperations =
           new DatasourceOperations(createH2DataSource(), new H2JdbcConfiguration());
-<<<<<<< HEAD
       ClassLoader classLoader = DatasourceOperations.class.getClassLoader();
       InputStream scriptStream =
           classLoader.getResourceAsStream(
-              String.format("%s/schema-v1.sql", DatabaseType.H2.getDisplayName()));
+              String.format("%s/schema-v2.sql", DatabaseType.H2.getDisplayName()));
       datasourceOperations.executeScript(scriptStream);
-=======
-      datasourceOperations.executeScript(
-          String.format("%s/schema-v2.sql", DatabaseType.H2.getDisplayName()));
->>>>>>> 303bc92c
     } catch (SQLException e) {
       throw new RuntimeException(
           String.format(
