--- conflicted
+++ resolved
@@ -100,12 +100,8 @@
 
         Common catalog configuration settings are documented at
         https://iceberg.apache.org/docs/latest/configuration/#catalog-properties
-<<<<<<< HEAD
         
-=======
-
-
->>>>>>> 9809e0ee
+
         The catalog configuration also holds an optional `endpoints` field that contains information about the endpoints
         supported by the server. If a server does not send the `endpoints` field, a default set of endpoints is assumed:
 
