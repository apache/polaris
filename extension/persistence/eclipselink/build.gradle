/*
 * Copyright (c) 2024 Snowflake Computing Inc.
 *
 * Licensed under the Apache License, Version 2.0 (the "License");
 * you may not use this file except in compliance with the License.
 * You may obtain a copy of the License at
 *
 *      http://www.apache.org/licenses/LICENSE-2.0
 *
 * Unless required by applicable law or agreed to in writing, software
 * distributed under the License is distributed on an "AS IS" BASIS,
 * WITHOUT WARRANTIES OR CONDITIONS OF ANY KIND, either express or implied.
 * See the License for the specific language governing permissions and
 * limitations under the License.
 */

dependencies {
    implementation(project(":polaris-core"))
<<<<<<< HEAD
    runtimeOnly(project(":polaris-service"))
    implementation("org.eclipse.persistence:eclipselink:4.0.3")
    implementation("io.dropwizard:dropwizard-jackson:${dropwizardVersion}")
    implementation("com.h2database:h2:2.2.224") // Different dependencies will be needed for different backend database
    
    testImplementation("com.h2database:h2:2.2.224")
=======
    implementation(project(":polaris-service"))
    implementation(libs.eclipselink)
    implementation(platform(libs.dropwizard.bom))
    implementation("io.dropwizard:dropwizard-jackson")

    testImplementation(libs.h2)
>>>>>>> 55c689d3
    testImplementation(testFixtures(project(":polaris-core")))
}<|MERGE_RESOLUTION|>--- conflicted
+++ resolved
@@ -16,20 +16,11 @@
 
 dependencies {
     implementation(project(":polaris-core"))
-<<<<<<< HEAD
     runtimeOnly(project(":polaris-service"))
-    implementation("org.eclipse.persistence:eclipselink:4.0.3")
-    implementation("io.dropwizard:dropwizard-jackson:${dropwizardVersion}")
-    implementation("com.h2database:h2:2.2.224") // Different dependencies will be needed for different backend database
-    
-    testImplementation("com.h2database:h2:2.2.224")
-=======
-    implementation(project(":polaris-service"))
     implementation(libs.eclipselink)
     implementation(platform(libs.dropwizard.bom))
     implementation("io.dropwizard:dropwizard-jackson")
 
     testImplementation(libs.h2)
->>>>>>> 55c689d3
     testImplementation(testFixtures(project(":polaris-core")))
 }