--- conflicted
+++ resolved
@@ -243,11 +243,7 @@
         return result;
       } catch (Exception e) {
         tr.rollback();
-<<<<<<< HEAD
-        LOGGER.debug("transaction rolled back: {}", e);
-=======
-        LOG.debug("transaction rolled back", e);
->>>>>>> 72346cf2
+        LOGGER.debug("transaction rolled back", e);
 
         if (e instanceof OptimisticLockException
             || e.getCause() instanceof OptimisticLockException) {
@@ -282,11 +278,7 @@
         }
       } catch (Exception e) {
         tr.rollback();
-<<<<<<< HEAD
-        LOGGER.debug("transaction rolled back");
-=======
-        LOG.debug("transaction rolled back", e);
->>>>>>> 72346cf2
+        LOGGER.debug("transaction rolled back", e);
 
         if (e instanceof OptimisticLockException
             || e.getCause() instanceof OptimisticLockException) {
