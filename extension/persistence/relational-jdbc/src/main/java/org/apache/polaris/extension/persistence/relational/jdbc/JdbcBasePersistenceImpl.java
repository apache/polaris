/*
 * Licensed to the Apache Software Foundation (ASF) under one
 * or more contributor license agreements.  See the NOTICE file
 * distributed with this work for additional information
 * regarding copyright ownership.  The ASF licenses this file
 * to you under the Apache License, Version 2.0 (the
 * "License"); you may not use this file except in compliance
 * with the License.  You may obtain a copy of the License at
 *
 *   http://www.apache.org/licenses/LICENSE-2.0
 *
 * Unless required by applicable law or agreed to in writing,
 * software distributed under the License is distributed on an
 * "AS IS" BASIS, WITHOUT WARRANTIES OR CONDITIONS OF ANY
 * KIND, either express or implied.  See the License for the
 * specific language governing permissions and limitations
 * under the License.
 */
package org.apache.polaris.extension.persistence.relational.jdbc;

import static org.apache.polaris.extension.persistence.relational.jdbc.QueryGenerator.*;

import com.google.common.base.Preconditions;
import jakarta.annotation.Nonnull;
import jakarta.annotation.Nullable;
import java.sql.SQLException;
import java.sql.Statement;
import java.util.ArrayList;
import java.util.Collections;
import java.util.HashMap;
import java.util.List;
import java.util.Map;
import java.util.function.Function;
import java.util.function.Predicate;
import java.util.stream.Collectors;
import org.apache.polaris.core.PolarisCallContext;
import org.apache.polaris.core.entity.EntityNameLookupRecord;
import org.apache.polaris.core.entity.PolarisBaseEntity;
import org.apache.polaris.core.entity.PolarisChangeTrackingVersions;
import org.apache.polaris.core.entity.PolarisEntityCore;
import org.apache.polaris.core.entity.PolarisEntityId;
import org.apache.polaris.core.entity.PolarisEntityType;
import org.apache.polaris.core.entity.PolarisGrantRecord;
import org.apache.polaris.core.entity.PolarisPrincipalSecrets;
import org.apache.polaris.core.persistence.BaseMetaStoreManager;
import org.apache.polaris.core.persistence.BasePersistence;
import org.apache.polaris.core.persistence.EntityAlreadyExistsException;
import org.apache.polaris.core.persistence.IntegrationPersistence;
import org.apache.polaris.core.persistence.PolicyMappingAlreadyExistsException;
import org.apache.polaris.core.persistence.PrincipalSecretsGenerator;
import org.apache.polaris.core.persistence.RetryOnConcurrencyException;
import org.apache.polaris.core.persistence.pagination.ReadEverythingPageToken;
import org.apache.polaris.core.policy.PolarisPolicyMappingRecord;
import org.apache.polaris.core.policy.PolicyType;
import org.apache.polaris.core.storage.PolarisStorageConfigurationInfo;
import org.apache.polaris.core.storage.PolarisStorageIntegration;
import org.apache.polaris.core.storage.PolarisStorageIntegrationProvider;
import org.apache.polaris.extension.persistence.relational.jdbc.models.ModelEntity;
import org.apache.polaris.extension.persistence.relational.jdbc.models.ModelGrantRecord;
import org.apache.polaris.extension.persistence.relational.jdbc.models.ModelPolicyMappingRecord;
import org.apache.polaris.extension.persistence.relational.jdbc.models.ModelPrincipalAuthenticationData;
import org.slf4j.Logger;
import org.slf4j.LoggerFactory;

public class JdbcBasePersistenceImpl implements BasePersistence, IntegrationPersistence {

  private static final Logger LOGGER = LoggerFactory.getLogger(JdbcBasePersistenceImpl.class);

  private final DatasourceOperations datasourceOperations;
  private final PrincipalSecretsGenerator secretsGenerator;
  private final PolarisStorageIntegrationProvider storageIntegrationProvider;
  private final String realmId;

  public JdbcBasePersistenceImpl(
      DatasourceOperations databaseOperations,
      PrincipalSecretsGenerator secretsGenerator,
      PolarisStorageIntegrationProvider storageIntegrationProvider,
      String realmId) {
    this.datasourceOperations = databaseOperations;
    this.secretsGenerator = secretsGenerator;
    this.storageIntegrationProvider = storageIntegrationProvider;
    this.realmId = realmId;
  }

  @Override
  public long generateNewId(@Nonnull PolarisCallContext callCtx) {
    return IdGenerator.getIdGenerator().nextId();
  }

  @Override
  public void writeEntity(
      @Nonnull PolarisCallContext callCtx,
      @Nonnull PolarisBaseEntity entity,
      boolean nameOrParentChanged,
      PolarisBaseEntity originalEntity) {
    try {
      persistEntity(callCtx, entity, originalEntity, datasourceOperations::executeUpdate);
    } catch (SQLException e) {
      throw new RuntimeException("Error persisting entity", e);
    }
  }

  @Override
  public void writeEntities(
      @Nonnull PolarisCallContext callCtx,
      @Nonnull List<PolarisBaseEntity> entities,
      List<PolarisBaseEntity> originalEntities) {
    try {
      datasourceOperations.runWithinTransaction(
          statement -> {
            for (int i = 0; i < entities.size(); i++) {
              PolarisBaseEntity entity = entities.get(i);
              PolarisBaseEntity originalEntity =
                  originalEntities != null ? originalEntities.get(i) : null;
              // first, check if the entity has already been created, in which case we will simply
              // return it.
              PolarisBaseEntity entityFound =
                  lookupEntity(
                      callCtx, entity.getCatalogId(), entity.getId(), entity.getTypeCode());
              if (entityFound != null && originalEntity == null) {
                // probably the client retried, simply return it
                // TODO: Check correctness of returning entityFound vs entity here. It may have
                // already been updated after the creation.
                continue;
              }
              persistEntity(callCtx, entity, originalEntity, statement::executeUpdate);
            }
            return true;
          });
    } catch (SQLException e) {
      throw new RuntimeException(
          String.format(
              "Error executing the transaction for writing entities due to %s", e.getMessage()),
          e);
    }
  }

  private void persistEntity(
      @Nonnull PolarisCallContext callCtx,
      @Nonnull PolarisBaseEntity entity,
      PolarisBaseEntity originalEntity,
      QueryAction queryAction)
      throws SQLException {
    ModelEntity modelEntity = ModelEntity.fromEntity(entity);
    if (originalEntity == null) {
      try {
        queryAction.apply(generateInsertQuery(modelEntity, realmId));
      } catch (SQLException e) {
        if (datasourceOperations.isConstraintViolation(e)) {
          PolarisBaseEntity existingEntity =
              lookupEntityByName(
                  callCtx,
                  entity.getCatalogId(),
                  entity.getParentId(),
                  entity.getTypeCode(),
                  entity.getName());
          throw new EntityAlreadyExistsException(existingEntity, e);
        } else {
          throw new RuntimeException(
              String.format("Failed to write entity due to %s", e.getMessage()), e);
        }
      }
    } else {
      Map<String, Object> params =
          Map.of(
              "id",
              originalEntity.getId(),
              "catalog_id",
              originalEntity.getCatalogId(),
              "entity_version",
              originalEntity.getEntityVersion(),
              "realm_id",
              realmId);
      try {
        int rowsUpdated = queryAction.apply(generateUpdateQuery(modelEntity, params));
        if (rowsUpdated == 0) {
          throw new RetryOnConcurrencyException(
              "Entity '%s' id '%s' concurrently modified; expected version %s",
              originalEntity.getName(), originalEntity.getId(), originalEntity.getEntityVersion());
        }
      } catch (SQLException e) {
        throw new RuntimeException(
            String.format("Failed to write entity due to %s", e.getMessage()), e);
      }
    }
  }

  @Override
  public void writeToGrantRecords(
      @Nonnull PolarisCallContext callCtx, @Nonnull PolarisGrantRecord grantRec) {
    ModelGrantRecord modelGrantRecord = ModelGrantRecord.fromGrantRecord(grantRec);
    String query = generateInsertQuery(modelGrantRecord, realmId);
    try {
      datasourceOperations.executeUpdate(query);
    } catch (SQLException e) {
      throw new RuntimeException(
          String.format("Failed to write to grant records due to %s", e.getMessage()), e);
    }
  }

  @Override
  public void deleteEntity(@Nonnull PolarisCallContext callCtx, @Nonnull PolarisBaseEntity entity) {
    ModelEntity modelEntity = ModelEntity.fromEntity(entity);
    Map<String, Object> params =
        Map.of(
            "id",
            modelEntity.getId(),
            "catalog_id",
            modelEntity.getCatalogId(),
            "realm_id",
            realmId);
    try {
      datasourceOperations.executeUpdate(generateDeleteQuery(ModelEntity.class, params));
    } catch (SQLException e) {
      throw new RuntimeException(
          String.format("Failed to delete entity due to %s", e.getMessage()), e);
    }
  }

  @Override
  public void deleteFromGrantRecords(
      @Nonnull PolarisCallContext callCtx, @Nonnull PolarisGrantRecord grantRec) {
    ModelGrantRecord modelGrantRecord = ModelGrantRecord.fromGrantRecord(grantRec);
    String query = generateDeleteQuery(modelGrantRecord, realmId);
    try {
      datasourceOperations.executeUpdate(query);
    } catch (SQLException e) {
      throw new RuntimeException(
          String.format("Failed to delete from grant records due to %s", e.getMessage()), e);
    }
  }

  @Override
  public void deleteAllEntityGrantRecords(
      @Nonnull PolarisCallContext callCtx,
      PolarisEntityCore entity,
      @Nonnull List<PolarisGrantRecord> grantsOnGrantee,
      @Nonnull List<PolarisGrantRecord> grantsOnSecurable) {
    try {
      datasourceOperations.executeUpdate(generateDeleteQueryForEntityGrantRecords(entity, realmId));
    } catch (SQLException e) {
      throw new RuntimeException(
          String.format("Failed to delete grant records due to %s", e.getMessage()), e);
    }
  }

  @Override
  public void deleteAll(@Nonnull PolarisCallContext callCtx) {
    try {
      datasourceOperations.runWithinTransaction(
          statement -> {
            statement.executeUpdate(generateDeleteAll(ModelEntity.class, realmId));
            statement.executeUpdate(generateDeleteAll(ModelGrantRecord.class, realmId));
            statement.executeUpdate(
                generateDeleteAll(ModelPrincipalAuthenticationData.class, realmId));
            statement.executeUpdate(generateDeleteAll(ModelPolicyMappingRecord.class, realmId));
            return true;
          });
    } catch (SQLException e) {
      throw new RuntimeException(
          String.format("Failed to delete all due to %s", e.getMessage()), e);
    }
  }

  @Override
  public PolarisBaseEntity lookupEntity(
      @Nonnull PolarisCallContext callCtx, long catalogId, long entityId, int typeCode) {
    Map<String, Object> params =
        Map.of("catalog_id", catalogId, "id", entityId, "type_code", typeCode, "realm_id", realmId);
    String query = generateSelectQuery(new ModelEntity(), params);
    return getPolarisBaseEntity(query);
  }

  @Override
  public PolarisBaseEntity lookupEntityByName(
      @Nonnull PolarisCallContext callCtx,
      long catalogId,
      long parentId,
      int typeCode,
      @Nonnull String name) {
    Map<String, Object> params =
        Map.of(
            "catalog_id",
            catalogId,
            "parent_id",
            parentId,
            "type_code",
            typeCode,
            "name",
            name,
            "realm_id",
            realmId);
    String query = generateSelectQuery(new ModelEntity(), params);
    return getPolarisBaseEntity(query);
  }

  @Nullable
  private PolarisBaseEntity getPolarisBaseEntity(String query) {
    try {
      List<PolarisBaseEntity> results =
          datasourceOperations.executeSelect(query, new ModelEntity(), ModelEntity::toEntity);
      if (results.isEmpty()) {
        return null;
      } else if (results.size() > 1) {
        throw new IllegalStateException(
            String.format(
                "More than one(%s) entities were found for a given type code : %s",
                results.size(), results.getFirst().getTypeCode()));
      } else {
        return results.getFirst();
      }
    } catch (SQLException e) {
      throw new RuntimeException(
          String.format("Failed to retrieve polaris entity due to %s", e.getMessage()), e);
    }
  }

  @Nonnull
  @Override
  public List<PolarisBaseEntity> lookupEntities(
      @Nonnull PolarisCallContext callCtx, List<PolarisEntityId> entityIds) {
    if (entityIds == null || entityIds.isEmpty()) return new ArrayList<>();
    String query = generateSelectQueryWithEntityIds(realmId, entityIds);
    try {
<<<<<<< HEAD
      return datasourceOperations.executeSelect(
          query, new ModelEntity(), ModelEntity::toEntity, ReadEverythingPageToken.get());
=======
      return datasourceOperations.executeSelect(query, new ModelEntity(), ModelEntity::toEntity);
>>>>>>> f34467aa
    } catch (SQLException e) {
      throw new RuntimeException(
          String.format("Failed to retrieve polaris entities due to %s", e.getMessage()), e);
    }
  }

  @Nonnull
  @Override
  public List<PolarisChangeTrackingVersions> lookupEntityVersions(
      @Nonnull PolarisCallContext callCtx, List<PolarisEntityId> entityIds) {
    Map<PolarisEntityId, ModelEntity> idToEntityMap =
        lookupEntities(callCtx, entityIds).stream()
            .collect(
                Collectors.toMap(
                    entry -> new PolarisEntityId(entry.getCatalogId(), entry.getId()),
                    ModelEntity::fromEntity));
    return entityIds.stream()
        .map(
            entityId -> {
              ModelEntity entity = idToEntityMap.getOrDefault(entityId, null);
              return entity == null
                  ? null
                  : new PolarisChangeTrackingVersions(
                      entity.getEntityVersion(), entity.getGrantRecordsVersion());
            })
        .collect(Collectors.toList());
  }

  @Nonnull
  @Override
  public List<EntityNameLookupRecord> listEntities(
      @Nonnull PolarisCallContext callCtx,
      long catalogId,
      long parentId,
      @Nonnull PolarisEntityType entityType) {
    return listEntities(
        callCtx,
        catalogId,
        parentId,
        entityType,
        Integer.MAX_VALUE,
        entity -> true,
        EntityNameLookupRecord::new);
  }

  @Nonnull
  @Override
  public List<EntityNameLookupRecord> listEntities(
      @Nonnull PolarisCallContext callCtx,
      long catalogId,
      long parentId,
      @Nonnull PolarisEntityType entityType,
      @Nonnull Predicate<PolarisBaseEntity> entityFilter) {
    return listEntities(
        callCtx,
        catalogId,
        parentId,
        entityType,
        Integer.MAX_VALUE,
        entityFilter,
        EntityNameLookupRecord::new);
  }

  @Nonnull
  @Override
  public <T> List<T> listEntities(
      @Nonnull PolarisCallContext callCtx,
      long catalogId,
      long parentId,
      PolarisEntityType entityType,
      int limit,
      @Nonnull Predicate<PolarisBaseEntity> entityFilter,
      @Nonnull Function<PolarisBaseEntity, T> transformer) {
    Map<String, Object> params =
        Map.of(
            "catalog_id",
            catalogId,
            "parent_id",
            parentId,
            "type_code",
            entityType.getCode(),
            "realm_id",
            realmId);

    // Limit can't be pushed down, due to client side filtering
    // absence of transaction.
    String query = QueryGenerator.generateSelectQuery(new ModelEntity(), params);
    try {
      List<PolarisBaseEntity> results = new ArrayList<>();
      datasourceOperations.executeSelectOverStream(
          query,
          new ModelEntity(),
          stream -> {
            stream
                .map(ModelEntity::toEntity)
                .filter(entityFilter)
                .limit(limit)
                .forEach(results::add);
          });
      return results == null
          ? Collections.emptyList()
          : results.stream().filter(entityFilter).map(transformer).collect(Collectors.toList());
    } catch (SQLException e) {
      throw new RuntimeException(
          String.format("Failed to retrieve polaris entities due to %s", e.getMessage()), e);
    }
  }

  @Override
  public int lookupEntityGrantRecordsVersion(
      @Nonnull PolarisCallContext callCtx, long catalogId, long entityId) {

    Map<String, Object> params =
        Map.of("catalog_id", catalogId, "id", entityId, "realm_id", realmId);
    String query = QueryGenerator.generateSelectQuery(new ModelEntity(), params);
    PolarisBaseEntity b = getPolarisBaseEntity(query);
    return b == null ? 0 : b.getGrantRecordsVersion();
  }

  @Override
  public PolarisGrantRecord lookupGrantRecord(
      @Nonnull PolarisCallContext callCtx,
      long securableCatalogId,
      long securableId,
      long granteeCatalogId,
      long granteeId,
      int privilegeCode) {
    Map<String, Object> params =
        Map.of(
            "securable_catalog_id",
            securableCatalogId,
            "securable_id",
            securableId,
            "grantee_catalog_id",
            granteeCatalogId,
            "grantee_id",
            granteeId,
            "privilege_code",
            privilegeCode,
            "realm_id",
            realmId);
    String query = generateSelectQuery(new ModelGrantRecord(), params);
    try {
      List<PolarisGrantRecord> results =
          datasourceOperations.executeSelect(
              query, new ModelGrantRecord(), ModelGrantRecord::toGrantRecord);
      if (results.size() > 1) {
        throw new IllegalStateException(
            String.format(
                "More than one grant record %s for a given Grant record", results.getFirst()));
      } else if (results.isEmpty()) {
        return null;
      }
      return results.getFirst();
    } catch (SQLException e) {
      throw new RuntimeException(
          String.format("Failed to retrieve grant record due to %s", e.getMessage()), e);
    }
  }

  @Nonnull
  @Override
  public List<PolarisGrantRecord> loadAllGrantRecordsOnSecurable(
      @Nonnull PolarisCallContext callCtx, long securableCatalogId, long securableId) {
    Map<String, Object> params =
        Map.of(
            "securable_catalog_id",
            securableCatalogId,
            "securable_id",
            securableId,
            "realm_id",
            realmId);
    String query = generateSelectQuery(new ModelGrantRecord(), params);
    try {
      List<PolarisGrantRecord> results =
          datasourceOperations.executeSelect(
              query, new ModelGrantRecord(), ModelGrantRecord::toGrantRecord);
      return results == null ? Collections.emptyList() : results;
    } catch (SQLException e) {
      throw new RuntimeException(
          String.format(
              "Failed to retrieve grant records for securableCatalogId: %s securableId: %s due to %s",
              securableCatalogId, securableId, e.getMessage()),
          e);
    }
  }

  @Nonnull
  @Override
  public List<PolarisGrantRecord> loadAllGrantRecordsOnGrantee(
      @Nonnull PolarisCallContext callCtx, long granteeCatalogId, long granteeId) {
    Map<String, Object> params =
        Map.of(
            "grantee_catalog_id", granteeCatalogId, "grantee_id", granteeId, "realm_id", realmId);
    String query = generateSelectQuery(new ModelGrantRecord(), params);
    try {
      List<PolarisGrantRecord> results =
          datasourceOperations.executeSelect(
              query, new ModelGrantRecord(), ModelGrantRecord::toGrantRecord);
      return results == null ? Collections.emptyList() : results;
    } catch (SQLException e) {
      throw new RuntimeException(
          String.format(
              "Failed to retrieve grant records for granteeCatalogId: %s granteeId: %s due to %s",
              granteeCatalogId, granteeId, e.getMessage()),
          e);
    }
  }

  @Override
  public boolean hasChildren(
      @Nonnull PolarisCallContext callContext,
      PolarisEntityType optionalEntityType,
      long catalogId,
      long parentId) {
    Map<String, Object> params = new HashMap<>();
    params.put("realm_id", realmId);
    params.put("catalog_id", catalogId);
    params.put("parent_id", parentId);
    if (optionalEntityType != null) {
      params.put("type_code", optionalEntityType.getCode());
    }
    String query = generateSelectQuery(new ModelEntity(), params);
    try {
      List<ModelEntity> results =
          datasourceOperations.executeSelect(query, new ModelEntity(), Function.identity());
      return results != null && !results.isEmpty();
    } catch (SQLException e) {
      throw new RuntimeException(
          String.format(
              "Failed to retrieve entities for catalogId: %s due to %s", catalogId, e.getMessage()),
          e);
    }
  }

  @Nullable
  @Override
  public PolarisPrincipalSecrets loadPrincipalSecrets(
      @Nonnull PolarisCallContext callCtx, @Nonnull String clientId) {
    Map<String, Object> params = Map.of("principal_client_id", clientId, "realm_id", realmId);
    String query = generateSelectQuery(new ModelPrincipalAuthenticationData(), params);
    try {
      List<PolarisPrincipalSecrets> results =
          datasourceOperations.executeSelect(
              query,
              new ModelPrincipalAuthenticationData(),
              ModelPrincipalAuthenticationData::toPrincipalAuthenticationData);
      return results == null || results.isEmpty() ? null : results.getFirst();
    } catch (SQLException e) {
      LOGGER.error(
          "Failed to retrieve principals secrets for client id: {}, due to {}",
          clientId,
          e.getMessage(),
          e);
      throw new RuntimeException(
          String.format("Failed to retrieve principal secrets for clientId: %s", clientId), e);
    }
  }

  @Nonnull
  @Override
  public PolarisPrincipalSecrets generateNewPrincipalSecrets(
      @Nonnull PolarisCallContext callCtx, @Nonnull String principalName, long principalId) {
    // ensure principal client id is unique
    PolarisPrincipalSecrets principalSecrets;
    ModelPrincipalAuthenticationData lookupPrincipalSecrets;
    do {
      // generate new random client id and secrets
      principalSecrets = secretsGenerator.produceSecrets(principalName, principalId);

      // load the existing secrets
      lookupPrincipalSecrets =
          ModelPrincipalAuthenticationData.fromPrincipalAuthenticationData(
              loadPrincipalSecrets(callCtx, principalSecrets.getPrincipalClientId()));
    } while (lookupPrincipalSecrets != null);

    lookupPrincipalSecrets =
        ModelPrincipalAuthenticationData.fromPrincipalAuthenticationData(principalSecrets);

    // write new principal secrets
    String query = generateInsertQuery(lookupPrincipalSecrets, realmId);
    try {
      datasourceOperations.executeUpdate(query);
    } catch (SQLException e) {
      LOGGER.error(
          "Failed to generate new principal secrets for principalId: {}, due to {}",
          principalId,
          e.getMessage(),
          e);
      throw new RuntimeException(
          String.format(
              "Failed to generate new principal secrets for principalId: %s", principalId),
          e);
    }
    // if not found, return null
    return principalSecrets;
  }

  @Nullable
  @Override
  public PolarisPrincipalSecrets rotatePrincipalSecrets(
      @Nonnull PolarisCallContext callCtx,
      @Nonnull String clientId,
      long principalId,
      boolean reset,
      @Nonnull String oldSecretHash) {
    // load the existing secrets
    PolarisPrincipalSecrets principalSecrets = loadPrincipalSecrets(callCtx, clientId);

    // should be found
    callCtx
        .getDiagServices()
        .checkNotNull(
            principalSecrets,
            "cannot_find_secrets",
            "client_id={} principalId={}",
            clientId,
            principalId);

    // ensure principal id is matching
    callCtx
        .getDiagServices()
        .check(
            principalId == principalSecrets.getPrincipalId(),
            "principal_id_mismatch",
            "expectedId={} id={}",
            principalId,
            principalSecrets.getPrincipalId());

    // rotate the secrets
    principalSecrets.rotateSecrets(oldSecretHash);
    if (reset) {
      principalSecrets.rotateSecrets(principalSecrets.getMainSecretHash());
    }

    Map<String, Object> params = Map.of("principal_client_id", clientId, "realm_id", realmId);
    // write back new secrets
    String query =
        generateUpdateQuery(
            ModelPrincipalAuthenticationData.fromPrincipalAuthenticationData(principalSecrets),
            params);
    try {
      datasourceOperations.executeUpdate(query);
    } catch (SQLException e) {
      LOGGER.error(
          "Failed to rotatePrincipalSecrets  for clientId: {}, due to {}",
          clientId,
          e.getMessage(),
          e);
      throw new RuntimeException(
          String.format("Failed to rotatePrincipalSecrets for clientId: %s", clientId), e);
    }

    // return those
    return principalSecrets;
  }

  @Override
  public void deletePrincipalSecrets(
      @Nonnull PolarisCallContext callCtx, @Nonnull String clientId, long principalId) {
    Map<String, Object> params =
        Map.of("principal_client_id", clientId, "principal_id", principalId, "realm_id", realmId);
    String query = generateDeleteQuery(ModelPrincipalAuthenticationData.class, params);
    try {
      datasourceOperations.executeUpdate(query);
    } catch (SQLException e) {
      LOGGER.error(
          "Failed to delete principalSecrets for clientId: {}, due to {}",
          clientId,
          e.getMessage(),
          e);
      throw new RuntimeException(
          String.format("Failed to delete principalSecrets for clientId: %s", clientId), e);
    }
  }

  @Override
  public void writeToPolicyMappingRecords(
      @Nonnull PolarisCallContext callCtx, @Nonnull PolarisPolicyMappingRecord record) {
    try {
      datasourceOperations.runWithinTransaction(
          statement -> {
            PolicyType policyType = PolicyType.fromCode(record.getPolicyTypeCode());
            Preconditions.checkArgument(
                policyType != null, "Invalid policy type code: %s", record.getPolicyTypeCode());
            String insertPolicyMappingQuery =
                generateInsertQuery(
                    ModelPolicyMappingRecord.fromPolicyMappingRecord(record), realmId);
            if (policyType.isInheritable()) {
              return handleInheritablePolicy(callCtx, record, insertPolicyMappingQuery, statement);
            } else {
              statement.executeUpdate(insertPolicyMappingQuery);
            }
            return true;
          });
    } catch (SQLException e) {
      throw new RuntimeException(
          String.format("Failed to write to policy mapping records due to %s", e.getMessage()), e);
    }
  }

  private boolean handleInheritablePolicy(
      @Nonnull PolarisCallContext callCtx,
      @Nonnull PolarisPolicyMappingRecord record,
      @Nonnull String insertQuery,
      Statement statement)
      throws SQLException {
    List<PolarisPolicyMappingRecord> existingRecords =
        loadPoliciesOnTargetByType(
            callCtx, record.getTargetCatalogId(), record.getTargetId(), record.getPolicyTypeCode());
    if (existingRecords.size() > 1) {
      throw new PolicyMappingAlreadyExistsException(existingRecords.getFirst());
    } else if (existingRecords.size() == 1) {
      PolarisPolicyMappingRecord existingRecord = existingRecords.getFirst();
      if (existingRecord.getPolicyCatalogId() != record.getPolicyCatalogId()
          || existingRecord.getPolicyId() != record.getPolicyId()) {
        // Only one policy of the same type can be attached to an entity when the policy is
        // inheritable.
        throw new PolicyMappingAlreadyExistsException(existingRecord);
      }
      Map<String, Object> updateClause =
          Map.of(
              "target_catalog_id",
              record.getTargetCatalogId(),
              "target_id",
              record.getTargetId(),
              "policy_type_code",
              record.getPolicyTypeCode(),
              "policy_id",
              record.getPolicyId(),
              "policy_catalog_id",
              record.getPolicyCatalogId(),
              "realm_id",
              realmId);
      // In case of the mapping exist, update the policy mapping with the new parameters.
      String updateQuery =
          generateUpdateQuery(
              ModelPolicyMappingRecord.fromPolicyMappingRecord(record), updateClause);
      statement.executeUpdate(updateQuery);
    } else {
      // record doesn't exist do an insert.
      statement.executeUpdate(insertQuery);
    }
    return true;
  }

  @Override
  public void deleteFromPolicyMappingRecords(
      @Nonnull PolarisCallContext callCtx, @Nonnull PolarisPolicyMappingRecord record) {
    var modelPolicyMappingRecord = ModelPolicyMappingRecord.fromPolicyMappingRecord(record);
    String query = generateDeleteQuery(modelPolicyMappingRecord, realmId);
    try {
      datasourceOperations.executeUpdate(query);
    } catch (SQLException e) {
      throw new RuntimeException(
          String.format("Failed to write to policy records due to %s", e.getMessage()), e);
    }
  }

  @Override
  public void deleteAllEntityPolicyMappingRecords(
      @Nonnull PolarisCallContext callCtx,
      @Nonnull PolarisEntityCore entity,
      @Nonnull List<PolarisPolicyMappingRecord> mappingOnTarget,
      @Nonnull List<PolarisPolicyMappingRecord> mappingOnPolicy) {
    try {
      datasourceOperations.executeUpdate(
          generateDeleteQueryForEntityPolicyMappingRecords(entity, realmId));
    } catch (SQLException e) {
      throw new RuntimeException(
          String.format("Failed to delete policy mapping records due to %s", e.getMessage()), e);
    }
  }

  @Nullable
  @Override
  public PolarisPolicyMappingRecord lookupPolicyMappingRecord(
      @Nonnull PolarisCallContext callCtx,
      long targetCatalogId,
      long targetId,
      int policyTypeCode,
      long policyCatalogId,
      long policyId) {
    Map<String, Object> params =
        Map.of(
            "target_catalog_id",
            targetCatalogId,
            "target_id",
            targetId,
            "policy_type_code",
            policyTypeCode,
            "policy_id",
            policyId,
            "policy_catalog_id",
            policyCatalogId,
            "realm_id",
            realmId);
    String query = generateSelectQuery(new ModelPolicyMappingRecord(), params);
    List<PolarisPolicyMappingRecord> results = fetchPolicyMappingRecords(query);
    Preconditions.checkState(results.size() <= 1, "More than one policy mapping records found");
    return results.size() == 1 ? results.getFirst() : null;
  }

  @Nonnull
  @Override
  public List<PolarisPolicyMappingRecord> loadPoliciesOnTargetByType(
      @Nonnull PolarisCallContext callCtx,
      long targetCatalogId,
      long targetId,
      int policyTypeCode) {
    Map<String, Object> params =
        Map.of(
            "target_catalog_id",
            targetCatalogId,
            "target_id",
            targetId,
            "policy_type_code",
            policyTypeCode,
            "realm_id",
            realmId);
    String query = generateSelectQuery(new ModelPolicyMappingRecord(), params);
    return fetchPolicyMappingRecords(query);
  }

  @Nonnull
  @Override
  public List<PolarisPolicyMappingRecord> loadAllPoliciesOnTarget(
      @Nonnull PolarisCallContext callCtx, long targetCatalogId, long targetId) {
    Map<String, Object> params =
        Map.of("target_catalog_id", targetCatalogId, "target_id", targetId, "realm_id", realmId);
    String query = generateSelectQuery(new ModelPolicyMappingRecord(), params);
    return fetchPolicyMappingRecords(query);
  }

  @Nonnull
  @Override
  public List<PolarisPolicyMappingRecord> loadAllTargetsOnPolicy(
      @Nonnull PolarisCallContext callCtx, long policyCatalogId, long policyId) {
    Map<String, Object> params =
        Map.of("policy_catalog_id", policyCatalogId, "policy_id", policyId, "realm_id", realmId);
    String query = generateSelectQuery(new ModelPolicyMappingRecord(), params);
    return fetchPolicyMappingRecords(query);
  }

  private List<PolarisPolicyMappingRecord> fetchPolicyMappingRecords(String query) {
    try {
      List<PolarisPolicyMappingRecord> results =
          datasourceOperations.executeSelect(
              query,
              new ModelPolicyMappingRecord(),
              ModelPolicyMappingRecord::toPolicyMappingRecord);
      return results == null ? Collections.emptyList() : results;
    } catch (SQLException e) {
      throw new RuntimeException(
          String.format("Failed to retrieve policy mapping records %s", e.getMessage()), e);
    }
  }

  @Nullable
  @Override
  public <T extends PolarisStorageConfigurationInfo>
      PolarisStorageIntegration<T> createStorageIntegration(
          @Nonnull PolarisCallContext callCtx,
          long catalogId,
          long entityId,
          PolarisStorageConfigurationInfo polarisStorageConfigurationInfo) {
    return storageIntegrationProvider.getStorageIntegrationForConfig(
        polarisStorageConfigurationInfo);
  }

  @Override
  public <T extends PolarisStorageConfigurationInfo> void persistStorageIntegrationIfNeeded(
      @Nonnull PolarisCallContext callContext,
      @Nonnull PolarisBaseEntity entity,
      @Nullable PolarisStorageIntegration<T> storageIntegration) {}

  @Nullable
  @Override
  public <T extends PolarisStorageConfigurationInfo>
      PolarisStorageIntegration<T> loadPolarisStorageIntegration(
          @Nonnull PolarisCallContext callContext, @Nonnull PolarisBaseEntity entity) {
    PolarisStorageConfigurationInfo storageConfig =
        BaseMetaStoreManager.extractStorageConfiguration(callContext, entity);
    return storageIntegrationProvider.getStorageIntegrationForConfig(storageConfig);
  }

  @FunctionalInterface
  private interface QueryAction {
    Integer apply(String query) throws SQLException;
  }
}<|MERGE_RESOLUTION|>--- conflicted
+++ resolved
@@ -322,12 +322,8 @@
     if (entityIds == null || entityIds.isEmpty()) return new ArrayList<>();
     String query = generateSelectQueryWithEntityIds(realmId, entityIds);
     try {
-<<<<<<< HEAD
       return datasourceOperations.executeSelect(
-          query, new ModelEntity(), ModelEntity::toEntity, ReadEverythingPageToken.get());
-=======
-      return datasourceOperations.executeSelect(query, new ModelEntity(), ModelEntity::toEntity);
->>>>>>> f34467aa
+          query, new ModelEntity(), ModelEntity::toEntity);
     } catch (SQLException e) {
       throw new RuntimeException(
           String.format("Failed to retrieve polaris entities due to %s", e.getMessage()), e);
