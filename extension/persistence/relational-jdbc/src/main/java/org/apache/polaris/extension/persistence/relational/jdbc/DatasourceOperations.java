--- conflicted
+++ resolved
@@ -95,32 +95,15 @@
    * Executes SELECT Query and returns the results after applying a transformer
    *
    * @param query : Query to executed
-<<<<<<< HEAD
-   * @param entityClass : Class of the entity being selected
+   * @param converterInstance : Class of the entity being selected
    * @param transformer : Transformation of entity class to Result class
-   * @param entityFilter : Client-side filter to applied on the Result class
-   * @param pageToken : Page token to be enforced.
    * @return List of Result class objects
    * @param <T> : Entity class
    * @param <R> : Result class
-=======
-   * @param converterInstance : An instance of the type being selected, used to convert to a
-   *     business entity like PolarisBaseEntity
-   * @param transformer Transformation of entity class to Result class
-   * @return The list of results yielded by the query
-   * @param <T> : Persistence entity class
-   * @param <R> : Business entity class
->>>>>>> f34467aa
    * @throws SQLException : Exception during the query execution.
    */
   public <T, R> List<R> executeSelect(
       @Nonnull String query,
-<<<<<<< HEAD
-      @Nonnull Class<T> entityClass,
-      @Nonnull Function<T, R> transformer,
-      Predicate<R> entityFilter,
-      PageToken pageToken)
-=======
       @Nonnull Converter<T> converterInstance,
       @Nonnull Function<T, R> transformer)
       throws SQLException {
@@ -144,27 +127,12 @@
       @Nonnull String query,
       @Nonnull Converter<T> converterInstance,
       @Nonnull Consumer<Stream<T>> consumer)
->>>>>>> f34467aa
       throws SQLException {
     try (Connection connection = borrowConnection();
         Statement statement = connection.createStatement();
         ResultSet resultSet = statement.executeQuery(query)) {
-<<<<<<< HEAD
-      List<R> resultList = new ArrayList<>(PageToken.DEFAULT_PAGE_SIZE);
-      while (resultSet.next() && resultList.size() < pageToken.pageSize) {
-        Converter<T> object =
-            (Converter<T>)
-                entityClass.getDeclaredConstructor().newInstance(); // Create a new instance
-        R entity = transformer.apply(object.fromResultSet(resultSet));
-        if (entityFilter == null || entityFilter.test(entity)) {
-          resultList.add(entity);
-        }
-      }
-      return resultList;
-=======
       ResultSetIterator<T> iterator = new ResultSetIterator<>(resultSet, converterInstance);
       consumer.accept(iterator.toStream());
->>>>>>> f34467aa
     } catch (SQLException e) {
       throw e;
     } catch (RuntimeException e) {
