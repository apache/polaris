/*
 * Copyright (c) 2024 Snowflake Computing Inc.
 *
 * Licensed under the Apache License, Version 2.0 (the "License");
 * you may not use this file except in compliance with the License.
 * You may obtain a copy of the License at
 *
 *      http://www.apache.org/licenses/LICENSE-2.0
 *
 * Unless required by applicable law or agreed to in writing, software
 * distributed under the License is distributed on an "AS IS" BASIS,
 * WITHOUT WARRANTIES OR CONDITIONS OF ANY KIND, either express or implied.
 * See the License for the specific language governing permissions and
 * limitations under the License.
 */
package io.polaris.service.context;

import io.polaris.core.auth.AuthenticatedPolarisPrincipal;
import io.polaris.core.context.CallContext;
import io.polaris.core.entity.CatalogEntity;
import io.polaris.core.entity.PolarisBaseEntity;
import io.polaris.core.persistence.PolarisEntityManager;
import io.polaris.core.persistence.resolver.PolarisResolutionManifest;
import io.polaris.service.catalog.BasePolarisCatalog;
import io.polaris.service.config.RealmEntityManagerFactory;
import io.polaris.service.task.TaskExecutor;
import java.nio.file.Paths;
import java.util.HashMap;
import java.util.Map;
import java.util.Objects;
import org.apache.iceberg.CatalogProperties;
import org.apache.iceberg.catalog.Catalog;
import org.slf4j.Logger;
import org.slf4j.LoggerFactory;

public class PolarisCallContextCatalogFactory implements CallContextCatalogFactory {
  private static final Logger LOGGER = LoggerFactory.getLogger(PolarisCallContextCatalogFactory.class);

  private static final String WAREHOUSE_LOCATION_BASEDIR =
      "/tmp/iceberg_rest_server_warehouse_data/";

  private final RealmEntityManagerFactory entityManagerFactory;
  private final TaskExecutor taskExecutor;

  public PolarisCallContextCatalogFactory(
      RealmEntityManagerFactory entityManagerFactory, TaskExecutor taskExecutor) {
    this.entityManagerFactory = entityManagerFactory;
    this.taskExecutor = taskExecutor;
  }

  @Override
  public Catalog createCallContextCatalog(
      CallContext context,
      AuthenticatedPolarisPrincipal authenticatedPrincipal,
      final PolarisResolutionManifest resolvedManifest) {
    PolarisBaseEntity baseCatalogEntity =
        resolvedManifest.getResolvedReferenceCatalogEntity().getRawLeafEntity();
    String catalogName = baseCatalogEntity.getName();

    String realm = context.getRealmContext().getRealmIdentifier();
    String catalogKey = realm + "/" + catalogName;
    LOGGER.info("Initializing new BasePolarisCatalog for key: {}", catalogKey);

    PolarisEntityManager entityManager =
        entityManagerFactory.getOrCreateEntityManager(context.getRealmContext());

    BasePolarisCatalog catalogInstance =
        new BasePolarisCatalog(
            entityManager, context, resolvedManifest, authenticatedPrincipal, taskExecutor);

    context.contextVariables().put(CallContext.REQUEST_PATH_CATALOG_INSTANCE_KEY, catalogInstance);

    CatalogEntity catalog = CatalogEntity.of(baseCatalogEntity);
    Map<String, String> catalogProperties = new HashMap<>(catalog.getPropertiesAsMap());
    String defaultBaseLocation = catalog.getDefaultBaseLocation();
<<<<<<< HEAD
    LOGGER.info("Looked up defaultBaseLocation {} for catalog {}", defaultBaseLocation, catalogKey);
    if (defaultBaseLocation != null) {
      catalogProperties.put(CatalogProperties.WAREHOUSE_LOCATION, defaultBaseLocation);
    } else {
      catalogProperties.put(
          CatalogProperties.WAREHOUSE_LOCATION,
          Paths.get(WAREHOUSE_LOCATION_BASEDIR, catalogKey).toString());
    }
=======
    LOG.info("Looked up defaultBaseLocation {} for catalog {}", defaultBaseLocation, catalogKey);
    catalogProperties.put(
        CatalogProperties.WAREHOUSE_LOCATION,
        Objects.requireNonNullElseGet(
            defaultBaseLocation,
            () -> Paths.get(WAREHOUSE_LOCATION_BASEDIR, catalogKey).toString()));
>>>>>>> 353acea4

    // TODO: The initialize properties might need to take more from CallContext and the
    // CatalogEntity.
    catalogInstance.initialize(catalogName, catalogProperties);

    return catalogInstance;
  }
}<|MERGE_RESOLUTION|>--- conflicted
+++ resolved
@@ -73,23 +73,12 @@
     CatalogEntity catalog = CatalogEntity.of(baseCatalogEntity);
     Map<String, String> catalogProperties = new HashMap<>(catalog.getPropertiesAsMap());
     String defaultBaseLocation = catalog.getDefaultBaseLocation();
-<<<<<<< HEAD
     LOGGER.info("Looked up defaultBaseLocation {} for catalog {}", defaultBaseLocation, catalogKey);
-    if (defaultBaseLocation != null) {
-      catalogProperties.put(CatalogProperties.WAREHOUSE_LOCATION, defaultBaseLocation);
-    } else {
-      catalogProperties.put(
-          CatalogProperties.WAREHOUSE_LOCATION,
-          Paths.get(WAREHOUSE_LOCATION_BASEDIR, catalogKey).toString());
-    }
-=======
-    LOG.info("Looked up defaultBaseLocation {} for catalog {}", defaultBaseLocation, catalogKey);
     catalogProperties.put(
         CatalogProperties.WAREHOUSE_LOCATION,
         Objects.requireNonNullElseGet(
             defaultBaseLocation,
             () -> Paths.get(WAREHOUSE_LOCATION_BASEDIR, catalogKey).toString()));
->>>>>>> 353acea4
 
     // TODO: The initialize properties might need to take more from CallContext and the
     // CatalogEntity.
