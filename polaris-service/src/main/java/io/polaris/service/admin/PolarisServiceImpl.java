--- conflicted
+++ resolved
@@ -531,13 +531,8 @@
         grantRequest,
         catalogRoleName,
         catalogName);
-<<<<<<< HEAD
-    if (cascade != null && cascade.booleanValue()) {
+    if (cascade != null && cascade) {
       LOGGER.warn("Tried to use unimplemented 'cascade' feature when revoking grants.");
-=======
-    if (cascade != null && cascade) {
-      LOG.warn("Tried to use unimplemented 'cascade' feature when revoking grants.");
->>>>>>> 353acea4
       return Response.status(501).build(); // not implemented
     }
 
