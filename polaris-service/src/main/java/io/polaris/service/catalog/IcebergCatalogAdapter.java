/*
 * Copyright (c) 2024 Snowflake Computing Inc.
 *
 * Licensed under the Apache License, Version 2.0 (the "License");
 * you may not use this file except in compliance with the License.
 * You may obtain a copy of the License at
 *
 *      http://www.apache.org/licenses/LICENSE-2.0
 *
 * Unless required by applicable law or agreed to in writing, software
 * distributed under the License is distributed on an "AS IS" BASIS,
 * WITHOUT WARRANTIES OR CONDITIONS OF ANY KIND, either express or implied.
 * See the License for the specific language governing permissions and
 * limitations under the License.
 */
package io.polaris.service.catalog;

import com.google.common.base.Preconditions;
import com.google.common.base.Strings;
import com.google.common.collect.ImmutableMap;
import io.polaris.core.auth.AuthenticatedPolarisPrincipal;
import io.polaris.core.auth.PolarisAuthorizer;
import io.polaris.core.context.CallContext;
import io.polaris.core.context.RealmContext;
import io.polaris.core.entity.PolarisEntity;
import io.polaris.core.persistence.PolarisEntityManager;
import io.polaris.core.persistence.cache.EntityCacheEntry;
import io.polaris.core.persistence.resolver.Resolver;
import io.polaris.core.persistence.resolver.ResolverStatus;
import io.polaris.service.catalog.api.IcebergRestCatalogApiService;
import io.polaris.service.catalog.api.IcebergRestConfigurationApiService;
import io.polaris.service.config.RealmEntityManagerFactory;
import io.polaris.service.context.CallContextCatalogFactory;
import io.polaris.service.types.CommitTableRequest;
import io.polaris.service.types.CommitViewRequest;
import io.polaris.service.types.NotificationRequest;
import jakarta.ws.rs.core.Response;
import jakarta.ws.rs.core.SecurityContext;
import java.net.URLEncoder;
import java.nio.charset.Charset;
import java.util.List;
import java.util.Map;
import java.util.Optional;
import java.util.stream.Collectors;
import org.apache.iceberg.UpdateRequirement;
import org.apache.iceberg.catalog.Catalog;
import org.apache.iceberg.catalog.Namespace;
import org.apache.iceberg.catalog.TableIdentifier;
import org.apache.iceberg.exceptions.BadRequestException;
import org.apache.iceberg.exceptions.NotAuthorizedException;
import org.apache.iceberg.exceptions.NotFoundException;
import org.apache.iceberg.rest.RESTUtil;
import org.apache.iceberg.rest.requests.CommitTransactionRequest;
import org.apache.iceberg.rest.requests.CreateNamespaceRequest;
import org.apache.iceberg.rest.requests.CreateTableRequest;
import org.apache.iceberg.rest.requests.CreateViewRequest;
import org.apache.iceberg.rest.requests.RegisterTableRequest;
import org.apache.iceberg.rest.requests.RenameTableRequest;
import org.apache.iceberg.rest.requests.ReportMetricsRequest;
import org.apache.iceberg.rest.requests.UpdateNamespacePropertiesRequest;
import org.apache.iceberg.rest.requests.UpdateTableRequest;
import org.apache.iceberg.rest.responses.ConfigResponse;

/**
 * {@link IcebergRestCatalogApiService} implementation that delegates operations to {@link
 * org.apache.iceberg.rest.CatalogHandlers} after finding the appropriate {@link Catalog} for the
 * current {@link RealmContext}.
 */
public class IcebergCatalogAdapter
    implements IcebergRestCatalogApiService, IcebergRestConfigurationApiService {
<<<<<<< HEAD
  private static final Logger LOGGER = LoggerFactory.getLogger(IcebergCatalogAdapter.class);
=======
>>>>>>> 353acea4

  private final CallContextCatalogFactory catalogFactory;
  private final RealmEntityManagerFactory entityManagerFactory;
  private final PolarisAuthorizer polarisAuthorizer;

  public IcebergCatalogAdapter(
      CallContextCatalogFactory catalogFactory,
      RealmEntityManagerFactory entityManagerFactory,
      PolarisAuthorizer polarisAuthorizer) {
    this.catalogFactory = catalogFactory;
    this.entityManagerFactory = entityManagerFactory;
    this.polarisAuthorizer = polarisAuthorizer;
  }

  private PolarisCatalogHandlerWrapper newHandlerWrapper(
      SecurityContext securityContext, String catalogName) {
    CallContext callContext = CallContext.getCurrentContext();
    AuthenticatedPolarisPrincipal authenticatedPrincipal =
        (AuthenticatedPolarisPrincipal) securityContext.getUserPrincipal();
    if (authenticatedPrincipal == null) {
      throw new NotAuthorizedException("Failed to find authenticatedPrincipal in SecurityContext");
    }

    PolarisEntityManager entityManager =
        entityManagerFactory.getOrCreateEntityManager(callContext.getRealmContext());

    return new PolarisCatalogHandlerWrapper(
        callContext,
        entityManager,
        authenticatedPrincipal,
        catalogFactory,
        catalogName,
        polarisAuthorizer);
  }

  @Override
  public Response createNamespace(
      String prefix,
      CreateNamespaceRequest createNamespaceRequest,
      SecurityContext securityContext) {
    return Response.ok(
            newHandlerWrapper(securityContext, prefix).createNamespace(createNamespaceRequest))
        .build();
  }

  @Override
  public Response listNamespaces(
      String prefix,
      String pageToken,
      Integer pageSize,
      String parent,
      SecurityContext securityContext) {
    Optional<Namespace> namespaceOptional =
        Optional.ofNullable(parent).map(IcebergCatalogAdapter::decodeNamespace);
    return Response.ok(
            newHandlerWrapper(securityContext, prefix)
                .listNamespaces(namespaceOptional.orElse(Namespace.of())))
        .build();
  }

  @Override
  public Response loadNamespaceMetadata(
      String prefix, String namespace, SecurityContext securityContext) {
    Namespace ns = decodeNamespace(namespace);
    return Response.ok(newHandlerWrapper(securityContext, prefix).loadNamespaceMetadata(ns))
        .build();
  }

  private static Namespace decodeNamespace(String namespace) {
    return RESTUtil.decodeNamespace(URLEncoder.encode(namespace, Charset.defaultCharset()));
  }

  @Override
  public Response namespaceExists(
      String prefix, String namespace, SecurityContext securityContext) {
    Namespace ns = decodeNamespace(namespace);
    newHandlerWrapper(securityContext, prefix).namespaceExists(ns);
    return Response.ok().build();
  }

  @Override
  public Response dropNamespace(String prefix, String namespace, SecurityContext securityContext) {
    Namespace ns = decodeNamespace(namespace);
    newHandlerWrapper(securityContext, prefix).dropNamespace(ns);
    return Response.ok(Response.Status.NO_CONTENT).build();
  }

  @Override
  public Response updateProperties(
      String prefix,
      String namespace,
      UpdateNamespacePropertiesRequest updateNamespacePropertiesRequest,
      SecurityContext securityContext) {
    Namespace ns = decodeNamespace(namespace);
    return Response.ok(
            newHandlerWrapper(securityContext, prefix)
                .updateNamespaceProperties(ns, updateNamespacePropertiesRequest))
        .build();
  }

  @Override
  public Response createTable(
      String prefix,
      String namespace,
      CreateTableRequest createTableRequest,
      String xIcebergAccessDelegation,
      SecurityContext securityContext) {
    Namespace ns = decodeNamespace(namespace);
    if (createTableRequest.stageCreate()) {
      if (Strings.isNullOrEmpty(xIcebergAccessDelegation)) {
        return Response.ok(
                newHandlerWrapper(securityContext, prefix)
                    .createTableStaged(ns, createTableRequest))
            .build();
      } else {
        return Response.ok(
                newHandlerWrapper(securityContext, prefix)
                    .createTableStagedWithWriteDelegation(
                        ns, createTableRequest, xIcebergAccessDelegation))
            .build();
      }
    } else if (Strings.isNullOrEmpty(xIcebergAccessDelegation)) {
      return Response.ok(
              newHandlerWrapper(securityContext, prefix).createTableDirect(ns, createTableRequest))
          .build();
    } else {
      return Response.ok(
              newHandlerWrapper(securityContext, prefix)
                  .createTableDirectWithWriteDelegation(ns, createTableRequest))
          .build();
    }
  }

  @Override
  public Response listTables(
      String prefix,
      String namespace,
      String pageToken,
      Integer pageSize,
      SecurityContext securityContext) {
    Namespace ns = decodeNamespace(namespace);
    return Response.ok(newHandlerWrapper(securityContext, prefix).listTables(ns)).build();
  }

  @Override
  public Response loadTable(
      String prefix,
      String namespace,
      String table,
      String xIcebergAccessDelegation,
      String snapshots,
      SecurityContext securityContext) {
    Namespace ns = decodeNamespace(namespace);
    TableIdentifier tableIdentifier = TableIdentifier.of(ns, RESTUtil.decodeString(table));
    if (Strings.isNullOrEmpty(xIcebergAccessDelegation)) {
      return Response.ok(
              newHandlerWrapper(securityContext, prefix).loadTable(tableIdentifier, snapshots))
          .build();
    } else {
      return Response.ok(
              newHandlerWrapper(securityContext, prefix)
                  .loadTableWithAccessDelegation(
                      tableIdentifier, xIcebergAccessDelegation, snapshots))
          .build();
    }
  }

  @Override
  public Response tableExists(
      String prefix, String namespace, String table, SecurityContext securityContext) {
    Namespace ns = decodeNamespace(namespace);
    TableIdentifier tableIdentifier = TableIdentifier.of(ns, RESTUtil.decodeString(table));
    newHandlerWrapper(securityContext, prefix).tableExists(tableIdentifier);
    return Response.ok().build();
  }

  @Override
  public Response dropTable(
      String prefix,
      String namespace,
      String table,
      Boolean purgeRequested,
      SecurityContext securityContext) {
    Namespace ns = decodeNamespace(namespace);
    TableIdentifier tableIdentifier = TableIdentifier.of(ns, RESTUtil.decodeString(table));

    if (purgeRequested != null && purgeRequested) {
      newHandlerWrapper(securityContext, prefix).dropTableWithPurge(tableIdentifier);
    } else {
      newHandlerWrapper(securityContext, prefix).dropTableWithoutPurge(tableIdentifier);
    }
    return Response.ok(Response.Status.NO_CONTENT).build();
  }

  @Override
  public Response registerTable(
      String prefix,
      String namespace,
      RegisterTableRequest registerTableRequest,
      SecurityContext securityContext) {
    Namespace ns = decodeNamespace(namespace);
    return Response.ok(
            newHandlerWrapper(securityContext, prefix).registerTable(ns, registerTableRequest))
        .build();
  }

  @Override
  public Response renameTable(
      String prefix, RenameTableRequest renameTableRequest, SecurityContext securityContext) {
    newHandlerWrapper(securityContext, prefix).renameTable(renameTableRequest);
    return Response.ok(javax.ws.rs.core.Response.Status.NO_CONTENT).build();
  }

  @Override
  public Response updateTable(
      String prefix,
      String namespace,
      String table,
      CommitTableRequest commitTableRequest,
      SecurityContext securityContext) {
    Namespace ns = decodeNamespace(namespace);
    TableIdentifier tableIdentifier = TableIdentifier.of(ns, RESTUtil.decodeString(table));

    if (isCreate(commitTableRequest)) {
      return Response.ok(
              newHandlerWrapper(securityContext, prefix)
                  .updateTableForStagedCreate(tableIdentifier, commitTableRequest))
          .build();
    } else {
      return Response.ok(
              newHandlerWrapper(securityContext, prefix)
                  .updateTable(tableIdentifier, commitTableRequest))
          .build();
    }
  }

  /**
   * TODO: Make the helper in org.apache.iceberg.rest.CatalogHandlers public instead of needing to
   * copy/pastehere.
   */
  private static boolean isCreate(UpdateTableRequest request) {
    boolean isCreate =
        request.requirements().stream()
            .anyMatch(UpdateRequirement.AssertTableDoesNotExist.class::isInstance);

    if (isCreate) {
      List<UpdateRequirement> invalidRequirements =
          request.requirements().stream()
              .filter(req -> !(req instanceof UpdateRequirement.AssertTableDoesNotExist))
              .collect(Collectors.toList());
      Preconditions.checkArgument(
          invalidRequirements.isEmpty(), "Invalid create requirements: %s", invalidRequirements);
    }

    return isCreate;
  }

  @Override
  public Response createView(
      String prefix,
      String namespace,
      CreateViewRequest createViewRequest,
      SecurityContext securityContext) {
    Namespace ns = decodeNamespace(namespace);
    return Response.ok(newHandlerWrapper(securityContext, prefix).createView(ns, createViewRequest))
        .build();
  }

  @Override
  public Response listViews(
      String prefix,
      String namespace,
      String pageToken,
      Integer pageSize,
      SecurityContext securityContext) {
    Namespace ns = decodeNamespace(namespace);
    return Response.ok(newHandlerWrapper(securityContext, prefix).listViews(ns)).build();
  }

  @Override
  public Response loadView(
      String prefix, String namespace, String view, SecurityContext securityContext) {
    Namespace ns = decodeNamespace(namespace);
    TableIdentifier tableIdentifier = TableIdentifier.of(ns, RESTUtil.decodeString(view));
    return Response.ok(newHandlerWrapper(securityContext, prefix).loadView(tableIdentifier))
        .build();
  }

  @Override
  public Response viewExists(
      String prefix, String namespace, String view, SecurityContext securityContext) {
    Namespace ns = decodeNamespace(namespace);
    TableIdentifier tableIdentifier = TableIdentifier.of(ns, RESTUtil.decodeString(view));
    newHandlerWrapper(securityContext, prefix).viewExists(tableIdentifier);
    return Response.ok().build();
  }

  @Override
  public Response dropView(
      String prefix, String namespace, String view, SecurityContext securityContext) {
    Namespace ns = decodeNamespace(namespace);
    TableIdentifier tableIdentifier = TableIdentifier.of(ns, RESTUtil.decodeString(view));
    newHandlerWrapper(securityContext, prefix).dropView(tableIdentifier);
    return Response.ok(Response.Status.NO_CONTENT).build();
  }

  @Override
  public Response renameView(
      String prefix, RenameTableRequest renameTableRequest, SecurityContext securityContext) {
    newHandlerWrapper(securityContext, prefix).renameView(renameTableRequest);
    return Response.ok(Response.Status.NO_CONTENT).build();
  }

  @Override
  public Response replaceView(
      String prefix,
      String namespace,
      String view,
      CommitViewRequest commitViewRequest,
      SecurityContext securityContext) {
    Namespace ns = decodeNamespace(namespace);
    TableIdentifier tableIdentifier = TableIdentifier.of(ns, RESTUtil.decodeString(view));
    return Response.ok(
            newHandlerWrapper(securityContext, prefix)
                .replaceView(tableIdentifier, commitViewRequest))
        .build();
  }

  @Override
  public Response commitTransaction(
      String prefix,
      CommitTransactionRequest commitTransactionRequest,
      SecurityContext securityContext) {
    newHandlerWrapper(securityContext, prefix).commitTransaction(commitTransactionRequest);
    return Response.status(Response.Status.NO_CONTENT).build();
  }

  @Override
  public Response reportMetrics(
      String prefix,
      String namespace,
      String table,
      ReportMetricsRequest reportMetricsRequest,
      SecurityContext securityContext) {
    return Response.status(Response.Status.NO_CONTENT).build();
  }

  @Override
  public Response sendNotification(
      String prefix,
      String namespace,
      String table,
      NotificationRequest notificationRequest,
      SecurityContext securityContext) {
    Namespace ns = decodeNamespace(namespace);
    TableIdentifier tableIdentifier = TableIdentifier.of(ns, RESTUtil.decodeString(table));
    newHandlerWrapper(securityContext, prefix)
        .sendNotification(tableIdentifier, notificationRequest);
    return Response.status(Response.Status.NO_CONTENT).build();
  }

  /** From IcebergRestConfigurationApiService. */
  @Override
  public Response getConfig(String warehouse, SecurityContext securityContext) {
    // 'warehouse' as an input here is catalogName.
    // 'warehouse' as an output will be treated by the client as a default catalog
    // storage
    //    base location.
    // 'prefix' as an output is the REST subpath that routes to the catalog
    // resource,
    //    which may be URL-escaped catalogName or potentially a different unique
    // identifier for
    //    the catalog being accessed.
    // TODO: Push this down into PolarisCatalogHandlerWrapper for authorizing "any" catalog
    // role in this catalog.
    PolarisEntityManager entityManager =
        entityManagerFactory.getOrCreateEntityManager(
            CallContext.getCurrentContext().getRealmContext());
    AuthenticatedPolarisPrincipal authenticatedPrincipal =
        (AuthenticatedPolarisPrincipal) securityContext.getUserPrincipal();
    if (authenticatedPrincipal == null) {
      throw new NotAuthorizedException("Failed to find authenticatedPrincipal in SecurityContext");
    }
    if (warehouse == null) {
      throw new BadRequestException("Please specify a warehouse");
    }
    Resolver resolver =
        entityManager.prepareResolver(
            CallContext.getCurrentContext(), authenticatedPrincipal, warehouse);
    ResolverStatus resolverStatus = resolver.resolveAll();
    if (!resolverStatus.getStatus().equals(ResolverStatus.StatusEnum.SUCCESS)) {
      throw new NotFoundException("Unable to find warehouse " + warehouse);
    }
    EntityCacheEntry resolvedReferenceCatalog = resolver.getResolvedReferenceCatalog();
    Map<String, String> properties =
        PolarisEntity.of(resolvedReferenceCatalog.getEntity()).getPropertiesAsMap();

    return Response.ok(
            ConfigResponse.builder()
                .withDefaults(properties) // catalog properties are defaults
                .withOverrides(ImmutableMap.of("prefix", warehouse))
                .build())
        .build();
  }
}<|MERGE_RESOLUTION|>--- conflicted
+++ resolved
@@ -68,10 +68,7 @@
  */
 public class IcebergCatalogAdapter
     implements IcebergRestCatalogApiService, IcebergRestConfigurationApiService {
-<<<<<<< HEAD
   private static final Logger LOGGER = LoggerFactory.getLogger(IcebergCatalogAdapter.class);
-=======
->>>>>>> 353acea4
 
   private final CallContextCatalogFactory catalogFactory;
   private final RealmEntityManagerFactory entityManagerFactory;
