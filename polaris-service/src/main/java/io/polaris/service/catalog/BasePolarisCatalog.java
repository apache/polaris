/*
 * Copyright (c) 2024 Snowflake Computing Inc.
 *
 * Licensed under the Apache License, Version 2.0 (the "License");
 * you may not use this file except in compliance with the License.
 * You may obtain a copy of the License at
 *
 *      http://www.apache.org/licenses/LICENSE-2.0
 *
 * Unless required by applicable law or agreed to in writing, software
 * distributed under the License is distributed on an "AS IS" BASIS,
 * WITHOUT WARRANTIES OR CONDITIONS OF ANY KIND, either express or implied.
 * See the License for the specific language governing permissions and
 * limitations under the License.
 */
package io.polaris.service.catalog;

import static io.polaris.core.storage.StorageUtil.concatFilePrefixes;

import com.google.common.annotations.VisibleForTesting;
import com.google.common.base.Joiner;
import com.google.common.base.Objects;
import com.google.common.base.Preconditions;
import com.google.common.collect.ImmutableMap;
import io.polaris.core.PolarisCallContext;
import io.polaris.core.PolarisConfiguration;
import io.polaris.core.auth.AuthenticatedPolarisPrincipal;
import io.polaris.core.catalog.PolarisCatalogHelpers;
import io.polaris.core.context.CallContext;
import io.polaris.core.entity.CatalogEntity;
import io.polaris.core.entity.NamespaceEntity;
import io.polaris.core.entity.PolarisEntity;
import io.polaris.core.entity.PolarisEntityConstants;
import io.polaris.core.entity.PolarisEntitySubType;
import io.polaris.core.entity.PolarisEntityType;
import io.polaris.core.entity.PolarisTaskConstants;
import io.polaris.core.entity.TableLikeEntity;
import io.polaris.core.persistence.PolarisEntityManager;
import io.polaris.core.persistence.PolarisMetaStoreManager;
import io.polaris.core.persistence.PolarisResolvedPathWrapper;
import io.polaris.core.persistence.resolver.PolarisResolutionManifest;
import io.polaris.core.persistence.resolver.PolarisResolutionManifestCatalogView;
import io.polaris.core.persistence.resolver.ResolverPath;
import io.polaris.core.persistence.resolver.ResolverStatus;
import io.polaris.core.storage.InMemoryStorageIntegration;
import io.polaris.core.storage.PolarisStorageActions;
import io.polaris.core.storage.PolarisStorageConfigurationInfo;
import io.polaris.core.storage.PolarisStorageIntegration;
import io.polaris.core.storage.aws.PolarisS3FileIOClientFactory;
import io.polaris.service.task.TaskExecutor;
import io.polaris.service.types.NotificationRequest;
import io.polaris.service.types.NotificationType;
import jakarta.ws.rs.BadRequestException;
import java.io.Closeable;
import java.io.IOException;
import java.net.URI;
import java.util.Arrays;
import java.util.Collections;
import java.util.HashMap;
import java.util.HashSet;
import java.util.List;
import java.util.Map;
import java.util.Optional;
import java.util.Set;
import java.util.concurrent.atomic.AtomicBoolean;
import java.util.function.Predicate;
import java.util.stream.Collectors;
import java.util.stream.Stream;
import org.apache.commons.lang3.exception.ExceptionUtils;
import org.apache.hadoop.conf.Configuration;
import org.apache.iceberg.BaseMetastoreTableOperations;
import org.apache.iceberg.CatalogProperties;
import org.apache.iceberg.CatalogUtil;
import org.apache.iceberg.Schema;
import org.apache.iceberg.TableMetadata;
import org.apache.iceberg.TableMetadataParser;
import org.apache.iceberg.TableOperations;
import org.apache.iceberg.aws.s3.S3FileIOProperties;
import org.apache.iceberg.catalog.Namespace;
import org.apache.iceberg.catalog.SupportsNamespaces;
import org.apache.iceberg.catalog.TableIdentifier;
import org.apache.iceberg.exceptions.AlreadyExistsException;
import org.apache.iceberg.exceptions.CommitFailedException;
import org.apache.iceberg.exceptions.ForbiddenException;
import org.apache.iceberg.exceptions.NamespaceNotEmptyException;
import org.apache.iceberg.exceptions.NoSuchNamespaceException;
import org.apache.iceberg.exceptions.NoSuchTableException;
import org.apache.iceberg.exceptions.NoSuchViewException;
import org.apache.iceberg.exceptions.NotFoundException;
import org.apache.iceberg.exceptions.UnprocessableEntityException;
import org.apache.iceberg.exceptions.ValidationException;
import org.apache.iceberg.io.CloseableGroup;
import org.apache.iceberg.io.FileIO;
import org.apache.iceberg.view.BaseMetastoreViewCatalog;
import org.apache.iceberg.view.BaseViewOperations;
import org.apache.iceberg.view.ViewBuilder;
import org.apache.iceberg.view.ViewMetadata;
import org.apache.iceberg.view.ViewMetadataParser;
import org.apache.iceberg.view.ViewUtil;
import org.jetbrains.annotations.NotNull;
import org.jetbrains.annotations.TestOnly;
import org.slf4j.Logger;
import org.slf4j.LoggerFactory;
import software.amazon.awssdk.core.exception.SdkException;

/** Defines the relationship between PolarisEntities and Iceberg's business logic. */
public class BasePolarisCatalog extends BaseMetastoreViewCatalog
    implements SupportsNamespaces, SupportsNotifications, Closeable, SupportsCredentialDelegation {
  private static final Logger LOG = LoggerFactory.getLogger(BasePolarisCatalog.class);

  private static final Joiner SLASH = Joiner.on("/");

  // Config key for whether to allow setting the FILE_IO_IMPL using catalog properties. Should
  // only be allowed in dev/test environments.
  static final String ALLOW_SPECIFYING_FILE_IO_IMPL = "ALLOW_SPECIFYING_FILE_IO_IMPL";
  private static final int MAX_RETRIES = 12;

  static final Predicate<Exception> SHOULD_RETRY_REFRESH_PREDICATE =
      new Predicate<Exception>() {
        @Override
        public boolean test(Exception ex) {
          // Default arguments from BaseMetastoreTableOperation only stop retries on
          // NotFoundException. We should more carefully identify the set of retriable
          // and non-retriable exceptions here.
          return !(ex instanceof NotFoundException)
              && !(ex instanceof IllegalArgumentException)
              && !(ex instanceof AlreadyExistsException)
              && !(ex instanceof ForbiddenException)
              && !(ex instanceof UnprocessableEntityException)
              && isStorageProviderRetryableException(ex);
        }
      };
  public static final String CLEANUP_ON_NAMESPACE_DROP = "CLEANUP_ON_NAMESPACE_DROP";

  private final PolarisEntityManager entityManager;
  private final CallContext callContext;
  private final PolarisResolutionManifestCatalogView resolvedEntityView;
  private final CatalogEntity catalogEntity;
  private final TaskExecutor taskExecutor;
  private final AuthenticatedPolarisPrincipal authenticatedPrincipal;
  private String ioImplClassName;
  private FileIO catalogFileIO;
  private String catalogName;
  private long catalogId = -1;
  private String defaultBaseLocation;
  private CloseableGroup closeableGroup;
  private Map<String, String> catalogProperties;

  /**
   * @param entityManager provides handle to underlying PolarisMetaStoreManager with which to
   *     perform mutations on entities.
   * @param callContext the current CallContext
   * @param resolvedEntityView accessor to resolved entity paths that have been pre-vetted to ensure
   *     this catalog instance only interacts with authorized resolved paths.
   * @param taskExecutor Executor we use to register cleanup task handlers
   */
  public BasePolarisCatalog(
      PolarisEntityManager entityManager,
      CallContext callContext,
      PolarisResolutionManifestCatalogView resolvedEntityView,
      AuthenticatedPolarisPrincipal authenticatedPrincipal,
      TaskExecutor taskExecutor) {
    this.entityManager = entityManager;
    this.callContext = callContext;
    this.resolvedEntityView = resolvedEntityView;
    this.catalogEntity =
        CatalogEntity.of(resolvedEntityView.getResolvedReferenceCatalogEntity().getRawLeafEntity());
    this.authenticatedPrincipal = authenticatedPrincipal;
    this.taskExecutor = taskExecutor;
    this.catalogId = catalogEntity.getId();
    this.catalogName = catalogEntity.getName();
  }

  @Override
  public String name() {
    return catalogName;
  }

  @TestOnly
  FileIO getIo() {
    return catalogFileIO;
  }

  @Override
  public void initialize(String name, Map<String, String> properties) {
    Preconditions.checkState(
        this.catalogName.equals(name),
        "Tried to initialize catalog as name %s but already constructed with name %s",
        name,
        this.catalogName);

    // Base location from catalogEntity is primary source of truth, otherwise fall through
    // to the same key from the properties map, annd finally fall through to WAREHOUSE_LOCATION.
    String baseLocation =
        Optional.ofNullable(catalogEntity.getDefaultBaseLocation())
            .orElse(
                properties.getOrDefault(
                    CatalogEntity.DEFAULT_BASE_LOCATION_KEY,
                    properties.getOrDefault(CatalogProperties.WAREHOUSE_LOCATION, "")));
    this.defaultBaseLocation = baseLocation.replaceAll("/*$", "");

    Boolean allowSpecifyingFileIoImpl =
        callContext
            .getPolarisCallContext()
            .getConfigurationStore()
            .getConfiguration(
                callContext.getPolarisCallContext(), ALLOW_SPECIFYING_FILE_IO_IMPL, false);

    PolarisStorageConfigurationInfo storageConfigurationInfo =
        catalogEntity.getStorageConfigurationInfo();
    if (properties.containsKey(CatalogProperties.FILE_IO_IMPL)) {
      ioImplClassName = properties.get(CatalogProperties.FILE_IO_IMPL);

      if (!Boolean.TRUE.equals(allowSpecifyingFileIoImpl)) {
        throw new ValidationException(
            "Cannot set property '%s' to '%s' for this catalog.",
            CatalogProperties.FILE_IO_IMPL, ioImplClassName);
      }
      LOG.debug(
          "Allowing overriding ioImplClassName to {} for storageConfiguration {}",
          ioImplClassName,
          storageConfigurationInfo);
    } else {
      ioImplClassName = storageConfigurationInfo.getFileIoImplClassName();
      LOG.debug(
          "Resolved ioImplClassName {} for storageConfiguration {}",
          ioImplClassName,
          storageConfigurationInfo);
    }
    this.catalogFileIO = loadFileIO(ioImplClassName, properties);

    this.closeableGroup = CallContext.getCurrentContext().closeables();
    closeableGroup.addCloseable(metricsReporter());
    // TODO: FileIO initialization should should happen later depending on the operation so
    // we'd also add it to the closeableGroup later.
    closeableGroup.addCloseable(this.catalogFileIO);
    closeableGroup.setSuppressCloseFailure(true);
    catalogProperties = properties;
  }

  @Override
  protected Map<String, String> properties() {
    return catalogProperties == null ? ImmutableMap.of() : catalogProperties;
  }

  @Override
  public TableBuilder buildTable(TableIdentifier identifier, Schema schema) {
    return new BasePolarisCatalogTableBuilder(identifier, schema);
  }

  @Override
  public ViewBuilder buildView(TableIdentifier identifier) {
    return new BasePolarisCatalogViewBuilder(identifier);
  }

  @Override
  protected TableOperations newTableOps(TableIdentifier tableIdentifier) {
    return new BasePolarisTableOperations(catalogFileIO, tableIdentifier);
  }

  @Override
  protected String defaultWarehouseLocation(TableIdentifier tableIdentifier) {
    if (tableIdentifier.namespace().isEmpty()) {
      return SLASH.join(
          defaultNamespaceLocation(tableIdentifier.namespace()), tableIdentifier.name());
    } else {
      PolarisResolvedPathWrapper resolvedNamespace =
          resolvedEntityView.getResolvedPath(tableIdentifier.namespace());
      if (resolvedNamespace == null) {
        throw new NoSuchNamespaceException(
            "Namespace does not exist: %s", tableIdentifier.namespace());
      }
      List<PolarisEntity> namespacePath = resolvedNamespace.getRawFullPath();
      String namespaceLocation = resolveLocationForPath(namespacePath);
      return SLASH.join(namespaceLocation, tableIdentifier.name());
    }
  }

  private String defaultNamespaceLocation(Namespace namespace) {
    if (namespace.isEmpty()) {
      return defaultBaseLocation;
    } else {
      return SLASH.join(defaultBaseLocation, SLASH.join(namespace.levels()));
    }
  }

  private Set<String> getLocationsAllowedToBeAccessed(TableMetadata tableMetadata) {
    String basicLocation = tableMetadata.location();
    Set<String> locations = new HashSet<>();
    locations.add(concatFilePrefixes(basicLocation, "data/", "/"));
    locations.add(concatFilePrefixes(basicLocation, "metadata/", "/"));
    return locations;
  }

  private Set<String> getLocationsAllowedToBeAccessed(ViewMetadata viewMetadata) {
    String basicLocation = viewMetadata.location();
    Set<String> locations = new HashSet<>();
    // a view won't have a "data" location, so only allowed to access "metadata"
    locations.add(concatFilePrefixes(basicLocation, "metadata/", "/"));
    return locations;
  }

  @Override
  public boolean dropTable(TableIdentifier tableIdentifier, boolean purge) {
    TableOperations ops = newTableOps(tableIdentifier);
    TableMetadata lastMetadata;
    if (purge && ops.current() != null) {
      lastMetadata = ops.current();
    } else {
      lastMetadata = null;
    }

    Optional<PolarisEntity> storageInfoEntity = findStorageInfo(tableIdentifier);
    if (purge && lastMetadata != null) {
      Map<String, String> credentialsMap =
          storageInfoEntity
              .map(
                  entity ->
                      refreshCredentials(
                          tableIdentifier,
                          Set.of(PolarisStorageActions.READ, PolarisStorageActions.WRITE),
                          getLocationsAllowedToBeAccessed(lastMetadata),
                          entity))
              .orElse(Map.of());
      Map<String, String> tableProperties = new HashMap<>(lastMetadata.properties());
      tableProperties.putAll(credentialsMap);
      if (!tableProperties.isEmpty()) {
        catalogFileIO = loadFileIO(ioImplClassName, tableProperties);
        // ensure the new fileIO is closed when the catalog is closed
        closeableGroup.addCloseable(catalogFileIO);
      }
    }
    Map<String, String> storageProperties =
        storageInfoEntity
            .map(PolarisEntity::getInternalPropertiesAsMap)
            .map(
                properties -> {
                  if (lastMetadata == null) {
                    return Map.<String, String>of();
                  }
                  Map<String, String> clone = new HashMap<>(properties);
                  clone.put(CatalogProperties.FILE_IO_IMPL, ioImplClassName);
                  try {
                    clone.putAll(catalogFileIO.properties());
                  } catch (UnsupportedOperationException e) {
                    LOG.warn("FileIO doesn't implement properties()");
                  }
                  clone.put(PolarisTaskConstants.STORAGE_LOCATION, lastMetadata.location());
                  return clone;
                })
            .orElse(Map.of());
    PolarisMetaStoreManager.DropEntityResult dropEntityResult =
        dropTableLike(PolarisEntitySubType.TABLE, tableIdentifier, storageProperties, purge);
    if (!dropEntityResult.isSuccess()) {
      return false;
    }

    if (purge && lastMetadata != null && dropEntityResult.getCleanupTaskId() != null) {
      LOG.info(
          "Scheduled cleanup task {} for table {}",
          dropEntityResult.getCleanupTaskId(),
          tableIdentifier);
      taskExecutor.addTaskHandlerContext(
          dropEntityResult.getCleanupTaskId(), CallContext.getCurrentContext());
    }

    return true;
  }

  @Override
  public List<TableIdentifier> listTables(Namespace namespace) {
    if (!namespaceExists(namespace) && !namespace.isEmpty()) {
      throw new NoSuchNamespaceException(
          "Cannot list tables for namespace. Namespace does not exist: %s", namespace);
    }

    return listTableLike(PolarisEntitySubType.TABLE, namespace);
  }

  @Override
  public void renameTable(TableIdentifier from, TableIdentifier to) {
    if (from.equals(to)) {
      return;
    }

    renameTableLike(PolarisEntitySubType.TABLE, from, to);
  }

  @Override
  public void createNamespace(Namespace namespace) {
    createNamespace(namespace, Collections.emptyMap());
  }

  @Override
  public void createNamespace(Namespace namespace, Map<String, String> metadata) {
    LOG.debug("Creating namespace {} with metadata {}", namespace, metadata);
    if (namespace.isEmpty()) {
      throw new AlreadyExistsException(
          "Cannot create root namespace, as it already exists implicitly.");
    }

    // TODO: These should really be helpers in core Iceberg Namespace.
    Namespace parentNamespace = PolarisCatalogHelpers.getParentNamespace(namespace);

    PolarisResolvedPathWrapper resolvedParent = resolvedEntityView.getResolvedPath(parentNamespace);
    if (resolvedParent == null) {
      throw new NoSuchNamespaceException(
          "Cannot create namespace %s. Parent namespace does not exist.", namespace);
    }
    createNamespaceInternal(namespace, metadata, resolvedParent);
  }

  private void createNamespaceInternal(
      Namespace namespace,
      Map<String, String> metadata,
      PolarisResolvedPathWrapper resolvedParent) {
    String baseLocation = resolveNamespaceLocation(namespace, metadata);
    NamespaceEntity entity =
        new NamespaceEntity.Builder(namespace)
            .setCatalogId(getCatalogId())
            .setId(
                entityManager
                    .getMetaStoreManager()
                    .generateNewEntityId(getCurrentPolarisContext())
                    .getId())
            .setParentId(resolvedParent.getRawLeafEntity().getId())
            .setProperties(metadata)
            .setCreateTimestamp(System.currentTimeMillis())
            .setBaseLocation(baseLocation)
            .build();
    if (!callContext
        .getPolarisCallContext()
        .getConfigurationStore()
        .getConfiguration(
            callContext.getPolarisCallContext(),
            PolarisConfiguration.ALLOW_NAMESPACE_LOCATION_OVERLAP,
            PolarisConfiguration.DEFAULT_ALLOW_NAMESPACE_LOCATION_OVERLAP)) {
      LOG.debug("Validating no overlap for {} with sibling tables or namespaces", namespace);
      validateNoLocationOverlap(
          entity.getBaseLocation(), resolvedParent.getRawFullPath(), entity.getName());
    } else {
      LOG.debug("Skipping location overlap validation for namespace '{}'", namespace);
    }
    PolarisEntity returnedEntity =
        PolarisEntity.of(
            entityManager
                .getMetaStoreManager()
                .createEntityIfNotExists(
                    getCurrentPolarisContext(),
                    PolarisEntity.toCoreList(resolvedParent.getRawFullPath()),
                    entity));
    if (returnedEntity == null) {
      throw new AlreadyExistsException(
          "Cannot create namespace %s. Namespace already exists", namespace);
    }
  }

  private String resolveNamespaceLocation(Namespace namespace, Map<String, String> properties) {
    if (properties.containsKey(PolarisEntityConstants.ENTITY_BASE_LOCATION)) {
      return properties.get(PolarisEntityConstants.ENTITY_BASE_LOCATION);
    } else {
      List<PolarisEntity> parentPath =
          namespace.length() > 1
              ? getResolvedParentNamespace(namespace).getRawFullPath()
              : List.of(resolvedEntityView.getResolvedReferenceCatalogEntity().getRawLeafEntity());

      String parentLocation = resolveLocationForPath(parentPath);

      return parentLocation + "/" + namespace.level(namespace.length() - 1);
    }
  }

  private static @NotNull String resolveLocationForPath(List<PolarisEntity> parentPath) {
    // always take the first object. If it has the base-location, stop there
    AtomicBoolean foundBaseLocation = new AtomicBoolean(false);
    return parentPath.reversed().stream()
        .takeWhile(
            entity ->
                !foundBaseLocation.getAndSet(
                    entity
                        .getPropertiesAsMap()
                        .containsKey(PolarisEntityConstants.ENTITY_BASE_LOCATION)))
        .toList()
        .reversed()
        .stream()
        .map(
            entity -> {
              if (entity.getType().equals(PolarisEntityType.CATALOG)) {
                return CatalogEntity.of(entity).getDefaultBaseLocation();
              } else {
                String baseLocation =
                    entity.getPropertiesAsMap().get(PolarisEntityConstants.ENTITY_BASE_LOCATION);
                if (baseLocation != null) {
                  return baseLocation;
                } else {
                  return entity.getName();
                }
              }
            })
        .map(BasePolarisCatalog::stripLeadingTrailingSlash)
        .collect(Collectors.joining("/"));
  }

  private static String stripLeadingTrailingSlash(String location) {
    if (location.startsWith("/")) {
      return stripLeadingTrailingSlash(location.substring(1));
    }
    if (location.endsWith("/")) {
      return location.substring(0, location.length() - 1);
    } else {
      return location;
    }
  }

  private PolarisResolvedPathWrapper getResolvedParentNamespace(Namespace namespace) {
    Namespace parentNamespace =
        Namespace.of(Arrays.copyOf(namespace.levels(), namespace.length() - 1));
    PolarisResolvedPathWrapper resolvedParent = resolvedEntityView.getResolvedPath(parentNamespace);
    if (resolvedParent == null) {
      return resolvedEntityView.getPassthroughResolvedPath(parentNamespace);
    }
    return resolvedParent;
  }

  @Override
  public boolean namespaceExists(Namespace namespace) {
    PolarisResolvedPathWrapper resolvedEntities = resolvedEntityView.getResolvedPath(namespace);
    if (resolvedEntities == null) {
      return false;
    }
    return true;
  }

  @Override
  public boolean dropNamespace(Namespace namespace) throws NamespaceNotEmptyException {
    PolarisResolvedPathWrapper resolvedEntities = resolvedEntityView.getResolvedPath(namespace);
    if (resolvedEntities == null) {
      return false;
    }

    List<PolarisEntity> catalogPath = resolvedEntities.getRawParentPath();
    PolarisEntity leafEntity = resolvedEntities.getRawLeafEntity();

    // drop if exists and is empty
    PolarisCallContext polarisCallContext = callContext.getPolarisCallContext();
    PolarisMetaStoreManager.DropEntityResult dropEntityResult =
        entityManager
            .getMetaStoreManager()
            .dropEntityIfExists(
                getCurrentPolarisContext(),
                PolarisEntity.toCoreList(catalogPath),
                leafEntity,
                Map.of(),
                polarisCallContext
                    .getConfigurationStore()
                    .getConfiguration(polarisCallContext, CLEANUP_ON_NAMESPACE_DROP, false));

    if (!dropEntityResult.isSuccess() && dropEntityResult.failedBecauseNotEmpty()) {
      throw new NamespaceNotEmptyException("Namespace %s is not empty", namespace);
    }

    // return status of drop operation
    return dropEntityResult.isSuccess();
  }

  @Override
  public boolean setProperties(Namespace namespace, Map<String, String> properties)
      throws NoSuchNamespaceException {
    PolarisResolvedPathWrapper resolvedEntities = resolvedEntityView.getResolvedPath(namespace);
    if (resolvedEntities == null) {
      throw new NoSuchNamespaceException("Namespace does not exist: %s", namespace);
    }
    PolarisEntity entity = resolvedEntities.getRawLeafEntity();
    Map<String, String> newProperties = new HashMap<>(entity.getPropertiesAsMap());

    // Merge new properties into existing map.
    newProperties.putAll(properties);
    PolarisEntity updatedEntity =
        new PolarisEntity.Builder(entity).setProperties(newProperties).build();

    if (!callContext
        .getPolarisCallContext()
        .getConfigurationStore()
        .getConfiguration(
            callContext.getPolarisCallContext(),
            PolarisConfiguration.ALLOW_NAMESPACE_LOCATION_OVERLAP,
            PolarisConfiguration.DEFAULT_ALLOW_NAMESPACE_LOCATION_OVERLAP)) {
      LOG.debug("Validating no overlap with sibling tables or namespaces");
      validateNoLocationOverlap(
          NamespaceEntity.of(updatedEntity).getBaseLocation(),
          resolvedEntities.getRawParentPath(),
          updatedEntity.getName());
    } else {
      LOG.debug("Skipping location overlap validation for namespace '{}'", namespace);
    }

    List<PolarisEntity> parentPath = resolvedEntities.getRawFullPath();
    PolarisEntity returnedEntity =
        Optional.ofNullable(
                entityManager
                    .getMetaStoreManager()
                    .updateEntityPropertiesIfNotChanged(
                        getCurrentPolarisContext(),
                        PolarisEntity.toCoreList(parentPath),
                        updatedEntity)
                    .getEntity())
            .map(PolarisEntity::new)
            .orElse(null);
    if (returnedEntity == null) {
      throw new RuntimeException("Concurrent modification of namespace: " + namespace);
    }
    return true;
  }

  @Override
  public boolean removeProperties(Namespace namespace, Set<String> properties)
      throws NoSuchNamespaceException {
    PolarisResolvedPathWrapper resolvedEntities = resolvedEntityView.getResolvedPath(namespace);
    if (resolvedEntities == null) {
      throw new NoSuchNamespaceException("Namespace does not exist: %s", namespace);
    }
    PolarisEntity entity = resolvedEntities.getRawLeafEntity();

    Map<String, String> updatedProperties = new HashMap<>(entity.getPropertiesAsMap());
    properties.forEach(updatedProperties::remove);

    PolarisEntity updatedEntity =
        new PolarisEntity.Builder(entity).setProperties(updatedProperties).build();

    List<PolarisEntity> parentPath = resolvedEntities.getRawFullPath();
    PolarisEntity returnedEntity =
        Optional.ofNullable(
                entityManager
                    .getMetaStoreManager()
                    .updateEntityPropertiesIfNotChanged(
                        getCurrentPolarisContext(),
                        PolarisEntity.toCoreList(parentPath),
                        updatedEntity)
                    .getEntity())
            .map(PolarisEntity::new)
            .orElse(null);
    if (returnedEntity == null) {
      throw new RuntimeException("Concurrent modification of namespace: " + namespace);
    }
    return true;
  }

  @Override
  public Map<String, String> loadNamespaceMetadata(Namespace namespace)
      throws NoSuchNamespaceException {
    PolarisResolvedPathWrapper resolvedEntities = resolvedEntityView.getResolvedPath(namespace);
    if (resolvedEntities == null) {
      throw new NoSuchNamespaceException("Namespace does not exist: %s", namespace);
    }
    NamespaceEntity entity = NamespaceEntity.of(resolvedEntities.getRawLeafEntity());
    Preconditions.checkState(
        entity.getParentNamespace().equals(PolarisCatalogHelpers.getParentNamespace(namespace)),
        "Mismatched stored parentNamespace '%s' vs looked up parentNamespace '%s",
        entity.getParentNamespace(),
        PolarisCatalogHelpers.getParentNamespace(namespace));

    return entity.getPropertiesAsMap();
  }

  @Override
  public List<Namespace> listNamespaces() {
    return listNamespaces(Namespace.empty());
  }

  @Override
  public List<Namespace> listNamespaces(Namespace namespace) throws NoSuchNamespaceException {
    PolarisResolvedPathWrapper resolvedEntities = resolvedEntityView.getResolvedPath(namespace);
    if (resolvedEntities == null) {
      throw new NoSuchNamespaceException("Namespace does not exist: %s", namespace);
    }

    List<PolarisEntity> catalogPath = resolvedEntities.getRawFullPath();
    List<PolarisEntity.NameAndId> entities =
        PolarisEntity.toNameAndIdList(
            entityManager
                .getMetaStoreManager()
                .listEntities(
                    getCurrentPolarisContext(),
                    PolarisEntity.toCoreList(catalogPath),
                    PolarisEntityType.NAMESPACE,
                    PolarisEntitySubType.NULL_SUBTYPE)
                .getEntities());
    return PolarisCatalogHelpers.nameAndIdToNamespaces(catalogPath, entities);
  }

  @Override
  public void close() throws IOException {}

  @Override
  public List<TableIdentifier> listViews(Namespace namespace) {
    if (!namespaceExists(namespace) && !namespace.isEmpty()) {
      throw new NoSuchNamespaceException(
          "Cannot list views for namespace. Namespace does not exist: %s", namespace);
    }

    return listTableLike(PolarisEntitySubType.VIEW, namespace);
  }

  @Override
  protected BasePolarisViewOperations newViewOps(TableIdentifier identifier) {
    return new BasePolarisViewOperations(catalogFileIO, identifier);
  }

  @Override
  public boolean dropView(TableIdentifier identifier) {
    return dropTableLike(PolarisEntitySubType.VIEW, identifier, Map.of(), true).isSuccess();
  }

  @Override
  public void renameView(TableIdentifier from, TableIdentifier to) {
    if (from.equals(to)) {
      return;
    }

    renameTableLike(PolarisEntitySubType.VIEW, from, to);
  }

  @Override
  public boolean sendNotification(
      TableIdentifier identifier, NotificationRequest notificationRequest) {
    return sendNotificationForTableLike(
        PolarisEntitySubType.TABLE, identifier, notificationRequest);
  }

  @Override
  public Map<String, String> getCredentialConfig(
      TableIdentifier tableIdentifier,
      TableMetadata tableMetadata,
      Set<PolarisStorageActions> storageActions) {
    Optional<PolarisEntity> storageInfo = findStorageInfo(tableIdentifier);
    if (storageInfo.isEmpty()) {
      LOG.atWarn()
          .addKeyValue("tableIdentifier", tableIdentifier)
          .log("Table entity has no storage configuration in its hierarchy");
      return Map.of();
    }
    return refreshCredentials(
        tableIdentifier,
        storageActions,
        getLocationsAllowedToBeAccessed(tableMetadata),
        storageInfo.get());
  }

  /**
   * Based on configuration settings, for callsites that need to handle potentially setting a new
   * base location for a TableLike entity, produces the transformed location if applicable, or else
   * the unaltered specified location.
   */
  public String transformTableLikeLocation(String specifiedTableLikeLocation) {
    String replaceNewLocationPrefix = catalogEntity.getReplaceNewLocationPrefixWithCatalogDefault();
    if (specifiedTableLikeLocation != null
        && replaceNewLocationPrefix != null
        && specifiedTableLikeLocation.startsWith(replaceNewLocationPrefix)) {
      String modifiedLocation =
          defaultBaseLocation
              + specifiedTableLikeLocation.substring(replaceNewLocationPrefix.length());
      LOG.atDebug()
          .addKeyValue("specifiedTableLikeLocation", specifiedTableLikeLocation)
          .addKeyValue("modifiedLocation", modifiedLocation)
          .log("Translating specifiedTableLikeLocation based on config");
      return modifiedLocation;
    }
    return specifiedTableLikeLocation;
  }

  private @NotNull Optional<PolarisEntity> findStorageInfo(TableIdentifier tableIdentifier) {
    PolarisResolvedPathWrapper resolvedTableEntities =
        resolvedEntityView.getResolvedPath(tableIdentifier, PolarisEntitySubType.TABLE);

    PolarisResolvedPathWrapper resolvedStorageEntity =
        resolvedTableEntities == null
            ? resolvedEntityView.getResolvedPath(tableIdentifier.namespace())
            : resolvedTableEntities;

    return findStorageInfoFromHierarchy(resolvedStorageEntity);
  }

  private Map<String, String> refreshCredentials(
      TableIdentifier tableIdentifier,
      Set<PolarisStorageActions> storageActions,
      String tableLocation,
      PolarisEntity entity) {
    return refreshCredentials(tableIdentifier, storageActions, Set.of(tableLocation), entity);
  }

  private Map<String, String> refreshCredentials(
      TableIdentifier tableIdentifier,
      Set<PolarisStorageActions> storageActions,
      Set<String> tableLocations,
      PolarisEntity entity) {
    // Important: Any locations added to the set of requested locations need to be validated
    // prior to requested subscoped credentials.
    tableLocations.forEach(tl -> validateLocationForTableLike(tableIdentifier, tl));

    boolean allowList =
        storageActions.contains(PolarisStorageActions.LIST)
            || storageActions.contains(PolarisStorageActions.ALL);
    Set<String> writeLocations =
        storageActions.contains(PolarisStorageActions.WRITE)
                || storageActions.contains(PolarisStorageActions.DELETE)
                || storageActions.contains(PolarisStorageActions.ALL)
            ? tableLocations
            : Set.of();
    Map<String, String> credentialsMap =
        entityManager
            .getCredentialCache()
            .getOrGenerateSubScopeCreds(
                entityManager.getMetaStoreManager(),
                callContext.getPolarisCallContext(),
                entity,
                allowList,
                tableLocations,
                writeLocations);
    LOG.atDebug()
        .addKeyValue("tableIdentifier", tableIdentifier)
        .addKeyValue("credentialKeys", credentialsMap.keySet())
        .log("Loaded scoped credentials for table");
    if (credentialsMap.isEmpty()) {
      LOG.debug("No credentials found for table");
    }
    return credentialsMap;
  }

  /**
   * Validates that the specified {@code location} is valid for whatever storage config is found for
   * this TableLike's parent hierarchy.
   */
  private void validateLocationForTableLike(TableIdentifier identifier, String location) {
    PolarisResolvedPathWrapper resolvedStorageEntity =
        resolvedEntityView.getResolvedPath(identifier, PolarisEntitySubType.ANY_SUBTYPE);
    if (resolvedStorageEntity == null) {
      resolvedStorageEntity = resolvedEntityView.getResolvedPath(identifier.namespace());
    }
    if (resolvedStorageEntity == null) {
      resolvedStorageEntity = resolvedEntityView.getPassthroughResolvedPath(identifier.namespace());
    }

    validateLocationForTableLike(identifier, location, resolvedStorageEntity);
  }

  /**
   * Validates that the specified {@code location} is valid for whatever storage config is found for
   * this TableLike's parent hierarchy.
   */
  private void validateLocationForTableLike(
      TableIdentifier identifier,
      String location,
      PolarisResolvedPathWrapper resolvedStorageEntity) {
    Optional<PolarisStorageConfigurationInfo> optStorageConfiguration =
        PolarisStorageConfigurationInfo.forEntityPath(
            callContext.getPolarisCallContext().getDiagServices(),
            resolvedStorageEntity.getRawFullPath());

    optStorageConfiguration.ifPresentOrElse(
        storageConfigInfo -> {
          Map<String, Map<PolarisStorageActions, PolarisStorageIntegration.ValidationResult>>
              validationResults =
                  InMemoryStorageIntegration.validateSubpathsOfAllowedLocations(
                      storageConfigInfo, Set.of(PolarisStorageActions.ALL), Set.of(location));
          validationResults
              .values()
              .forEach(
                  actionResult ->
                      actionResult
                          .values()
                          .forEach(
                              result -> {
                                if (!result.isSuccess()) {
                                  throw new ForbiddenException(
                                      "Invalid location '%s' for identifier '%s': %s",
                                      location, identifier, result.getMessage());
                                } else {
                                  LOG.debug(
                                      "Validated location '{}' for identifier '{}'",
                                      location,
                                      identifier);
                                }
                              }));

          // TODO: Consider exposing a property to control whether to use the explicit default
          // in-memory PolarisStorageIntegration implementation to perform validation or
          // whether to delegate to PolarisMetaStoreManager::validateAccessToLocations.
          // Usually the validation is better to perform with local business logic, but if
          // there are additional rules to be evaluated by a custom PolarisMetaStoreManager
          // implementation, then the validation should go through that API instead as follows:
          //
          // PolarisMetaStoreManager.ValidateAccessResult validateResult =
          //     entityManager.getMetaStoreManager().validateAccessToLocations(
          //         getCurrentPolarisContext(),
          //         storageInfoHolderEntity.getCatalogId(),
          //         storageInfoHolderEntity.getId(),
          //         Set.of(PolarisStorageActions.ALL),
          //         Set.of(location));
          // if (!validateResult.isSuccess()) {
          //   throw new ForbiddenException("Invalid location '%s' for identifier '%s': %s",
          //       location, identifier, validateResult.getExtraInformation());
          // }
        },
        () -> {
          if (location.startsWith("file:") || location.startsWith("http")) {
            throw new ForbiddenException(
                "Invalid location '%s' for identifier '%s': File locations are not allowed",
                location, identifier);
          }
        });
  }

  /**
   * Validates the table location has no overlap with other entities after checking the
   * configuration of the service
   */
  private void validateNoLocationOverlap(
      TableIdentifier identifier, List<PolarisEntity> resolvedNamespace, String location) {
    if (callContext
        .getPolarisCallContext()
        .getConfigurationStore()
        .getConfiguration(
            callContext.getPolarisCallContext(),
            PolarisConfiguration.ALLOW_TABLE_LOCATION_OVERLAP,
            PolarisConfiguration.DEFAULT_ALLOW_TABLE_LOCATION_OVERLAP)) {
      LOG.debug("Skipping location overlap validation for identifier '{}'", identifier);
    } else { // if (entity.getSubType().equals(PolarisEntitySubType.TABLE)) {
      // TODO - is this necessary for views? overlapping views do not expose subdirectories via the
      // credential vending
      //  so this feels like an unnecessary restriction
      LOG.debug("Validating no overlap with sibling tables or namespaces");
      validateNoLocationOverlap(location, resolvedNamespace, identifier.name());
    }
  }

  /**
   * Validate no location overlap exists between the entity path and its sibling entities. This
   * resolves all siblings at the same level as the target entity (namespaces if the target entity
   * is a namespace whose parent is the catalog, namespaces and tables otherwise) and checks the
   * base-location property of each. The target entity's base location may not be a prefix or a
   * suffix of any sibling entity's base location.
   */
  private void validateNoLocationOverlap(
      String location, List<PolarisEntity> parentPath, String name) {
    PolarisMetaStoreManager.ListEntitiesResult siblingNamespacesResult =
        entityManager
            .getMetaStoreManager()
            .listEntities(
                callContext.getPolarisCallContext(),
                parentPath.stream().map(PolarisEntity::toCore).collect(Collectors.toList()),
                PolarisEntityType.NAMESPACE,
                PolarisEntitySubType.ANY_SUBTYPE);
    if (!siblingNamespacesResult.isSuccess()) {
      throw new IllegalStateException(
          "Unable to resolve siblings entities to validate location - could not list namespaces");
    }

    // if the entity path has more than just the catalog, check for tables as well as other
    // namespaces
    Optional<NamespaceEntity> parentNamespace =
        parentPath.size() > 1
            ? Optional.of(NamespaceEntity.of(parentPath.get(parentPath.size() - 1)))
            : Optional.empty();

    List<TableIdentifier> siblingTables =
        parentNamespace
            .map(
                ns -> {
                  PolarisMetaStoreManager.ListEntitiesResult siblingTablesResult =
                      entityManager
                          .getMetaStoreManager()
                          .listEntities(
                              callContext.getPolarisCallContext(),
                              parentPath.stream()
                                  .map(PolarisEntity::toCore)
                                  .collect(Collectors.toList()),
                              PolarisEntityType.TABLE_LIKE,
                              PolarisEntitySubType.ANY_SUBTYPE);
                  if (!siblingTablesResult.isSuccess()) {
                    throw new IllegalStateException(
                        "Unable to resolve siblings entities to validate location - could not list tables");
                  }
                  return siblingTablesResult.getEntities().stream()
                      .map(tbl -> TableIdentifier.of(ns.asNamespace(), tbl.getName()))
                      .collect(Collectors.toList());
                })
            .orElse(List.of());
    ;

    List<Namespace> siblingNamespaces =
        siblingNamespacesResult.getEntities().stream()
            .map(
                ns -> {
                  String[] nsLevels =
                      parentNamespace
                          .map(parent -> parent.asNamespace().levels())
                          .orElse(new String[0]);
                  String[] newLevels = Arrays.copyOf(nsLevels, nsLevels.length + 1);
                  newLevels[nsLevels.length] = ns.getName();
                  return Namespace.of(newLevels);
                })
            .collect(Collectors.toList());
    LOG.debug(
        "Resolving {} sibling entities to validate location",
        siblingTables.size() + siblingNamespaces.size());
    PolarisResolutionManifest resolutionManifest =
        new PolarisResolutionManifest(
            callContext, entityManager, authenticatedPrincipal, parentPath.get(0).getName());
    siblingTables.forEach(
        tbl ->
            resolutionManifest.addPath(
                new ResolverPath(
                    PolarisCatalogHelpers.tableIdentifierToList(tbl), PolarisEntityType.TABLE_LIKE),
                tbl));
    siblingNamespaces.forEach(
        ns ->
            resolutionManifest.addPath(
                new ResolverPath(Arrays.asList(ns.levels()), PolarisEntityType.NAMESPACE), ns));
    ResolverStatus status = resolutionManifest.resolveAll();
    if (!status.getStatus().equals(ResolverStatus.StatusEnum.SUCCESS)) {
      throw new IllegalStateException(
          "Unable to resolve sibling entities to validate location - could not resolve"
              + status.getFailedToResolvedEntityName());
    }
    Stream.concat(
            siblingTables.stream()
                .filter(tbl -> !tbl.name().equals(name))
                .map(
                    tbl -> {
                      PolarisResolvedPathWrapper resolveTablePath =
                          resolutionManifest.getResolvedPath(tbl);
                      return TableLikeEntity.of(resolveTablePath.getRawLeafEntity())
                          .getBaseLocation();
                    }),
            siblingNamespaces.stream()
                .filter(ns -> !ns.level(ns.length() - 1).equals(name))
                .map(
                    ns -> {
                      PolarisResolvedPathWrapper resolveNamespacePath =
                          resolutionManifest.getResolvedPath(ns);
                      return NamespaceEntity.of(resolveNamespacePath.getRawLeafEntity())
                          .getBaseLocation();
                    }))
        .filter(java.util.Objects::nonNull)
        .forEach(
            siblingLocation -> {
              URI target = URI.create(location);
              URI existing = URI.create(siblingLocation);
              if (isUnderParentLocation(target, existing)
                  || isUnderParentLocation(existing, target)) {
                throw new org.apache.iceberg.exceptions.BadRequestException(
                    "Unable to create table at location '%s' because it conflicts with existing table or namespace at location '%s'",
                    target, existing);
              }
            });
  }

  private class BasePolarisCatalogTableBuilder
      extends BaseMetastoreViewCatalog.BaseMetastoreViewCatalogTableBuilder {

    public BasePolarisCatalogTableBuilder(TableIdentifier identifier, Schema schema) {
      super(identifier, schema);
    }

    @Override
    public TableBuilder withLocation(String newLocation) {
      return super.withLocation(transformTableLikeLocation(newLocation));
    }
  }

  private class BasePolarisCatalogViewBuilder extends BaseMetastoreViewCatalog.BaseViewBuilder {

    public BasePolarisCatalogViewBuilder(TableIdentifier identifier) {
      super(identifier);
    }

    @Override
    public ViewBuilder withLocation(String newLocation) {
      return super.withLocation(transformTableLikeLocation(newLocation));
    }
  }

  private class BasePolarisTableOperations extends BaseMetastoreTableOperations {
    private final TableIdentifier tableIdentifier;
    private final String fullTableName;
    private FileIO tableFileIO;

    BasePolarisTableOperations(FileIO defaultFileIO, TableIdentifier tableIdentifier) {
      LOG.debug("new BasePolarisTableOperations for {}", tableIdentifier);
      this.tableIdentifier = tableIdentifier;
      this.fullTableName = fullTableName(catalogName, tableIdentifier);
      this.tableFileIO = defaultFileIO;
    }

    @Override
    public void doRefresh() {
      LOG.debug("doRefresh for tableIdentifier {}", tableIdentifier);
      // While doing refresh/commit protocols, we must fetch the fresh "passthrough" resolved
      // table entity instead of the statically-resolved authz resolution set.
      PolarisResolvedPathWrapper resolvedEntities =
          resolvedEntityView.getPassthroughResolvedPath(
              tableIdentifier, PolarisEntitySubType.TABLE);
      TableLikeEntity entity = null;

      if (resolvedEntities != null) {
        entity = TableLikeEntity.of(resolvedEntities.getRawLeafEntity());
        if (!tableIdentifier.equals(entity.getTableIdentifier())) {
          LOG.atError()
              .addKeyValue("entity.getTableIdentifier()", entity.getTableIdentifier())
              .addKeyValue("tableIdentifier", tableIdentifier)
              .log("Stored table identifier mismatches requested identifier");
        }
      }

      String latestLocation = entity != null ? entity.getMetadataLocation() : null;
      LOG.debug("Refreshing latestLocation: {}", latestLocation);
      if (latestLocation == null) {
        disableRefresh();
      } else {
        refreshFromMetadataLocation(
            latestLocation,
            SHOULD_RETRY_REFRESH_PREDICATE,
            MAX_RETRIES,
            metadataLocation -> {
              FileIO fileIO = this.tableFileIO;
<<<<<<< HEAD
              PolarisResolvedPathWrapper resolvedStorageEntity =
                  resolvedEntities == null
                      ? resolvedEntityView.getResolvedPath(tableIdentifier.namespace())
                      : resolvedEntities;
=======
>>>>>>> 0a0d904f
              String latestLocationDir =
                  latestLocation.substring(0, latestLocation.lastIndexOf('/'));
              fileIO =
                  refreshIOWithCredentials(
                      tableIdentifier,
                      Set.of(latestLocationDir),
                      resolvedEntities,
                      new HashMap<>(),
                      fileIO);
              return TableMetadataParser.read(fileIO, metadataLocation);
            });
      }
    }

    @Override
    public void doCommit(TableMetadata base, TableMetadata metadata) {
      LOG.debug("doCommit for table {} with base {}, metadata {}", tableIdentifier, base, metadata);
      // TODO: Maybe avoid writing metadata if there's definitely a transaction conflict
      if (null == base && !namespaceExists(tableIdentifier.namespace())) {
        throw new NoSuchNamespaceException(
            "Cannot create table %s. Namespace does not exist: %s",
            tableIdentifier, tableIdentifier.namespace());
      }

      PolarisResolvedPathWrapper resolvedTableEntities =
          resolvedEntityView.getPassthroughResolvedPath(
              tableIdentifier, PolarisEntitySubType.TABLE);

      // Fetch credentials for the resolved entity. The entity could be the table itself (if it has
      // already been stored and credentials have been configured directly) or it could be the
      // table's namespace or catalog.
      PolarisResolvedPathWrapper resolvedStorageEntity =
          resolvedTableEntities == null
              ? resolvedEntityView.getResolvedPath(tableIdentifier.namespace())
              : resolvedTableEntities;

      // refresh credentials because we need to read the metadata file to validate its location
      tableFileIO =
          refreshIOWithCredentials(
              tableIdentifier,
              getLocationsAllowedToBeAccessed(metadata),
              resolvedStorageEntity,
              new HashMap<>(metadata.properties()),
              tableFileIO);

      List<PolarisEntity> resolvedNamespace =
          resolvedTableEntities == null
              ? resolvedEntityView.getResolvedPath(tableIdentifier.namespace()).getRawFullPath()
              : resolvedTableEntities.getRawParentPath();
      CatalogEntity catalog = CatalogEntity.of(resolvedNamespace.get(0));

      if (base == null || !metadata.location().equals(base.location())) {
        // If location is changing then we must validate that the requested location is valid
        // for the storage configuration inherited under this entity's path.
        validateLocationForTableLike(tableIdentifier, metadata.location(), resolvedStorageEntity);
        // also validate that the view location doesn't overlap an existing table
        validateNoLocationOverlap(tableIdentifier, resolvedNamespace, metadata.location());
        // and that the metadata file points to a location within the table's directory structure
        if (metadata.metadataFileLocation() != null) {
          validateMetadataFileInTableDir(tableIdentifier, metadata, catalog);
        }
      }

      String newLocation = writeNewMetadataIfRequired(base == null, metadata);
      String oldLocation = base == null ? null : base.metadataFileLocation();

      PolarisResolvedPathWrapper resolvedView =
          resolvedEntityView.getPassthroughResolvedPath(tableIdentifier, PolarisEntitySubType.VIEW);
      if (resolvedView != null) {
        throw new AlreadyExistsException("View with same name already exists: %s", tableIdentifier);
      }

      // TODO: Consider using the entity from doRefresh() directly to do the conflict detection
      // instead of a two-layer CAS (checking metadataLocation to detect concurrent modification
      // between doRefresh() and doCommit(), and then updateEntityPropertiesIfNotChanged to detect
      // concurrent
      // modification between our checking of unchanged metadataLocation here and actual
      // persistence-layer commit).
      PolarisResolvedPathWrapper resolvedEntities =
          resolvedEntityView.getPassthroughResolvedPath(
              tableIdentifier, PolarisEntitySubType.TABLE);
      TableLikeEntity entity =
          TableLikeEntity.of(resolvedEntities == null ? null : resolvedEntities.getRawLeafEntity());
      String existingLocation;
      if (null == entity) {
        existingLocation = null;
        entity =
            new TableLikeEntity.Builder(tableIdentifier, newLocation)
                .setCatalogId(getCatalogId())
                .setSubType(PolarisEntitySubType.TABLE)
                .setBaseLocation(metadata.location())
                .setId(
                    entityManager
                        .getMetaStoreManager()
                        .generateNewEntityId(getCurrentPolarisContext())
                        .getId())
                .build();
      } else {
        existingLocation = entity.getMetadataLocation();
        entity =
            new TableLikeEntity.Builder(entity)
                .setBaseLocation(metadata.location())
                .setMetadataLocation(newLocation)
                .build();
      }
      if (!Objects.equal(existingLocation, oldLocation)) {
        if (null == base) {
          throw new AlreadyExistsException("Table already exists: %s", tableName());
        }

        if (null == existingLocation) {
          throw new NoSuchTableException("Table does not exist: %s", tableName());
        }

        throw new CommitFailedException(
            "Cannot commit to table %s metadata location from %s to %s "
                + "because it has been concurrently modified to %s",
            tableIdentifier, oldLocation, newLocation, existingLocation);
      }
      if (null == existingLocation) {
        createTableLike(tableIdentifier, entity);
      } else {
        updateTableLike(tableIdentifier, entity);
      }
    }

    @Override
    public FileIO io() {
      return tableFileIO;
    }

    @Override
    protected String tableName() {
      return fullTableName;
    }
  }

  private void validateMetadataFileInTableDir(
      TableIdentifier identifier, TableMetadata metadata, CatalogEntity catalog) {
    PolarisCallContext polarisCallContext = callContext.getPolarisCallContext();
    String allowEscape =
        catalog
            .getPropertiesAsMap()
            .get(PolarisConfiguration.CATALOG_ALLOW_EXTERNAL_TABLE_LOCATION);
    if (!Boolean.parseBoolean(allowEscape)
        && !polarisCallContext
            .getConfigurationStore()
            .getConfiguration(
                polarisCallContext,
                PolarisConfiguration.ALLOW_EXTERNAL_METADATA_FILE_LOCATION,
                PolarisConfiguration.DEFAULT_ALLOW_EXTERNAL_METADATA_FILE_LOCATION)) {
      LOG.debug(
          "Validating base location {} for table {} in metadata file {}",
          metadata.location(),
          identifier,
          metadata.metadataFileLocation());
      if (!isUnderParentLocation(
          URI.create(metadata.metadataFileLocation()),
          URI.create(metadata.location() + "/metadata").normalize())) {
        throw new org.apache.iceberg.exceptions.BadRequestException(
            "Metadata location %s is not allowed outside of table location %s",
            metadata.metadataFileLocation(), metadata.location());
      }
    }
  }

  private static @NotNull Optional<PolarisEntity> findStorageInfoFromHierarchy(
      PolarisResolvedPathWrapper resolvedStorageEntity) {
    Optional<PolarisEntity> storageInfoEntity =
        resolvedStorageEntity.getRawFullPath().reversed().stream()
            .filter(
                e ->
                    e.getInternalPropertiesAsMap()
                        .containsKey(PolarisEntityConstants.getStorageConfigInfoPropertyName()))
            .findFirst();
    return storageInfoEntity;
  }

  private class BasePolarisViewOperations extends BaseViewOperations {
    private final TableIdentifier identifier;
    private final String fullViewName;
    private FileIO viewFileIO;

    BasePolarisViewOperations(FileIO io, TableIdentifier identifier) {
      this.viewFileIO = io;
      this.identifier = identifier;
      this.fullViewName = ViewUtil.fullViewName(catalogName, identifier);
    }

    @Override
    public void doRefresh() {
      PolarisResolvedPathWrapper resolvedEntities =
          resolvedEntityView.getPassthroughResolvedPath(identifier, PolarisEntitySubType.VIEW);
      TableLikeEntity entity = null;

      if (resolvedEntities != null) {
        entity = TableLikeEntity.of(resolvedEntities.getRawLeafEntity());
        if (!identifier.equals(entity.getTableIdentifier())) {
          LOG.atError()
              .addKeyValue("entity.getTableIdentifier()", entity.getTableIdentifier())
              .addKeyValue("identifier", identifier)
              .log("Stored view identifier mismatches requested identifier");
        }
      }

      String latestLocation = entity != null ? entity.getMetadataLocation() : null;
      LOG.debug("Refreshing view latestLocation: {}", latestLocation);
      if (latestLocation == null) {
        disableRefresh();
      } else {
        refreshFromMetadataLocation(
            latestLocation,
            SHOULD_RETRY_REFRESH_PREDICATE,
            MAX_RETRIES,
            metadataLocation -> {
              FileIO fileIO = this.viewFileIO;
              boolean closeFileIO = false;
              String latestLocationDir =
                  latestLocation.substring(0, latestLocation.lastIndexOf('/'));
              Optional<PolarisEntity> storageInfoEntity =
                  findStorageInfoFromHierarchy(resolvedEntities);
              Map<String, String> credentialsMap =
                  storageInfoEntity
                      .map(
                          storageInfo ->
                              refreshCredentials(
                                  identifier,
                                  Set.of(PolarisStorageActions.READ),
                                  latestLocationDir,
                                  storageInfo))
                      .orElse(Map.of());
              if (!credentialsMap.isEmpty()) {
                String ioImpl = fileIO.getClass().getName();
                fileIO = loadFileIO(ioImpl, credentialsMap);
                closeFileIO = true;
              }
              try {
                return ViewMetadataParser.read(fileIO.newInputFile(metadataLocation));
              } finally {
                if (closeFileIO) {
                  fileIO.close();
                }
              }
            });
      }
    }

    @Override
    public void doCommit(ViewMetadata base, ViewMetadata metadata) {
      // TODO: Maybe avoid writing metadata if there's definitely a transaction conflict
      LOG.debug("doCommit for view {} with base {}, metadata {}", identifier, base, metadata);
      if (null == base && !namespaceExists(identifier.namespace())) {
        throw new NoSuchNamespaceException(
            "Cannot create view %s. Namespace does not exist: %s",
            identifier, identifier.namespace());
      }

      PolarisResolvedPathWrapper resolvedTable =
          resolvedEntityView.getPassthroughResolvedPath(identifier, PolarisEntitySubType.TABLE);
      if (resolvedTable != null) {
        throw new AlreadyExistsException("Table with same name already exists: %s", identifier);
      }

      PolarisResolvedPathWrapper resolvedEntities =
          resolvedEntityView.getPassthroughResolvedPath(identifier, PolarisEntitySubType.VIEW);

      // Fetch credentials for the resolved entity. The entity could be the view itself (if it has
      // already been stored and credentials have been configured directly) or it could be the
      // table's namespace or catalog.
      PolarisResolvedPathWrapper resolvedStorageEntity =
          resolvedEntities == null
              ? resolvedEntityView.getResolvedPath(identifier.namespace())
              : resolvedEntities;

      List<PolarisEntity> resolvedNamespace =
          resolvedEntities == null
              ? resolvedEntityView.getResolvedPath(identifier.namespace()).getRawFullPath()
              : resolvedEntities.getRawParentPath();
      if (base == null || !metadata.location().equals(base.location())) {
        // If location is changing then we must validate that the requested location is valid
        // for the storage configuration inherited under this entity's path.
        validateLocationForTableLike(identifier, metadata.location(), resolvedStorageEntity);
        validateNoLocationOverlap(identifier, resolvedNamespace, metadata.location());
      }

      Map<String, String> tableProperties = new HashMap<>(metadata.properties());

      viewFileIO =
          refreshIOWithCredentials(
              identifier,
              getLocationsAllowedToBeAccessed(metadata),
              resolvedStorageEntity,
              tableProperties,
              viewFileIO);

      String newLocation = writeNewMetadataIfRequired(metadata);
      String oldLocation = base == null ? null : currentMetadataLocation();

      TableLikeEntity entity =
          TableLikeEntity.of(resolvedEntities == null ? null : resolvedEntities.getRawLeafEntity());
      String existingLocation;
      if (null == entity) {
        existingLocation = null;
        entity =
            new TableLikeEntity.Builder(identifier, newLocation)
                .setCatalogId(getCatalogId())
                .setSubType(PolarisEntitySubType.VIEW)
                .setId(
                    entityManager
                        .getMetaStoreManager()
                        .generateNewEntityId(getCurrentPolarisContext())
                        .getId())
                .build();
      } else {
        existingLocation = entity.getMetadataLocation();
        entity = new TableLikeEntity.Builder(entity).setMetadataLocation(newLocation).build();
      }
      if (!Objects.equal(existingLocation, oldLocation)) {
        if (null == base) {
          throw new AlreadyExistsException("View already exists: %s", identifier);
        }

        if (null == existingLocation) {
          throw new NoSuchViewException("View does not exist: %s", identifier);
        }

        throw new CommitFailedException(
            "Cannot commit to view %s metadata location from %s to %s "
                + "because it has been concurrently modified to %s",
            identifier, oldLocation, newLocation, existingLocation);
      }
      if (null == existingLocation) {
        createTableLike(identifier, entity);
      } else {
        updateTableLike(identifier, entity);
      }
    }

    @Override
    public FileIO io() {
      return viewFileIO;
    }

    @Override
    protected String viewName() {
      return fullViewName;
    }
  }

  private FileIO refreshIOWithCredentials(
      TableIdentifier identifier,
      Set<String> readLocations,
      PolarisResolvedPathWrapper resolvedStorageEntity,
      Map<String, String> tableProperties,
      FileIO fileIO) {
    Optional<PolarisEntity> storageInfoEntity = findStorageInfoFromHierarchy(resolvedStorageEntity);
    Map<String, String> credentialsMap =
        storageInfoEntity
            .map(
                storageInfo ->
                    refreshCredentials(
                        identifier,
                        Set.of(PolarisStorageActions.READ, PolarisStorageActions.WRITE),
                        readLocations,
                        storageInfo))
            .orElse(Map.of());

    // Update the FileIO before we write the new metadata file
    // update with table properties in case there are table-level overrides
    // the credentials should always override table-level properties, since
    // storage configuration will be found at whatever entity defines it
    tableProperties.putAll(credentialsMap);
    if (!tableProperties.isEmpty()) {
      fileIO = loadFileIO(ioImplClassName, tableProperties);
      // ensure the new fileIO is closed when the catalog is closed
      closeableGroup.addCloseable(fileIO);
    }
    return fileIO;
  }

  private PolarisCallContext getCurrentPolarisContext() {
    return callContext.getPolarisCallContext();
  }

  @VisibleForTesting
  long getCatalogId() {
    // TODO: Properly handle initialization
    if (catalogId <= 0) {
      throw new RuntimeException(
          "Failed to initialize catalogId before using catalog with name: " + catalogName);
    }
    return catalogId;
  }

  private void renameTableLike(
      PolarisEntitySubType subType, TableIdentifier from, TableIdentifier to) {
    LOG.debug("Renaming tableLike from {} to {}", from, to);
    PolarisResolvedPathWrapper resolvedEntities = resolvedEntityView.getResolvedPath(from, subType);
    if (resolvedEntities == null) {
      if (subType == PolarisEntitySubType.VIEW) {
        throw new NoSuchViewException("Cannot rename %s to %s. View does not exist", from, to);
      } else {
        throw new NoSuchTableException("Cannot rename %s to %s. Table does not exist", from, to);
      }
    }
    List<PolarisEntity> catalogPath = resolvedEntities.getRawParentPath();
    PolarisEntity leafEntity = resolvedEntities.getRawLeafEntity();
    final TableLikeEntity toEntity;
    List<PolarisEntity> newCatalogPath = null;
    if (!from.namespace().equals(to.namespace())) {
      PolarisResolvedPathWrapper resolvedNewParentEntities =
          resolvedEntityView.getResolvedPath(to.namespace());
      if (resolvedNewParentEntities == null) {
        throw new NoSuchNamespaceException(
            "Cannot rename %s to %s. Namespace does not exist: %s", from, to, to.namespace());
      }
      newCatalogPath = resolvedNewParentEntities.getRawFullPath();

      // the "to" table has a new parent and a new name / namespace path
      toEntity =
          new TableLikeEntity.Builder(TableLikeEntity.of(leafEntity))
              .setTableIdentifier(to)
              .setParentId(resolvedNewParentEntities.getResolvedLeafEntity().getEntity().getId())
              .build();
    } else {
      // only the name of the entity is changed
      toEntity =
          new TableLikeEntity.Builder(TableLikeEntity.of(leafEntity))
              .setTableIdentifier(to)
              .build();
    }

    // rename the entity now
    PolarisMetaStoreManager.EntityResult returnedEntityResult =
        entityManager
            .getMetaStoreManager()
            .renameEntity(
                getCurrentPolarisContext(),
                PolarisEntity.toCoreList(catalogPath),
                leafEntity,
                PolarisEntity.toCoreList(newCatalogPath),
                toEntity);

    // handle error
    if (!returnedEntityResult.isSuccess()) {
      LOG.debug(
          "Rename error {} trying to rename {} to {}. Checking existing object.",
          returnedEntityResult.getReturnStatus(),
          from,
          to);
      switch (returnedEntityResult.getReturnStatus()) {
        case PolarisMetaStoreManager.ReturnStatus.ENTITY_ALREADY_EXISTS:
          {
            PolarisEntitySubType existingEntitySubType =
                returnedEntityResult.getAlreadyExistsEntitySubType();
            if (existingEntitySubType == null) {
              // this code path is unexpected
              throw new AlreadyExistsException(
                  "Cannot rename %s to %s. Object %s already exists", from, to);
            } else if (existingEntitySubType == PolarisEntitySubType.TABLE) {
              throw new AlreadyExistsException(
                  "Cannot rename %s to %s. Table already exists", from, to);
            } else if (existingEntitySubType == PolarisEntitySubType.VIEW) {
              throw new AlreadyExistsException(
                  "Cannot rename %s to %s. View already exists", from, to);
            }
          }

        case PolarisMetaStoreManager.ReturnStatus.ENTITY_NOT_FOUND:
          throw new NotFoundException("Cannot rename %s to %s. %s does not exist", from, to, from);

          // this is temporary. Should throw a special error that will be caught and retried
        case PolarisMetaStoreManager.ReturnStatus.TARGET_ENTITY_CONCURRENTLY_MODIFIED:
        case PolarisMetaStoreManager.ReturnStatus.ENTITY_CANNOT_BE_RESOLVED:
          throw new RuntimeException("concurrent update detected, please retry");

          // some entities cannot be renamed
        case PolarisMetaStoreManager.ReturnStatus.ENTITY_CANNOT_BE_RENAMED:
          throw new BadRequestException("Cannot rename built-in object " + leafEntity.getName());

          // some entities cannot be renamed
        default:
          throw new IllegalStateException(
              "Unknown error status " + returnedEntityResult.getReturnStatus());
      }
    } else {
      TableLikeEntity returnedEntity = TableLikeEntity.of(returnedEntityResult.getEntity());
      if (!toEntity.getTableIdentifier().equals(returnedEntity.getTableIdentifier())) {
        // As long as there are older deployments which don't support the atomic update of the
        // internalProperties during rename, we can log and then patch it up explicitly
        // in a best-effort way.
        LOG.atError()
            .addKeyValue("toEntity.getTableIdentifier()", toEntity.getTableIdentifier())
            .addKeyValue("returnedEntity.getTableIdentifier()", returnedEntity.getTableIdentifier())
            .log("Returned entity identifier doesn't match toEntity identifier");
        entityManager
            .getMetaStoreManager()
            .updateEntityPropertiesIfNotChanged(
                getCurrentPolarisContext(),
                PolarisEntity.toCoreList(newCatalogPath),
                new TableLikeEntity.Builder(returnedEntity).setTableIdentifier(to).build());
      }
    }
  }

  /**
   * Caller must fill in all entity fields except parentId, since the caller may not want to
   * duplicate the logic to try to resolve parentIds before constructing the proposed entity. This
   * method will fill in the parentId if needed upon resolution.
   */
  private void createTableLike(TableIdentifier identifier, PolarisEntity entity) {
    PolarisResolvedPathWrapper resolvedParent =
        resolvedEntityView.getResolvedPath(identifier.namespace());
    if (resolvedParent == null) {
      // Illegal state because the namespace should've already been in the static resolution set.
      throw new IllegalStateException(
          String.format("Failed to fetch resolved parent for TableIdentifier '%s'", identifier));
    }

    createTableLike(identifier, entity, resolvedParent);
  }

  private void createTableLike(
      TableIdentifier identifier, PolarisEntity entity, PolarisResolvedPathWrapper resolvedParent) {
    // Make sure the metadata file is valid for our allowed locations.
    String metadataLocation = TableLikeEntity.of(entity).getMetadataLocation();
    validateLocationForTableLike(identifier, metadataLocation, resolvedParent);

    List<PolarisEntity> catalogPath = resolvedParent.getRawFullPath();

    if (entity.getParentId() <= 0) {
      // TODO: Validate catalogPath size is at least 1 for catalog entity?
      entity =
          new PolarisEntity.Builder(entity)
              .setParentId(resolvedParent.getRawLeafEntity().getId())
              .build();
    }
    entity =
        new PolarisEntity.Builder(entity).setCreateTimestamp(System.currentTimeMillis()).build();

    PolarisEntity returnedEntity =
        PolarisEntity.of(
            entityManager
                .getMetaStoreManager()
                .createEntityIfNotExists(
                    getCurrentPolarisContext(), PolarisEntity.toCoreList(catalogPath), entity));
    LOG.debug("Created TableLike entity {} with TableIdentifier {}", entity, identifier);
    if (returnedEntity == null) {
      // TODO: Error or retry?
    }
  }

  private static boolean isUnderParentLocation(URI childLocation, URI expectedParentLocation) {
    return !expectedParentLocation.relativize(childLocation).equals(childLocation);
  }

  private void updateTableLike(TableIdentifier identifier, PolarisEntity entity) {
    PolarisResolvedPathWrapper resolvedEntities =
        resolvedEntityView.getResolvedPath(identifier, entity.getSubType());
    if (resolvedEntities == null) {
      // Illegal state because the identifier should've already been in the static resolution set.
      throw new IllegalStateException(
          String.format("Failed to fetch resolved TableIdentifier '%s'", identifier));
    }

    // Make sure the metadata file is valid for our allowed locations.
    String metadataLocation = TableLikeEntity.of(entity).getMetadataLocation();
    validateLocationForTableLike(identifier, metadataLocation, resolvedEntities);

    List<PolarisEntity> catalogPath = resolvedEntities.getRawParentPath();
    PolarisEntity returnedEntity =
        Optional.ofNullable(
                entityManager
                    .getMetaStoreManager()
                    .updateEntityPropertiesIfNotChanged(
                        getCurrentPolarisContext(), PolarisEntity.toCoreList(catalogPath), entity)
                    .getEntity())
            .map(PolarisEntity::new)
            .orElse(null);
    if (returnedEntity == null) {
      // TODO: Error or retry?
    }
  }

  private @NotNull PolarisMetaStoreManager.DropEntityResult dropTableLike(
      PolarisEntitySubType subType,
      TableIdentifier identifier,
      Map<String, String> storageProperties,
      boolean purge) {
    PolarisResolvedPathWrapper resolvedEntities =
        resolvedEntityView.getResolvedPath(identifier, subType);
    if (resolvedEntities == null) {
      // TODO: Error?
      return new PolarisMetaStoreManager.DropEntityResult(
          PolarisMetaStoreManager.ReturnStatus.ENTITY_NOT_FOUND, null);
    }

    List<PolarisEntity> catalogPath = resolvedEntities.getRawParentPath();
    PolarisEntity leafEntity = resolvedEntities.getRawLeafEntity();
    return entityManager
        .getMetaStoreManager()
        .dropEntityIfExists(
            getCurrentPolarisContext(),
            PolarisEntity.toCoreList(catalogPath),
            leafEntity,
            storageProperties,
            purge);
  }

  private boolean sendNotificationForTableLike(
      PolarisEntitySubType subType, TableIdentifier tableIdentifier, NotificationRequest request) {
    LOG.debug("Handling notification request {} for tableIdentifier {}", request, tableIdentifier);
    PolarisResolvedPathWrapper resolvedEntities =
        resolvedEntityView.getPassthroughResolvedPath(tableIdentifier, subType);

    NotificationType notificationType = request.getNotificationType();

    Preconditions.checkNotNull(notificationType, "Expected a valid notification type.");

    if (notificationType == NotificationType.DROP) {
      return dropTableLike(PolarisEntitySubType.TABLE, tableIdentifier, Map.of(), false /* purge */)
          .isSuccess();
    } else if (notificationType == NotificationType.CREATE
        || notificationType == NotificationType.UPDATE) {

      Namespace ns = tableIdentifier.namespace();
      createNonExistingNamespaces(ns);

      PolarisResolvedPathWrapper resolvedParent = resolvedEntityView.getPassthroughResolvedPath(ns);

      TableLikeEntity entity =
          TableLikeEntity.of(resolvedEntities == null ? null : resolvedEntities.getRawLeafEntity());

      String existingLocation;
      String newLocation = transformTableLikeLocation(request.getPayload().getMetadataLocation());
      if (null == entity) {
        existingLocation = null;
        entity =
            new TableLikeEntity.Builder(tableIdentifier, newLocation)
                .setCatalogId(getCatalogId())
                .setSubType(PolarisEntitySubType.TABLE)
                .setId(
                    entityManager
                        .getMetaStoreManager()
                        .generateNewEntityId(getCurrentPolarisContext())
                        .getId())
                .build();
      } else {
        existingLocation = entity.getMetadataLocation();
        entity = new TableLikeEntity.Builder(entity).setMetadataLocation(newLocation).build();
      }
      // first validate we can read the metadata file
      validateLocationForTableLike(tableIdentifier, newLocation);

      TableOperations tableOperations = newTableOps(tableIdentifier);
      String locationDir = newLocation.substring(0, newLocation.lastIndexOf("/"));
      ;
      FileIO fileIO =
          refreshIOWithCredentials(
              tableIdentifier,
              Set.of(locationDir),
              resolvedParent,
              new HashMap<>(),
              tableOperations.io());
      TableMetadata tableMetadata = TableMetadataParser.read(fileIO, newLocation);

      // then validate that it points to a valid location for this table
      validateLocationForTableLike(tableIdentifier, tableMetadata.location());

      // finally, validate that the metadata file is within the table directory
      validateMetadataFileInTableDir(
          tableIdentifier, tableMetadata, CatalogEntity.of(resolvedParent.getRawFullPath().get(0)));

      // TODO: These might fail due to concurrent update; we need to do a retry in those cases.
      if (null == existingLocation) {
        LOG.debug(
            "Creating table {} for notification with metadataLocation {}",
            tableIdentifier,
            newLocation);
        createTableLike(tableIdentifier, entity, resolvedParent);
      } else {
        LOG.debug(
            "Updating table {} for notification with metadataLocation {}",
            tableIdentifier,
            newLocation);

        updateTableLike(tableIdentifier, entity);
      }
    }
    return true;
  }

  private void createNonExistingNamespaces(Namespace namespace) {
    // Pre-create namespaces if they don't exist
    for (int i = 1; i <= namespace.length(); i++) {
      Namespace nsLevel =
          Namespace.of(
              Arrays.stream(namespace.levels())
                  .limit(i)
                  .collect(Collectors.toList())
                  .toArray(String[]::new));
      if (resolvedEntityView.getPassthroughResolvedPath(nsLevel) == null) {
        Namespace parentNamespace = PolarisCatalogHelpers.getParentNamespace(nsLevel);
        PolarisResolvedPathWrapper resolvedParent =
            resolvedEntityView.getPassthroughResolvedPath(parentNamespace);
        createNamespaceInternal(nsLevel, Collections.emptyMap(), resolvedParent);
      }
    }
  }

  private List<TableIdentifier> listTableLike(PolarisEntitySubType subType, Namespace namespace) {
    PolarisResolvedPathWrapper resolvedEntities = resolvedEntityView.getResolvedPath(namespace);
    if (resolvedEntities == null) {
      // Illegal state because the namespace should've already been in the static resolution set.
      throw new IllegalStateException(
          String.format("Failed to fetch resolved namespace '%s'", namespace));
    }

    List<PolarisEntity> catalogPath = resolvedEntities.getRawFullPath();
    List<PolarisEntity.NameAndId> entities =
        PolarisEntity.toNameAndIdList(
            entityManager
                .getMetaStoreManager()
                .listEntities(
                    getCurrentPolarisContext(),
                    PolarisEntity.toCoreList(catalogPath),
                    PolarisEntityType.TABLE_LIKE,
                    subType)
                .getEntities());
    return PolarisCatalogHelpers.nameAndIdToTableIdentifiers(catalogPath, entities);
  }

  /**
   * Load FileIO with provided impl and properties
   *
   * @param ioImpl full class name of a custom FileIO implementation
   * @param properties used to initialize the FileIO implementation
   * @return FileIO object
   */
  private FileIO loadFileIO(String ioImpl, Map<String, String> properties) {
    blockedUserSpecifiedWriteLocation(properties);
    Map<String, String> propertiesWithS3CustomizedClientFactory = new HashMap<>(properties);
    propertiesWithS3CustomizedClientFactory.put(
        S3FileIOProperties.CLIENT_FACTORY, PolarisS3FileIOClientFactory.class.getName());
    return CatalogUtil.loadFileIO(
        ioImpl, propertiesWithS3CustomizedClientFactory, new Configuration());
  }

  private void blockedUserSpecifiedWriteLocation(Map<String, String> properties) {
    if (properties != null
        && (properties.containsKey(TableLikeEntity.USER_SPECIFIED_WRITE_DATA_LOCATION_KEY)
            || properties.containsKey(
                TableLikeEntity.USER_SPECIFIED_WRITE_METADATA_LOCATION_KEY))) {
      throw new ForbiddenException(
          "Delegate access to table with user-specified write location is temporarily not supported.");
    }
  }

  /**
   * Check if the exception is retryable for the storage provider
   *
   * @param ex exception
   * @return true if the exception is retryable
   */
  private static boolean isStorageProviderRetryableException(Exception ex) {
    // For S3/Azure, the exception is not wrapped, while for GCP the exception is wrapped as a
    // RuntimeException
    Throwable rootCause = ExceptionUtils.getRootCause(ex);
    if (rootCause == null) {
      // no root cause, let it retry
      return true;
    }
    // only S3 SdkException has this retryable property
    if (rootCause instanceof SdkException && ((SdkException) rootCause).retryable()) {
      return true;
    }
    // add more cases here if needed
    // AccessDenied is not retryable
    return !isAccessDenied(rootCause.getMessage());
  }

  private static boolean isAccessDenied(String errorMsg) {
    // corresponding error messages for storage providers Aws/Azure/Gcp
    boolean isAccessDenied =
        errorMsg != null
            && (errorMsg.contains("Access Denied")
                || errorMsg.contains("This request is not authorized to perform this operation")
                || errorMsg.contains("Forbidden"));
    if (isAccessDenied) {
      LOG.debug("Access Denied or Forbidden error: {}", errorMsg);
      return true;
    }
    return false;
  }
}<|MERGE_RESOLUTION|>--- conflicted
+++ resolved
@@ -1123,13 +1123,6 @@
             MAX_RETRIES,
             metadataLocation -> {
               FileIO fileIO = this.tableFileIO;
-<<<<<<< HEAD
-              PolarisResolvedPathWrapper resolvedStorageEntity =
-                  resolvedEntities == null
-                      ? resolvedEntityView.getResolvedPath(tableIdentifier.namespace())
-                      : resolvedEntities;
-=======
->>>>>>> 0a0d904f
               String latestLocationDir =
                   latestLocation.substring(0, latestLocation.lastIndexOf('/'));
               fileIO =
