--- conflicted
+++ resolved
@@ -1818,9 +1818,6 @@
 
     List<PolarisEntity> catalogPath = resolvedEntities.getRawParentPath();
     PolarisEntity leafEntity = resolvedEntities.getRawLeafEntity();
-<<<<<<< HEAD
-    return getMetaStoreManager()
-=======
 
     // Check that purge is enabled, if it is set:
     if (catalogPath != null && !catalogPath.isEmpty() && purge) {
@@ -1843,9 +1840,7 @@
       }
     }
 
-    return entityManager
-        .getMetaStoreManager()
->>>>>>> 73732349
+    return getMetaStoreManager()
         .dropEntityIfExists(
             getCurrentPolarisContext(),
             PolarisEntity.toCoreList(catalogPath),
@@ -1888,15 +1883,8 @@
                 .setCatalogId(getCatalogId())
                 .setSubType(PolarisEntitySubType.TABLE)
                 .setId(
-<<<<<<< HEAD
                     getMetaStoreManager().generateNewEntityId(getCurrentPolarisContext()).getId())
-=======
-                    entityManager
-                        .getMetaStoreManager()
-                        .generateNewEntityId(getCurrentPolarisContext())
-                        .getId())
                 .setLastNotificationTimestamp(request.getPayload().getTimestamp())
->>>>>>> 73732349
                 .build();
       } else {
         // If the notification timestamp is out-of-order, we should not update the table
