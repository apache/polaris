/*
 * Licensed to the Apache Software Foundation (ASF) under one
 * or more contributor license agreements.  See the NOTICE file
 * distributed with this work for additional information
 * regarding copyright ownership.  The ASF licenses this file
 * to you under the Apache License, Version 2.0 (the
 * "License"); you may not use this file except in compliance
 * with the License.  You may obtain a copy of the License at
 *
 *   http://www.apache.org/licenses/LICENSE-2.0
 *
 * Unless required by applicable law or agreed to in writing,
 * software distributed under the License is distributed on an
 * "AS IS" BASIS, WITHOUT WARRANTIES OR CONDITIONS OF ANY
 * KIND, either express or implied.  See the License for the
 * specific language governing permissions and limitations
 * under the License.
 */
package org.apache.polaris.service.catalog;

import static org.apache.polaris.core.storage.StorageUtil.concatFilePrefixes;

import com.google.common.annotations.VisibleForTesting;
import com.google.common.base.Joiner;
import com.google.common.base.Objects;
import com.google.common.base.Preconditions;
import com.google.common.collect.ImmutableMap;
import jakarta.ws.rs.BadRequestException;
import java.io.Closeable;
import java.io.IOException;
import java.net.URI;
import java.util.Arrays;
import java.util.Collections;
import java.util.HashMap;
import java.util.HashSet;
import java.util.List;
import java.util.Map;
import java.util.Optional;
import java.util.Set;
import java.util.concurrent.atomic.AtomicBoolean;
import java.util.function.Predicate;
import java.util.stream.Collectors;
import java.util.stream.Stream;
import org.apache.commons.lang3.exception.ExceptionUtils;
import org.apache.hadoop.conf.Configuration;
import org.apache.iceberg.BaseMetastoreTableOperations;
import org.apache.iceberg.BaseTable;
import org.apache.iceberg.CatalogProperties;
import org.apache.iceberg.CatalogUtil;
import org.apache.iceberg.Schema;
import org.apache.iceberg.Table;
import org.apache.iceberg.TableMetadata;
import org.apache.iceberg.TableMetadataParser;
import org.apache.iceberg.TableOperations;
import org.apache.iceberg.aws.s3.S3FileIOProperties;
import org.apache.iceberg.catalog.Namespace;
import org.apache.iceberg.catalog.SupportsNamespaces;
import org.apache.iceberg.catalog.TableIdentifier;
import org.apache.iceberg.exceptions.AlreadyExistsException;
import org.apache.iceberg.exceptions.CommitFailedException;
import org.apache.iceberg.exceptions.ForbiddenException;
import org.apache.iceberg.exceptions.NamespaceNotEmptyException;
import org.apache.iceberg.exceptions.NoSuchNamespaceException;
import org.apache.iceberg.exceptions.NoSuchTableException;
import org.apache.iceberg.exceptions.NoSuchViewException;
import org.apache.iceberg.exceptions.NotFoundException;
import org.apache.iceberg.exceptions.UnprocessableEntityException;
import org.apache.iceberg.exceptions.ValidationException;
import org.apache.iceberg.io.CloseableGroup;
import org.apache.iceberg.io.FileIO;
import org.apache.iceberg.io.InputFile;
import org.apache.iceberg.util.PropertyUtil;
import org.apache.iceberg.view.BaseMetastoreViewCatalog;
import org.apache.iceberg.view.BaseViewOperations;
import org.apache.iceberg.view.ViewBuilder;
import org.apache.iceberg.view.ViewMetadata;
import org.apache.iceberg.view.ViewMetadataParser;
import org.apache.iceberg.view.ViewOperations;
import org.apache.iceberg.view.ViewUtil;
import org.apache.polaris.core.PolarisCallContext;
import org.apache.polaris.core.PolarisConfiguration;
import org.apache.polaris.core.admin.model.StorageConfigInfo;
import org.apache.polaris.core.auth.AuthenticatedPolarisPrincipal;
import org.apache.polaris.core.catalog.PolarisCatalogHelpers;
import org.apache.polaris.core.context.CallContext;
import org.apache.polaris.core.entity.CatalogEntity;
import org.apache.polaris.core.entity.NamespaceEntity;
import org.apache.polaris.core.entity.PolarisEntity;
import org.apache.polaris.core.entity.PolarisEntityConstants;
import org.apache.polaris.core.entity.PolarisEntitySubType;
import org.apache.polaris.core.entity.PolarisEntityType;
import org.apache.polaris.core.entity.PolarisTaskConstants;
import org.apache.polaris.core.entity.TableLikeEntity;
import org.apache.polaris.core.persistence.PolarisEntityManager;
import org.apache.polaris.core.persistence.PolarisMetaStoreManager;
import org.apache.polaris.core.persistence.PolarisResolvedPathWrapper;
import org.apache.polaris.core.persistence.resolver.PolarisResolutionManifest;
import org.apache.polaris.core.persistence.resolver.PolarisResolutionManifestCatalogView;
import org.apache.polaris.core.persistence.resolver.ResolverPath;
import org.apache.polaris.core.persistence.resolver.ResolverStatus;
import org.apache.polaris.core.storage.InMemoryStorageIntegration;
import org.apache.polaris.core.storage.PolarisStorageActions;
import org.apache.polaris.core.storage.PolarisStorageConfigurationInfo;
import org.apache.polaris.core.storage.PolarisStorageIntegration;
import org.apache.polaris.core.storage.aws.PolarisS3FileIOClientFactory;
import org.apache.polaris.service.task.TaskExecutor;
import org.apache.polaris.service.types.NotificationRequest;
import org.apache.polaris.service.types.NotificationType;
import org.jetbrains.annotations.NotNull;
import org.jetbrains.annotations.TestOnly;
import org.slf4j.Logger;
import org.slf4j.LoggerFactory;
import software.amazon.awssdk.core.exception.SdkException;

/** Defines the relationship between PolarisEntities and Iceberg's business logic. */
public class BasePolarisCatalog extends BaseMetastoreViewCatalog
    implements SupportsNamespaces, SupportsNotifications, Closeable, SupportsCredentialDelegation {
  private static final Logger LOGGER = LoggerFactory.getLogger(BasePolarisCatalog.class);

  private static final Joiner SLASH = Joiner.on("/");

  // Config key for whether to allow setting the FILE_IO_IMPL using catalog properties. Should
  // only be allowed in dev/test environments.
  static final String ALLOW_SPECIFYING_FILE_IO_IMPL = "ALLOW_SPECIFYING_FILE_IO_IMPL";
  static final boolean ALLOW_SPECIFYING_FILE_IO_IMPL_DEFAULT = false;

  // Config key for whether to skip credential-subscoping indirection entirely whenever trying
  // to obtain storage credentials for instantiating a FileIO. If 'true', no attempt is made
  // to use StorageConfigs to generate table-specific storage credentials, but instead the default
  // fallthrough of table-level credential properties or else provider-specific APPLICATION_DEFAULT
  // credential-loading will be used for the FileIO.
  // Typically this setting is used in single-tenant server deployments that don't rely on
  // "credential-vending" and can use server-default environment variables or credential config
  // files for all storage access, or in test/dev scenarios.
  static final String SKIP_CREDENTIAL_SUBSCOPING_INDIRECTION =
      "SKIP_CREDENTIAL_SUBSCOPING_INDIRECTION";
  static final boolean SKIP_CREDENTIAL_SUBSCOPING_INDIRECTION_DEFAULT = false;

  // Config key for initializing a default "catalogFileIO" that is available either via getIo()
  // or for any TableOperations/ViewOperations instantiated, via ops.io() before entity-specific
  // FileIO initialization is triggered for any such operations.
  // Typically this should only be used in test scenarios where a BasePolarisCatalog instance
  // is used for both the "client-side" and "server-side" logic instead of being access through
  // a REST layer.
  static final String INITIALIZE_DEFAULT_CATALOG_FILEIO_FOR_TEST =
      "INITIALIZE_DEFAULT_CATALOG_FILEIO_FOR_TEST";
  static final boolean INITIALIZE_DEFAULT_CATALOG_FILEIO_FOR_TEST_DEFAULT = false;

  private static final int MAX_RETRIES = 12;

  static final Predicate<Exception> SHOULD_RETRY_REFRESH_PREDICATE =
      ex -> {
        // Default arguments from BaseMetastoreTableOperation only stop retries on
        // NotFoundException. We should more carefully identify the set of retriable
        // and non-retriable exceptions here.
        return !(ex instanceof NotFoundException)
            && !(ex instanceof IllegalArgumentException)
            && !(ex instanceof AlreadyExistsException)
            && !(ex instanceof ForbiddenException)
            && !(ex instanceof UnprocessableEntityException)
            && isStorageProviderRetryableException(ex);
      };
  public static final String CLEANUP_ON_NAMESPACE_DROP = "CLEANUP_ON_NAMESPACE_DROP";

  private final PolarisEntityManager entityManager;
  private final CallContext callContext;
  private final PolarisResolutionManifestCatalogView resolvedEntityView;
  private final CatalogEntity catalogEntity;
  private final TaskExecutor taskExecutor;
  private final AuthenticatedPolarisPrincipal authenticatedPrincipal;
  private String ioImplClassName;
  private FileIO catalogFileIO;
  private final String catalogName;
  private long catalogId = -1;
  private String defaultBaseLocation;
  private CloseableGroup closeableGroup;
  private Map<String, String> catalogProperties;
  private Map<String, String> tableDefaultProperties;

  /**
   * @param entityManager provides handle to underlying PolarisMetaStoreManager with which to
   *     perform mutations on entities.
   * @param callContext the current CallContext
   * @param resolvedEntityView accessor to resolved entity paths that have been pre-vetted to ensure
   *     this catalog instance only interacts with authorized resolved paths.
   * @param taskExecutor Executor we use to register cleanup task handlers
   */
  public BasePolarisCatalog(
      PolarisEntityManager entityManager,
      CallContext callContext,
      PolarisResolutionManifestCatalogView resolvedEntityView,
      AuthenticatedPolarisPrincipal authenticatedPrincipal,
      TaskExecutor taskExecutor) {
    this.entityManager = entityManager;
    this.callContext = callContext;
    this.resolvedEntityView = resolvedEntityView;
    this.catalogEntity =
        CatalogEntity.of(resolvedEntityView.getResolvedReferenceCatalogEntity().getRawLeafEntity());
    this.authenticatedPrincipal = authenticatedPrincipal;
    this.taskExecutor = taskExecutor;
    this.catalogId = catalogEntity.getId();
    this.catalogName = catalogEntity.getName();
  }

  @Override
  public String name() {
    return catalogName;
  }

  @TestOnly
  FileIO getIo() {
    return catalogFileIO;
  }

  @Override
  public void initialize(String name, Map<String, String> properties) {
    Preconditions.checkState(
        this.catalogName.equals(name),
        "Tried to initialize catalog as name %s but already constructed with name %s",
        name,
        this.catalogName);

    // Base location from catalogEntity is primary source of truth, otherwise fall through
    // to the same key from the properties map, annd finally fall through to WAREHOUSE_LOCATION.
    String baseLocation =
        Optional.ofNullable(catalogEntity.getDefaultBaseLocation())
            .orElse(
                properties.getOrDefault(
                    CatalogEntity.DEFAULT_BASE_LOCATION_KEY,
                    properties.getOrDefault(CatalogProperties.WAREHOUSE_LOCATION, "")));
    this.defaultBaseLocation = baseLocation.replaceAll("/*$", "");

    Boolean allowSpecifyingFileIoImpl =
        getBooleanContextConfiguration(
            ALLOW_SPECIFYING_FILE_IO_IMPL, ALLOW_SPECIFYING_FILE_IO_IMPL_DEFAULT);

    PolarisStorageConfigurationInfo storageConfigurationInfo =
        catalogEntity.getStorageConfigurationInfo();
    if (properties.containsKey(CatalogProperties.FILE_IO_IMPL)) {
      ioImplClassName = properties.get(CatalogProperties.FILE_IO_IMPL);

      if (!Boolean.TRUE.equals(allowSpecifyingFileIoImpl)) {
        throw new ValidationException(
            "Cannot set property '%s' to '%s' for this catalog.",
            CatalogProperties.FILE_IO_IMPL, ioImplClassName);
      }
      LOGGER.debug(
          "Allowing overriding ioImplClassName to {} for storageConfiguration {}",
          ioImplClassName,
          storageConfigurationInfo);
    } else {
      ioImplClassName = storageConfigurationInfo.getFileIoImplClassName();
      LOGGER.debug(
          "Resolved ioImplClassName {} for storageConfiguration {}",
          ioImplClassName,
          storageConfigurationInfo);
    }
    this.closeableGroup = CallContext.getCurrentContext().closeables();
    closeableGroup.addCloseable(metricsReporter());
    closeableGroup.setSuppressCloseFailure(true);

    catalogProperties = properties;
    tableDefaultProperties =
        PropertyUtil.propertiesWithPrefix(properties, CatalogProperties.TABLE_DEFAULT_PREFIX);

    Boolean initializeDefaultCatalogFileioForTest =
        getBooleanContextConfiguration(
            INITIALIZE_DEFAULT_CATALOG_FILEIO_FOR_TEST,
            INITIALIZE_DEFAULT_CATALOG_FILEIO_FOR_TEST_DEFAULT);
    if (Boolean.TRUE.equals(initializeDefaultCatalogFileioForTest)) {
      LOGGER.debug(
          "Initializing a default catalogFileIO with properties {}", tableDefaultProperties);
      this.catalogFileIO = loadFileIO(ioImplClassName, tableDefaultProperties);
      closeableGroup.addCloseable(this.catalogFileIO);
    } else {
      LOGGER.debug("Not initializing default catalogFileIO");
      this.catalogFileIO = null;
    }
  }

  @Override
  protected Map<String, String> properties() {
    return catalogProperties == null ? ImmutableMap.of() : catalogProperties;
  }

  @Override
  public Table registerTable(TableIdentifier identifier, String metadataFileLocation) {
    Preconditions.checkArgument(
        identifier != null && isValidIdentifier(identifier), "Invalid identifier: %s", identifier);
    Preconditions.checkArgument(
        metadataFileLocation != null && !metadataFileLocation.isEmpty(),
        "Cannot register an empty metadata file location as a table");

    // Throw an exception if this table already exists in the catalog.
    if (tableExists(identifier)) {
      throw new AlreadyExistsException("Table already exists: %s", identifier);
    }

    String locationDir = metadataFileLocation.substring(0, metadataFileLocation.lastIndexOf("/"));

    TableOperations ops = newTableOps(identifier);

    PolarisResolvedPathWrapper resolvedParent =
        resolvedEntityView.getResolvedPath(identifier.namespace());
    if (resolvedParent == null) {
      // Illegal state because the namespace should've already been in the static resolution set.
      throw new IllegalStateException(
          String.format("Failed to fetch resolved parent for TableIdentifier '%s'", identifier));
    }
    FileIO fileIO =
        refreshIOWithCredentials(
            identifier,
            Set.of(locationDir),
            resolvedParent,
            new HashMap<>(tableDefaultProperties),
            Set.of(PolarisStorageActions.READ));

    InputFile metadataFile = fileIO.newInputFile(metadataFileLocation);
    TableMetadata metadata = TableMetadataParser.read(fileIO, metadataFile);
    ops.commit(null, metadata);

    return new BaseTable(ops, fullTableName(name(), identifier), metricsReporter());
  }

  @Override
  public TableBuilder buildTable(TableIdentifier identifier, Schema schema) {
    return new BasePolarisCatalogTableBuilder(identifier, schema);
  }

  @Override
  public ViewBuilder buildView(TableIdentifier identifier) {
    return new BasePolarisCatalogViewBuilder(identifier);
  }

  @Override
  protected TableOperations newTableOps(TableIdentifier tableIdentifier) {
    return new BasePolarisTableOperations(catalogFileIO, tableIdentifier);
  }

  @Override
  protected String defaultWarehouseLocation(TableIdentifier tableIdentifier) {
    if (tableIdentifier.namespace().isEmpty()) {
      return SLASH.join(
          defaultNamespaceLocation(tableIdentifier.namespace()), tableIdentifier.name());
    } else {
      PolarisResolvedPathWrapper resolvedNamespace =
          resolvedEntityView.getResolvedPath(tableIdentifier.namespace());
      if (resolvedNamespace == null) {
        throw new NoSuchNamespaceException(
            "Namespace does not exist: %s", tableIdentifier.namespace());
      }
      List<PolarisEntity> namespacePath = resolvedNamespace.getRawFullPath();
      String namespaceLocation = resolveLocationForPath(namespacePath);
      return SLASH.join(namespaceLocation, tableIdentifier.name());
    }
  }

  private String defaultNamespaceLocation(Namespace namespace) {
    if (namespace.isEmpty()) {
      return defaultBaseLocation;
    } else {
      return SLASH.join(defaultBaseLocation, SLASH.join(namespace.levels()));
    }
  }

  private Set<String> getLocationsAllowedToBeAccessed(TableMetadata tableMetadata) {
    String basicLocation = tableMetadata.location();
    Set<String> locations = new HashSet<>();
    locations.add(concatFilePrefixes(basicLocation, "data/", "/"));
    locations.add(concatFilePrefixes(basicLocation, "metadata/", "/"));
    if (tableMetadata
        .properties()
        .containsKey(TableLikeEntity.USER_SPECIFIED_WRITE_DATA_LOCATION_KEY)) {
      locations.add(
          tableMetadata.properties().get(TableLikeEntity.USER_SPECIFIED_WRITE_DATA_LOCATION_KEY));
    }
    if (tableMetadata
        .properties()
        .containsKey(TableLikeEntity.USER_SPECIFIED_WRITE_METADATA_LOCATION_KEY)) {
      locations.add(
          tableMetadata
              .properties()
              .get(TableLikeEntity.USER_SPECIFIED_WRITE_METADATA_LOCATION_KEY));
    }
    return locations;
  }

  private Set<String> getLocationsAllowedToBeAccessed(ViewMetadata viewMetadata) {
    String basicLocation = viewMetadata.location();
    Set<String> locations = new HashSet<>();
    // a view won't have a "data" location, so only allowed to access "metadata"
    locations.add(concatFilePrefixes(basicLocation, "metadata/", "/"));
    return locations;
  }

  @Override
  public boolean dropTable(TableIdentifier tableIdentifier, boolean purge) {
    TableOperations ops = newTableOps(tableIdentifier);
    TableMetadata lastMetadata;
    if (purge && ops.current() != null) {
      lastMetadata = ops.current();
    } else {
      lastMetadata = null;
    }

    Optional<PolarisEntity> storageInfoEntity = findStorageInfo(tableIdentifier);

    // The storageProperties we stash away in the Task should be the superset of the
    // internalProperties of the StorageInfoEntity to be able to use its StorageIntegration
    // combined with other miscellaneous FileIO-related initialization properties defined
    // by the Table.
    Map<String, String> storageProperties =
        storageInfoEntity
            .map(PolarisEntity::getInternalPropertiesAsMap)
            .map(
                properties -> {
                  if (lastMetadata == null) {
                    return Map.<String, String>of();
                  }
                  Map<String, String> clone = new HashMap<>();

                  // The user-configurable table properties are the baseline, but then override
                  // with our restricted properties so that table properties can't clobber the
                  // more restricted ones.
                  clone.putAll(lastMetadata.properties());
                  clone.put(CatalogProperties.FILE_IO_IMPL, ioImplClassName);
                  clone.putAll(properties);
                  clone.put(PolarisTaskConstants.STORAGE_LOCATION, lastMetadata.location());
                  return clone;
                })
            .orElse(Map.of());
    PolarisMetaStoreManager.DropEntityResult dropEntityResult =
        dropTableLike(PolarisEntitySubType.TABLE, tableIdentifier, storageProperties, purge);
    if (!dropEntityResult.isSuccess()) {
      return false;
    }

    if (purge && lastMetadata != null && dropEntityResult.getCleanupTaskId() != null) {
      LOGGER.info(
          "Scheduled cleanup task {} for table {}",
          dropEntityResult.getCleanupTaskId(),
          tableIdentifier);
      taskExecutor.addTaskHandlerContext(
          dropEntityResult.getCleanupTaskId(), CallContext.getCurrentContext());
    }

    return true;
  }

  @Override
  public List<TableIdentifier> listTables(Namespace namespace) {
    if (!namespaceExists(namespace) && !namespace.isEmpty()) {
      throw new NoSuchNamespaceException(
          "Cannot list tables for namespace. Namespace does not exist: %s", namespace);
    }

    return listTableLike(PolarisEntitySubType.TABLE, namespace);
  }

  @Override
  public void renameTable(TableIdentifier from, TableIdentifier to) {
    if (from.equals(to)) {
      return;
    }

    renameTableLike(PolarisEntitySubType.TABLE, from, to);
  }

  @Override
  public void createNamespace(Namespace namespace) {
    createNamespace(namespace, Collections.emptyMap());
  }

  @Override
  public void createNamespace(Namespace namespace, Map<String, String> metadata) {
    LOGGER.debug("Creating namespace {} with metadata {}", namespace, metadata);
    if (namespace.isEmpty()) {
      throw new AlreadyExistsException(
          "Cannot create root namespace, as it already exists implicitly.");
    }

    // TODO: These should really be helpers in core Iceberg Namespace.
    Namespace parentNamespace = PolarisCatalogHelpers.getParentNamespace(namespace);

    PolarisResolvedPathWrapper resolvedParent = resolvedEntityView.getResolvedPath(parentNamespace);
    if (resolvedParent == null) {
      throw new NoSuchNamespaceException(
          "Cannot create namespace %s. Parent namespace does not exist.", namespace);
    }
    createNamespaceInternal(namespace, metadata, resolvedParent);
  }

  private void createNamespaceInternal(
      Namespace namespace,
      Map<String, String> metadata,
      PolarisResolvedPathWrapper resolvedParent) {
    String baseLocation = resolveNamespaceLocation(namespace, metadata);
    NamespaceEntity entity =
        new NamespaceEntity.Builder(namespace)
            .setCatalogId(getCatalogId())
            .setId(
                entityManager
                    .getMetaStoreManager()
                    .generateNewEntityId(getCurrentPolarisContext())
                    .getId())
            .setParentId(resolvedParent.getRawLeafEntity().getId())
            .setProperties(metadata)
            .setCreateTimestamp(System.currentTimeMillis())
            .setBaseLocation(baseLocation)
            .build();
    if (!callContext
        .getPolarisCallContext()
        .getConfigurationStore()
        .getConfiguration(
            callContext.getPolarisCallContext(),
            PolarisConfiguration.ALLOW_NAMESPACE_LOCATION_OVERLAP)) {
      LOGGER.debug("Validating no overlap for {} with sibling tables or namespaces", namespace);
      validateNoLocationOverlap(
          entity.getBaseLocation(), resolvedParent.getRawFullPath(), entity.getName());
    } else {
      LOGGER.debug("Skipping location overlap validation for namespace '{}'", namespace);
    }
    PolarisEntity returnedEntity =
        PolarisEntity.of(
            entityManager
                .getMetaStoreManager()
                .createEntityIfNotExists(
                    getCurrentPolarisContext(),
                    PolarisEntity.toCoreList(resolvedParent.getRawFullPath()),
                    entity));
    if (returnedEntity == null) {
      throw new AlreadyExistsException(
          "Cannot create namespace %s. Namespace already exists", namespace);
    }
  }

  private String resolveNamespaceLocation(Namespace namespace, Map<String, String> properties) {
    if (properties.containsKey(PolarisEntityConstants.ENTITY_BASE_LOCATION)) {
      return properties.get(PolarisEntityConstants.ENTITY_BASE_LOCATION);
    } else {
      List<PolarisEntity> parentPath =
          namespace.length() > 1
              ? getResolvedParentNamespace(namespace).getRawFullPath()
              : List.of(resolvedEntityView.getResolvedReferenceCatalogEntity().getRawLeafEntity());

      String parentLocation = resolveLocationForPath(parentPath);

      return parentLocation + "/" + namespace.level(namespace.length() - 1);
    }
  }

  private static @NotNull String resolveLocationForPath(List<PolarisEntity> parentPath) {
    // always take the first object. If it has the base-location, stop there
    AtomicBoolean foundBaseLocation = new AtomicBoolean(false);
    return parentPath.reversed().stream()
        .takeWhile(
            entity ->
                !foundBaseLocation.getAndSet(
                    entity
                        .getPropertiesAsMap()
                        .containsKey(PolarisEntityConstants.ENTITY_BASE_LOCATION)))
        .toList()
        .reversed()
        .stream()
        .map(
            entity -> {
              if (entity.getType().equals(PolarisEntityType.CATALOG)) {
                return CatalogEntity.of(entity).getDefaultBaseLocation();
              } else {
                String baseLocation =
                    entity.getPropertiesAsMap().get(PolarisEntityConstants.ENTITY_BASE_LOCATION);
                if (baseLocation != null) {
                  return baseLocation;
                } else {
                  return entity.getName();
                }
              }
            })
        .map(BasePolarisCatalog::stripLeadingTrailingSlash)
        .collect(Collectors.joining("/"));
  }

  private static String stripLeadingTrailingSlash(String location) {
    if (location.startsWith("/")) {
      return stripLeadingTrailingSlash(location.substring(1));
    }
    if (location.endsWith("/")) {
      return location.substring(0, location.length() - 1);
    } else {
      return location;
    }
  }

  private PolarisResolvedPathWrapper getResolvedParentNamespace(Namespace namespace) {
    Namespace parentNamespace =
        Namespace.of(Arrays.copyOf(namespace.levels(), namespace.length() - 1));
    PolarisResolvedPathWrapper resolvedParent = resolvedEntityView.getResolvedPath(parentNamespace);
    if (resolvedParent == null) {
      return resolvedEntityView.getPassthroughResolvedPath(parentNamespace);
    }
    return resolvedParent;
  }

  @Override
  public boolean namespaceExists(Namespace namespace) {
    return resolvedEntityView.getResolvedPath(namespace) != null;
  }

  @Override
  public boolean dropNamespace(Namespace namespace) throws NamespaceNotEmptyException {
    PolarisResolvedPathWrapper resolvedEntities = resolvedEntityView.getResolvedPath(namespace);
    if (resolvedEntities == null) {
      return false;
    }

    List<PolarisEntity> catalogPath = resolvedEntities.getRawParentPath();
    PolarisEntity leafEntity = resolvedEntities.getRawLeafEntity();

    // drop if exists and is empty
    PolarisCallContext polarisCallContext = callContext.getPolarisCallContext();
    PolarisMetaStoreManager.DropEntityResult dropEntityResult =
        entityManager
            .getMetaStoreManager()
            .dropEntityIfExists(
                getCurrentPolarisContext(),
                PolarisEntity.toCoreList(catalogPath),
                leafEntity,
                Map.of(),
                polarisCallContext
                    .getConfigurationStore()
                    .getConfiguration(polarisCallContext, CLEANUP_ON_NAMESPACE_DROP, false));

    if (!dropEntityResult.isSuccess() && dropEntityResult.failedBecauseNotEmpty()) {
      throw new NamespaceNotEmptyException("Namespace %s is not empty", namespace);
    }

    // return status of drop operation
    return dropEntityResult.isSuccess();
  }

  @Override
  public boolean setProperties(Namespace namespace, Map<String, String> properties)
      throws NoSuchNamespaceException {
    PolarisResolvedPathWrapper resolvedEntities = resolvedEntityView.getResolvedPath(namespace);
    if (resolvedEntities == null) {
      throw new NoSuchNamespaceException("Namespace does not exist: %s", namespace);
    }
    PolarisEntity entity = resolvedEntities.getRawLeafEntity();
    Map<String, String> newProperties = new HashMap<>(entity.getPropertiesAsMap());

    // Merge new properties into existing map.
    newProperties.putAll(properties);
    PolarisEntity updatedEntity =
        new PolarisEntity.Builder(entity).setProperties(newProperties).build();

    if (!callContext
        .getPolarisCallContext()
        .getConfigurationStore()
        .getConfiguration(
            callContext.getPolarisCallContext(),
            PolarisConfiguration.ALLOW_NAMESPACE_LOCATION_OVERLAP)) {
      LOGGER.debug("Validating no overlap with sibling tables or namespaces");
      validateNoLocationOverlap(
          NamespaceEntity.of(updatedEntity).getBaseLocation(),
          resolvedEntities.getRawParentPath(),
          updatedEntity.getName());
    } else {
      LOGGER.debug("Skipping location overlap validation for namespace '{}'", namespace);
    }

    List<PolarisEntity> parentPath = resolvedEntities.getRawFullPath();
    PolarisEntity returnedEntity =
        Optional.ofNullable(
                entityManager
                    .getMetaStoreManager()
                    .updateEntityPropertiesIfNotChanged(
                        getCurrentPolarisContext(),
                        PolarisEntity.toCoreList(parentPath),
                        updatedEntity)
                    .getEntity())
            .map(PolarisEntity::new)
            .orElse(null);
    if (returnedEntity == null) {
      throw new RuntimeException("Concurrent modification of namespace: " + namespace);
    }
    return true;
  }

  @Override
  public boolean removeProperties(Namespace namespace, Set<String> properties)
      throws NoSuchNamespaceException {
    PolarisResolvedPathWrapper resolvedEntities = resolvedEntityView.getResolvedPath(namespace);
    if (resolvedEntities == null) {
      throw new NoSuchNamespaceException("Namespace does not exist: %s", namespace);
    }
    PolarisEntity entity = resolvedEntities.getRawLeafEntity();

    Map<String, String> updatedProperties = new HashMap<>(entity.getPropertiesAsMap());
    properties.forEach(updatedProperties::remove);

    PolarisEntity updatedEntity =
        new PolarisEntity.Builder(entity).setProperties(updatedProperties).build();

    List<PolarisEntity> parentPath = resolvedEntities.getRawFullPath();
    PolarisEntity returnedEntity =
        Optional.ofNullable(
                entityManager
                    .getMetaStoreManager()
                    .updateEntityPropertiesIfNotChanged(
                        getCurrentPolarisContext(),
                        PolarisEntity.toCoreList(parentPath),
                        updatedEntity)
                    .getEntity())
            .map(PolarisEntity::new)
            .orElse(null);
    if (returnedEntity == null) {
      throw new RuntimeException("Concurrent modification of namespace: " + namespace);
    }
    return true;
  }

  @Override
  public Map<String, String> loadNamespaceMetadata(Namespace namespace)
      throws NoSuchNamespaceException {
    PolarisResolvedPathWrapper resolvedEntities = resolvedEntityView.getResolvedPath(namespace);
    if (resolvedEntities == null) {
      throw new NoSuchNamespaceException("Namespace does not exist: %s", namespace);
    }
    NamespaceEntity entity = NamespaceEntity.of(resolvedEntities.getRawLeafEntity());
    Preconditions.checkState(
        entity.getParentNamespace().equals(PolarisCatalogHelpers.getParentNamespace(namespace)),
        "Mismatched stored parentNamespace '%s' vs looked up parentNamespace '%s",
        entity.getParentNamespace(),
        PolarisCatalogHelpers.getParentNamespace(namespace));

    return entity.getPropertiesAsMap();
  }

  @Override
  public List<Namespace> listNamespaces() {
    return listNamespaces(Namespace.empty());
  }

  @Override
  public List<Namespace> listNamespaces(Namespace namespace) throws NoSuchNamespaceException {
    PolarisResolvedPathWrapper resolvedEntities = resolvedEntityView.getResolvedPath(namespace);
    if (resolvedEntities == null) {
      throw new NoSuchNamespaceException("Namespace does not exist: %s", namespace);
    }

    List<PolarisEntity> catalogPath = resolvedEntities.getRawFullPath();
    List<PolarisEntity.NameAndId> entities =
        PolarisEntity.toNameAndIdList(
            entityManager
                .getMetaStoreManager()
                .listEntities(
                    getCurrentPolarisContext(),
                    PolarisEntity.toCoreList(catalogPath),
                    PolarisEntityType.NAMESPACE,
                    PolarisEntitySubType.NULL_SUBTYPE)
                .getEntities());
    return PolarisCatalogHelpers.nameAndIdToNamespaces(catalogPath, entities);
  }

  @Override
  public void close() throws IOException {}

  @Override
  public List<TableIdentifier> listViews(Namespace namespace) {
    if (!namespaceExists(namespace) && !namespace.isEmpty()) {
      throw new NoSuchNamespaceException(
          "Cannot list views for namespace. Namespace does not exist: %s", namespace);
    }

    return listTableLike(PolarisEntitySubType.VIEW, namespace);
  }

  @Override
  protected ViewOperations newViewOps(TableIdentifier identifier) {
    return new BasePolarisViewOperations(catalogFileIO, identifier);
  }

  @Override
  public boolean dropView(TableIdentifier identifier) {
    return dropTableLike(PolarisEntitySubType.VIEW, identifier, Map.of(), true).isSuccess();
  }

  @Override
  public void renameView(TableIdentifier from, TableIdentifier to) {
    if (from.equals(to)) {
      return;
    }

    renameTableLike(PolarisEntitySubType.VIEW, from, to);
  }

  @Override
  public boolean sendNotification(
      TableIdentifier identifier, NotificationRequest notificationRequest) {
    return sendNotificationForTableLike(
        PolarisEntitySubType.TABLE, identifier, notificationRequest);
  }

  @Override
  public Map<String, String> getCredentialConfig(
      TableIdentifier tableIdentifier,
      TableMetadata tableMetadata,
      Set<PolarisStorageActions> storageActions) {
    Optional<PolarisEntity> storageInfo = findStorageInfo(tableIdentifier);
    if (storageInfo.isEmpty()) {
      LOGGER
          .atWarn()
          .addKeyValue("tableIdentifier", tableIdentifier)
          .log("Table entity has no storage configuration in its hierarchy");
      return Map.of();
    }
    return refreshCredentials(
        tableIdentifier,
        storageActions,
        getLocationsAllowedToBeAccessed(tableMetadata),
        storageInfo.get());
  }

  /**
   * Based on configuration settings, for callsites that need to handle potentially setting a new
   * base location for a TableLike entity, produces the transformed location if applicable, or else
   * the unaltered specified location.
   */
  public String transformTableLikeLocation(String specifiedTableLikeLocation) {
    String replaceNewLocationPrefix = catalogEntity.getReplaceNewLocationPrefixWithCatalogDefault();
    if (specifiedTableLikeLocation != null
        && replaceNewLocationPrefix != null
        && specifiedTableLikeLocation.startsWith(replaceNewLocationPrefix)) {
      String modifiedLocation =
          defaultBaseLocation
              + specifiedTableLikeLocation.substring(replaceNewLocationPrefix.length());
      LOGGER
          .atDebug()
          .addKeyValue("specifiedTableLikeLocation", specifiedTableLikeLocation)
          .addKeyValue("modifiedLocation", modifiedLocation)
          .log("Translating specifiedTableLikeLocation based on config");
      return modifiedLocation;
    }
    return specifiedTableLikeLocation;
  }

  private @NotNull Optional<PolarisEntity> findStorageInfo(TableIdentifier tableIdentifier) {
    PolarisResolvedPathWrapper resolvedTableEntities =
        resolvedEntityView.getResolvedPath(tableIdentifier, PolarisEntitySubType.TABLE);

    PolarisResolvedPathWrapper resolvedStorageEntity =
        resolvedTableEntities == null
            ? resolvedEntityView.getResolvedPath(tableIdentifier.namespace())
            : resolvedTableEntities;

    return findStorageInfoFromHierarchy(resolvedStorageEntity);
  }

  private Map<String, String> refreshCredentials(
      TableIdentifier tableIdentifier,
      Set<PolarisStorageActions> storageActions,
      String tableLocation,
      PolarisEntity entity) {
    return refreshCredentials(tableIdentifier, storageActions, Set.of(tableLocation), entity);
  }

  private Map<String, String> refreshCredentials(
      TableIdentifier tableIdentifier,
      Set<PolarisStorageActions> storageActions,
      Set<String> tableLocations,
      PolarisEntity entity) {
    Boolean skipCredentialSubscopingIndirection =
        getBooleanContextConfiguration(
            SKIP_CREDENTIAL_SUBSCOPING_INDIRECTION, SKIP_CREDENTIAL_SUBSCOPING_INDIRECTION_DEFAULT);
    if (Boolean.TRUE.equals(skipCredentialSubscopingIndirection)) {
      LOGGER
          .atInfo()
          .addKeyValue("tableIdentifier", tableIdentifier)
          .log("Skipping generation of subscoped creds for table");
      return Map.of();
    }

    boolean allowList =
        storageActions.contains(PolarisStorageActions.LIST)
            || storageActions.contains(PolarisStorageActions.ALL);
    Set<String> writeLocations =
        storageActions.contains(PolarisStorageActions.WRITE)
                || storageActions.contains(PolarisStorageActions.DELETE)
                || storageActions.contains(PolarisStorageActions.ALL)
            ? tableLocations
            : Set.of();
    Map<String, String> credentialsMap =
        entityManager
            .getCredentialCache()
            .getOrGenerateSubScopeCreds(
                entityManager.getMetaStoreManager(),
                callContext.getPolarisCallContext(),
                entity,
                allowList,
                tableLocations,
                writeLocations);
    LOGGER
        .atDebug()
        .addKeyValue("tableIdentifier", tableIdentifier)
        .addKeyValue("credentialKeys", credentialsMap.keySet())
        .log("Loaded scoped credentials for table");
    if (credentialsMap.isEmpty()) {
      LOGGER.debug("No credentials found for table");
    }
    return credentialsMap;
  }

  /**
   * Validates that the specified {@code location} is valid for whatever storage config is found for
   * this TableLike's parent hierarchy.
   */
  private void validateLocationForTableLike(TableIdentifier identifier, String location) {
    PolarisResolvedPathWrapper resolvedStorageEntity =
        resolvedEntityView.getResolvedPath(identifier, PolarisEntitySubType.ANY_SUBTYPE);
    if (resolvedStorageEntity == null) {
      resolvedStorageEntity = resolvedEntityView.getResolvedPath(identifier.namespace());
    }
    if (resolvedStorageEntity == null) {
      resolvedStorageEntity = resolvedEntityView.getPassthroughResolvedPath(identifier.namespace());
    }

    validateLocationForTableLike(identifier, location, resolvedStorageEntity);
  }

  /**
   * Validates that the specified {@code location} is valid for whatever storage config is found for
   * this TableLike's parent hierarchy.
   */
  private void validateLocationForTableLike(
      TableIdentifier identifier,
      String location,
      PolarisResolvedPathWrapper resolvedStorageEntity) {
    validateLocationsForTableLike(identifier, Set.of(location), resolvedStorageEntity);
  }

  /**
   * Validates that the specified {@code locations} are valid for whatever storage config is found
   * for this TableLike's parent hierarchy.
   */
  private void validateLocationsForTableLike(
      TableIdentifier identifier,
      Set<String> locations,
      PolarisResolvedPathWrapper resolvedStorageEntity) {
    Optional<PolarisStorageConfigurationInfo> optStorageConfiguration =
        PolarisStorageConfigurationInfo.forEntityPath(
            callContext.getPolarisCallContext().getDiagServices(),
            resolvedStorageEntity.getRawFullPath());

    optStorageConfiguration.ifPresentOrElse(
        storageConfigInfo -> {
          Map<String, Map<PolarisStorageActions, PolarisStorageIntegration.ValidationResult>>
              validationResults =
                  InMemoryStorageIntegration.validateSubpathsOfAllowedLocations(
                      storageConfigInfo, Set.of(PolarisStorageActions.ALL), locations);
          validationResults
              .values()
              .forEach(
                  actionResult ->
                      actionResult
                          .values()
                          .forEach(
                              result -> {
                                if (!result.isSuccess()) {
                                  throw new ForbiddenException(
                                      "Invalid locations '%s' for identifier '%s': %s",
                                      locations, identifier, result.getMessage());
                                } else {
                                  LOGGER.debug(
                                      "Validated locations '{}' for identifier '{}'",
                                      locations,
                                      identifier);
                                }
                              }));

          // TODO: Consider exposing a property to control whether to use the explicit default
          // in-memory PolarisStorageIntegration implementation to perform validation or
          // whether to delegate to PolarisMetaStoreManager::validateAccessToLocations.
          // Usually the validation is better to perform with local business logic, but if
          // there are additional rules to be evaluated by a custom PolarisMetaStoreManager
          // implementation, then the validation should go through that API instead as follows:
          //
          // PolarisMetaStoreManager.ValidateAccessResult validateResult =
          //     entityManager.getMetaStoreManager().validateAccessToLocations(
          //         getCurrentPolarisContext(),
          //         storageInfoHolderEntity.getCatalogId(),
          //         storageInfoHolderEntity.getId(),
          //         Set.of(PolarisStorageActions.ALL),
          //         Set.of(location));
          // if (!validateResult.isSuccess()) {
          //   throw new ForbiddenException("Invalid location '%s' for identifier '%s': %s",
          //       location, identifier, validateResult.getExtraInformation());
          // }
        },
        () -> {
<<<<<<< HEAD
          List<String> allowedStorageTypes =
              callContext
                  .getPolarisCallContext()
                  .getConfigurationStore()
                  .getConfiguration(
                      callContext.getPolarisCallContext(),
                      PolarisConfiguration.SUPPORTED_CATALOG_STORAGE_TYPES);
          if (!allowedStorageTypes.contains(StorageConfigInfo.StorageTypeEnum.FILE.name())) {
            if (location.startsWith("file:") || location.startsWith("http")) {
              throw new ForbiddenException(
                  "Invalid location '%s' for identifier '%s': File locations are not allowed",
                  location, identifier);
            }
=======
          List<String> invalidLocations =
              locations.stream()
                  .filter(location -> location.startsWith("file:") || location.startsWith("http"))
                  .collect(Collectors.toList());
          if (!invalidLocations.isEmpty()) {
            throw new ForbiddenException(
                "Invalid locations '%s' for identifier '%s': File locations are not allowed",
                invalidLocations, identifier);
>>>>>>> 53543334
          }
        });
  }

  /**
   * Validates the table location has no overlap with other entities after checking the
   * configuration of the service
   */
  private void validateNoLocationOverlap(
      TableIdentifier identifier, List<PolarisEntity> resolvedNamespace, String location) {
    if (callContext
        .getPolarisCallContext()
        .getConfigurationStore()
        .getConfiguration(
            callContext.getPolarisCallContext(),
            PolarisConfiguration.ALLOW_TABLE_LOCATION_OVERLAP)) {
      LOGGER.debug("Skipping location overlap validation for identifier '{}'", identifier);
    } else { // if (entity.getSubType().equals(PolarisEntitySubType.TABLE)) {
      // TODO - is this necessary for views? overlapping views do not expose subdirectories via the
      // credential vending so this feels like an unnecessary restriction
      LOGGER.debug("Validating no overlap with sibling tables or namespaces");
      validateNoLocationOverlap(location, resolvedNamespace, identifier.name());
    }
  }

  /**
   * Validate no location overlap exists between the entity path and its sibling entities. This
   * resolves all siblings at the same level as the target entity (namespaces if the target entity
   * is a namespace whose parent is the catalog, namespaces and tables otherwise) and checks the
   * base-location property of each. The target entity's base location may not be a prefix or a
   * suffix of any sibling entity's base location.
   */
  private void validateNoLocationOverlap(
      String location, List<PolarisEntity> parentPath, String name) {
    PolarisMetaStoreManager.ListEntitiesResult siblingNamespacesResult =
        entityManager
            .getMetaStoreManager()
            .listEntities(
                callContext.getPolarisCallContext(),
                parentPath.stream().map(PolarisEntity::toCore).collect(Collectors.toList()),
                PolarisEntityType.NAMESPACE,
                PolarisEntitySubType.ANY_SUBTYPE);
    if (!siblingNamespacesResult.isSuccess()) {
      throw new IllegalStateException(
          "Unable to resolve siblings entities to validate location - could not list namespaces");
    }

    // if the entity path has more than just the catalog, check for tables as well as other
    // namespaces
    Optional<NamespaceEntity> parentNamespace =
        parentPath.size() > 1
            ? Optional.of(NamespaceEntity.of(parentPath.getLast()))
            : Optional.empty();

    List<TableIdentifier> siblingTables =
        parentNamespace
            .map(
                ns -> {
                  PolarisMetaStoreManager.ListEntitiesResult siblingTablesResult =
                      entityManager
                          .getMetaStoreManager()
                          .listEntities(
                              callContext.getPolarisCallContext(),
                              parentPath.stream()
                                  .map(PolarisEntity::toCore)
                                  .collect(Collectors.toList()),
                              PolarisEntityType.TABLE_LIKE,
                              PolarisEntitySubType.ANY_SUBTYPE);
                  if (!siblingTablesResult.isSuccess()) {
                    throw new IllegalStateException(
                        "Unable to resolve siblings entities to validate location - could not list tables");
                  }
                  return siblingTablesResult.getEntities().stream()
                      .map(tbl -> TableIdentifier.of(ns.asNamespace(), tbl.getName()))
                      .collect(Collectors.toList());
                })
            .orElse(List.of());

    List<Namespace> siblingNamespaces =
        siblingNamespacesResult.getEntities().stream()
            .map(
                ns -> {
                  String[] nsLevels =
                      parentNamespace
                          .map(parent -> parent.asNamespace().levels())
                          .orElse(new String[0]);
                  String[] newLevels = Arrays.copyOf(nsLevels, nsLevels.length + 1);
                  newLevels[nsLevels.length] = ns.getName();
                  return Namespace.of(newLevels);
                })
            .toList();
    LOGGER.debug(
        "Resolving {} sibling entities to validate location",
        siblingTables.size() + siblingNamespaces.size());
    PolarisResolutionManifest resolutionManifest =
        new PolarisResolutionManifest(
            callContext, entityManager, authenticatedPrincipal, parentPath.getFirst().getName());
    siblingTables.forEach(
        tbl ->
            resolutionManifest.addPath(
                new ResolverPath(
                    PolarisCatalogHelpers.tableIdentifierToList(tbl), PolarisEntityType.TABLE_LIKE),
                tbl));
    siblingNamespaces.forEach(
        ns ->
            resolutionManifest.addPath(
                new ResolverPath(Arrays.asList(ns.levels()), PolarisEntityType.NAMESPACE), ns));
    ResolverStatus status = resolutionManifest.resolveAll();
    if (!status.getStatus().equals(ResolverStatus.StatusEnum.SUCCESS)) {
      throw new IllegalStateException(
          "Unable to resolve sibling entities to validate location - could not resolve"
              + status.getFailedToResolvedEntityName());
    }
    Stream.concat(
            siblingTables.stream()
                .filter(tbl -> !tbl.name().equals(name))
                .map(
                    tbl -> {
                      PolarisResolvedPathWrapper resolveTablePath =
                          resolutionManifest.getResolvedPath(tbl);
                      return TableLikeEntity.of(resolveTablePath.getRawLeafEntity())
                          .getBaseLocation();
                    }),
            siblingNamespaces.stream()
                .filter(ns -> !ns.level(ns.length() - 1).equals(name))
                .map(
                    ns -> {
                      PolarisResolvedPathWrapper resolveNamespacePath =
                          resolutionManifest.getResolvedPath(ns);
                      return NamespaceEntity.of(resolveNamespacePath.getRawLeafEntity())
                          .getBaseLocation();
                    }))
        .filter(java.util.Objects::nonNull)
        .forEach(
            siblingLocation -> {
              URI target = URI.create(location);
              URI existing = URI.create(siblingLocation);
              if (isUnderParentLocation(target, existing)
                  || isUnderParentLocation(existing, target)) {
                throw new org.apache.iceberg.exceptions.BadRequestException(
                    "Unable to create table at location '%s' because it conflicts with existing table or namespace at location '%s'",
                    target, existing);
              }
            });
  }

  private class BasePolarisCatalogTableBuilder
      extends BaseMetastoreViewCatalog.BaseMetastoreViewCatalogTableBuilder {

    public BasePolarisCatalogTableBuilder(TableIdentifier identifier, Schema schema) {
      super(identifier, schema);
    }

    @Override
    public TableBuilder withLocation(String newLocation) {
      return super.withLocation(transformTableLikeLocation(newLocation));
    }
  }

  private class BasePolarisCatalogViewBuilder extends BaseMetastoreViewCatalog.BaseViewBuilder {

    public BasePolarisCatalogViewBuilder(TableIdentifier identifier) {
      super(identifier);
    }

    @Override
    public ViewBuilder withLocation(String newLocation) {
      return super.withLocation(transformTableLikeLocation(newLocation));
    }
  }

  private class BasePolarisTableOperations extends BaseMetastoreTableOperations {
    private final TableIdentifier tableIdentifier;
    private final String fullTableName;
    private FileIO tableFileIO;

    BasePolarisTableOperations(FileIO defaultFileIO, TableIdentifier tableIdentifier) {
      LOGGER.debug("new BasePolarisTableOperations for {}", tableIdentifier);
      this.tableIdentifier = tableIdentifier;
      this.fullTableName = fullTableName(catalogName, tableIdentifier);
      this.tableFileIO = defaultFileIO;
    }

    @Override
    public void doRefresh() {
      LOGGER.debug("doRefresh for tableIdentifier {}", tableIdentifier);
      // While doing refresh/commit protocols, we must fetch the fresh "passthrough" resolved
      // table entity instead of the statically-resolved authz resolution set.
      PolarisResolvedPathWrapper resolvedEntities =
          resolvedEntityView.getPassthroughResolvedPath(
              tableIdentifier, PolarisEntitySubType.TABLE);
      TableLikeEntity entity = null;

      if (resolvedEntities != null) {
        entity = TableLikeEntity.of(resolvedEntities.getRawLeafEntity());
        if (!tableIdentifier.equals(entity.getTableIdentifier())) {
          LOGGER
              .atError()
              .addKeyValue("entity.getTableIdentifier()", entity.getTableIdentifier())
              .addKeyValue("tableIdentifier", tableIdentifier)
              .log("Stored table identifier mismatches requested identifier");
        }
      }

      String latestLocation = entity != null ? entity.getMetadataLocation() : null;
      LOGGER.debug("Refreshing latestLocation: {}", latestLocation);
      if (latestLocation == null) {
        disableRefresh();
      } else {
        refreshFromMetadataLocation(
            latestLocation,
            SHOULD_RETRY_REFRESH_PREDICATE,
            MAX_RETRIES,
            metadataLocation -> {
              String latestLocationDir =
                  latestLocation.substring(0, latestLocation.lastIndexOf('/'));
              // TODO: Once we have the "current" table properties pulled into the resolvedEntity
              // then we should use the actual current table properties for IO refresh here
              // instead of the general tableDefaultProperties.
              FileIO fileIO =
                  refreshIOWithCredentials(
                      tableIdentifier,
                      Set.of(latestLocationDir),
                      resolvedEntities,
                      new HashMap<>(tableDefaultProperties),
                      Set.of(PolarisStorageActions.READ));
              return TableMetadataParser.read(fileIO, metadataLocation);
            });
      }
    }

    @Override
    public void doCommit(TableMetadata base, TableMetadata metadata) {
      LOGGER.debug(
          "doCommit for table {} with base {}, metadata {}", tableIdentifier, base, metadata);
      // TODO: Maybe avoid writing metadata if there's definitely a transaction conflict
      if (null == base && !namespaceExists(tableIdentifier.namespace())) {
        throw new NoSuchNamespaceException(
            "Cannot create table %s. Namespace does not exist: %s",
            tableIdentifier, tableIdentifier.namespace());
      }

      PolarisResolvedPathWrapper resolvedTableEntities =
          resolvedEntityView.getPassthroughResolvedPath(
              tableIdentifier, PolarisEntitySubType.TABLE);

      // Fetch credentials for the resolved entity. The entity could be the table itself (if it has
      // already been stored and credentials have been configured directly) or it could be the
      // table's namespace or catalog.
      PolarisResolvedPathWrapper resolvedStorageEntity =
          resolvedTableEntities == null
              ? resolvedEntityView.getResolvedPath(tableIdentifier.namespace())
              : resolvedTableEntities;

      // refresh credentials because we need to read the metadata file to validate its location
      tableFileIO =
          refreshIOWithCredentials(
              tableIdentifier,
              getLocationsAllowedToBeAccessed(metadata),
              resolvedStorageEntity,
              new HashMap<>(metadata.properties()),
              Set.of(PolarisStorageActions.READ, PolarisStorageActions.WRITE));

      List<PolarisEntity> resolvedNamespace =
          resolvedTableEntities == null
              ? resolvedEntityView.getResolvedPath(tableIdentifier.namespace()).getRawFullPath()
              : resolvedTableEntities.getRawParentPath();
      CatalogEntity catalog = CatalogEntity.of(resolvedNamespace.getFirst());

      if (base == null
          || !metadata.location().equals(base.location())
          || !Objects.equal(
              base.properties().get(TableLikeEntity.USER_SPECIFIED_WRITE_DATA_LOCATION_KEY),
              metadata.properties().get(TableLikeEntity.USER_SPECIFIED_WRITE_DATA_LOCATION_KEY))) {
        // If location is changing then we must validate that the requested location is valid
        // for the storage configuration inherited under this entity's path.
        Set<String> dataLocations = new HashSet<>();
        dataLocations.add(metadata.location());
        if (metadata.properties().get(TableLikeEntity.USER_SPECIFIED_WRITE_DATA_LOCATION_KEY)
            != null) {
          dataLocations.add(
              metadata.properties().get(TableLikeEntity.USER_SPECIFIED_WRITE_DATA_LOCATION_KEY));
        }
        if (metadata.properties().get(TableLikeEntity.USER_SPECIFIED_WRITE_METADATA_LOCATION_KEY)
            != null) {
          dataLocations.add(
              metadata
                  .properties()
                  .get(TableLikeEntity.USER_SPECIFIED_WRITE_METADATA_LOCATION_KEY));
        }
        validateLocationsForTableLike(tableIdentifier, dataLocations, resolvedStorageEntity);
        // also validate that the table location doesn't overlap an existing table
        dataLocations.forEach(
            location -> validateNoLocationOverlap(tableIdentifier, resolvedNamespace, location));
        // and that the metadata file points to a location within the table's directory structure
        if (metadata.metadataFileLocation() != null) {
          validateMetadataFileInTableDir(tableIdentifier, metadata, catalog);
        }
      }

      String newLocation = writeNewMetadataIfRequired(base == null, metadata);
      String oldLocation = base == null ? null : base.metadataFileLocation();

      PolarisResolvedPathWrapper resolvedView =
          resolvedEntityView.getPassthroughResolvedPath(tableIdentifier, PolarisEntitySubType.VIEW);
      if (resolvedView != null) {
        throw new AlreadyExistsException("View with same name already exists: %s", tableIdentifier);
      }

      // TODO: Consider using the entity from doRefresh() directly to do the conflict detection
      // instead of a two-layer CAS (checking metadataLocation to detect concurrent modification
      // between doRefresh() and doCommit(), and then updateEntityPropertiesIfNotChanged to detect
      // concurrent
      // modification between our checking of unchanged metadataLocation here and actual
      // persistence-layer commit).
      PolarisResolvedPathWrapper resolvedEntities =
          resolvedEntityView.getPassthroughResolvedPath(
              tableIdentifier, PolarisEntitySubType.TABLE);
      TableLikeEntity entity =
          TableLikeEntity.of(resolvedEntities == null ? null : resolvedEntities.getRawLeafEntity());
      String existingLocation;
      if (null == entity) {
        existingLocation = null;
        entity =
            new TableLikeEntity.Builder(tableIdentifier, newLocation)
                .setCatalogId(getCatalogId())
                .setSubType(PolarisEntitySubType.TABLE)
                .setBaseLocation(metadata.location())
                .setId(
                    entityManager
                        .getMetaStoreManager()
                        .generateNewEntityId(getCurrentPolarisContext())
                        .getId())
                .build();
      } else {
        existingLocation = entity.getMetadataLocation();
        entity =
            new TableLikeEntity.Builder(entity)
                .setBaseLocation(metadata.location())
                .setMetadataLocation(newLocation)
                .build();
      }
      if (!Objects.equal(existingLocation, oldLocation)) {
        if (null == base) {
          throw new AlreadyExistsException("Table already exists: %s", tableName());
        }

        if (null == existingLocation) {
          throw new NoSuchTableException("Table does not exist: %s", tableName());
        }

        throw new CommitFailedException(
            "Cannot commit to table %s metadata location from %s to %s "
                + "because it has been concurrently modified to %s",
            tableIdentifier, oldLocation, newLocation, existingLocation);
      }
      if (null == existingLocation) {
        createTableLike(tableIdentifier, entity);
      } else {
        updateTableLike(tableIdentifier, entity);
      }
    }

    @Override
    public FileIO io() {
      return tableFileIO;
    }

    @Override
    protected String tableName() {
      return fullTableName;
    }
  }

  private void validateMetadataFileInTableDir(
      TableIdentifier identifier, TableMetadata metadata, CatalogEntity catalog) {
    PolarisCallContext polarisCallContext = callContext.getPolarisCallContext();
    boolean allowEscape =
        polarisCallContext
            .getConfigurationStore()
            .getConfiguration(
                polarisCallContext, PolarisConfiguration.ALLOW_EXTERNAL_TABLE_LOCATION);
    if (!allowEscape
        && !polarisCallContext
            .getConfigurationStore()
            .getConfiguration(
                polarisCallContext, PolarisConfiguration.ALLOW_EXTERNAL_METADATA_FILE_LOCATION)) {
      LOGGER.debug(
          "Validating base location {} for table {} in metadata file {}",
          metadata.location(),
          identifier,
          metadata.metadataFileLocation());
      if (!isUnderParentLocation(
          URI.create(metadata.metadataFileLocation()),
          URI.create(metadata.location() + "/metadata").normalize())) {
        throw new org.apache.iceberg.exceptions.BadRequestException(
            "Metadata location %s is not allowed outside of table location %s",
            metadata.metadataFileLocation(), metadata.location());
      }
    }
  }

  private static @NotNull Optional<PolarisEntity> findStorageInfoFromHierarchy(
      PolarisResolvedPathWrapper resolvedStorageEntity) {
    Optional<PolarisEntity> storageInfoEntity =
        resolvedStorageEntity.getRawFullPath().reversed().stream()
            .filter(
                e ->
                    e.getInternalPropertiesAsMap()
                        .containsKey(PolarisEntityConstants.getStorageConfigInfoPropertyName()))
            .findFirst();
    return storageInfoEntity;
  }

  private class BasePolarisViewOperations extends BaseViewOperations {
    private final TableIdentifier identifier;
    private final String fullViewName;
    private FileIO viewFileIO;

    BasePolarisViewOperations(FileIO defaultFileIO, TableIdentifier identifier) {
      this.viewFileIO = defaultFileIO;
      this.identifier = identifier;
      this.fullViewName = ViewUtil.fullViewName(catalogName, identifier);
    }

    @Override
    public void doRefresh() {
      PolarisResolvedPathWrapper resolvedEntities =
          resolvedEntityView.getPassthroughResolvedPath(identifier, PolarisEntitySubType.VIEW);
      TableLikeEntity entity = null;

      if (resolvedEntities != null) {
        entity = TableLikeEntity.of(resolvedEntities.getRawLeafEntity());
        if (!identifier.equals(entity.getTableIdentifier())) {
          LOGGER
              .atError()
              .addKeyValue("entity.getTableIdentifier()", entity.getTableIdentifier())
              .addKeyValue("identifier", identifier)
              .log("Stored view identifier mismatches requested identifier");
        }
      }

      String latestLocation = entity != null ? entity.getMetadataLocation() : null;
      LOGGER.debug("Refreshing view latestLocation: {}", latestLocation);
      if (latestLocation == null) {
        disableRefresh();
      } else {
        refreshFromMetadataLocation(
            latestLocation,
            SHOULD_RETRY_REFRESH_PREDICATE,
            MAX_RETRIES,
            metadataLocation -> {
              String latestLocationDir =
                  latestLocation.substring(0, latestLocation.lastIndexOf('/'));

              // TODO: Once we have the "current" table properties pulled into the resolvedEntity
              // then we should use the actual current table properties for IO refresh here
              // instead of the general tableDefaultProperties.
              FileIO fileIO =
                  refreshIOWithCredentials(
                      identifier,
                      Set.of(latestLocationDir),
                      resolvedEntities,
                      new HashMap<>(tableDefaultProperties),
                      Set.of(PolarisStorageActions.READ));

              return ViewMetadataParser.read(fileIO.newInputFile(metadataLocation));
            });
      }
    }

    @Override
    public void doCommit(ViewMetadata base, ViewMetadata metadata) {
      // TODO: Maybe avoid writing metadata if there's definitely a transaction conflict
      LOGGER.debug("doCommit for view {} with base {}, metadata {}", identifier, base, metadata);
      if (null == base && !namespaceExists(identifier.namespace())) {
        throw new NoSuchNamespaceException(
            "Cannot create view %s. Namespace does not exist: %s",
            identifier, identifier.namespace());
      }

      PolarisResolvedPathWrapper resolvedTable =
          resolvedEntityView.getPassthroughResolvedPath(identifier, PolarisEntitySubType.TABLE);
      if (resolvedTable != null) {
        throw new AlreadyExistsException("Table with same name already exists: %s", identifier);
      }

      PolarisResolvedPathWrapper resolvedEntities =
          resolvedEntityView.getPassthroughResolvedPath(identifier, PolarisEntitySubType.VIEW);

      // Fetch credentials for the resolved entity. The entity could be the view itself (if it has
      // already been stored and credentials have been configured directly) or it could be the
      // table's namespace or catalog.
      PolarisResolvedPathWrapper resolvedStorageEntity =
          resolvedEntities == null
              ? resolvedEntityView.getResolvedPath(identifier.namespace())
              : resolvedEntities;

      List<PolarisEntity> resolvedNamespace =
          resolvedEntities == null
              ? resolvedEntityView.getResolvedPath(identifier.namespace()).getRawFullPath()
              : resolvedEntities.getRawParentPath();
      if (base == null || !metadata.location().equals(base.location())) {
        // If location is changing then we must validate that the requested location is valid
        // for the storage configuration inherited under this entity's path.
        validateLocationForTableLike(identifier, metadata.location(), resolvedStorageEntity);
        validateNoLocationOverlap(identifier, resolvedNamespace, metadata.location());
      }

      Map<String, String> tableProperties = new HashMap<>(metadata.properties());

      viewFileIO =
          refreshIOWithCredentials(
              identifier,
              getLocationsAllowedToBeAccessed(metadata),
              resolvedStorageEntity,
              tableProperties,
              Set.of(PolarisStorageActions.READ, PolarisStorageActions.WRITE));

      String newLocation = writeNewMetadataIfRequired(metadata);
      String oldLocation = base == null ? null : currentMetadataLocation();

      TableLikeEntity entity =
          TableLikeEntity.of(resolvedEntities == null ? null : resolvedEntities.getRawLeafEntity());
      String existingLocation;
      if (null == entity) {
        existingLocation = null;
        entity =
            new TableLikeEntity.Builder(identifier, newLocation)
                .setCatalogId(getCatalogId())
                .setSubType(PolarisEntitySubType.VIEW)
                .setId(
                    entityManager
                        .getMetaStoreManager()
                        .generateNewEntityId(getCurrentPolarisContext())
                        .getId())
                .build();
      } else {
        existingLocation = entity.getMetadataLocation();
        entity = new TableLikeEntity.Builder(entity).setMetadataLocation(newLocation).build();
      }
      if (!Objects.equal(existingLocation, oldLocation)) {
        if (null == base) {
          throw new AlreadyExistsException("View already exists: %s", identifier);
        }

        if (null == existingLocation) {
          throw new NoSuchViewException("View does not exist: %s", identifier);
        }

        throw new CommitFailedException(
            "Cannot commit to view %s metadata location from %s to %s "
                + "because it has been concurrently modified to %s",
            identifier, oldLocation, newLocation, existingLocation);
      }
      if (null == existingLocation) {
        createTableLike(identifier, entity);
      } else {
        updateTableLike(identifier, entity);
      }
    }

    @Override
    public FileIO io() {
      return viewFileIO;
    }

    @Override
    protected String viewName() {
      return fullViewName;
    }
  }

  private FileIO refreshIOWithCredentials(
      TableIdentifier identifier,
      Set<String> readLocations,
      PolarisResolvedPathWrapper resolvedStorageEntity,
      Map<String, String> tableProperties,
      Set<PolarisStorageActions> storageActions) {
    Optional<PolarisEntity> storageInfoEntity = findStorageInfoFromHierarchy(resolvedStorageEntity);
    Map<String, String> credentialsMap =
        storageInfoEntity
            .map(
                storageInfo ->
                    refreshCredentials(identifier, storageActions, readLocations, storageInfo))
            .orElse(Map.of());

    // Update the FileIO before we write the new metadata file
    // update with table properties in case there are table-level overrides
    // the credentials should always override table-level properties, since
    // storage configuration will be found at whatever entity defines it
    tableProperties.putAll(credentialsMap);
    FileIO fileIO = null;
    fileIO = loadFileIO(ioImplClassName, tableProperties);
    // ensure the new fileIO is closed when the catalog is closed
    closeableGroup.addCloseable(fileIO);
    return fileIO;
  }

  private PolarisCallContext getCurrentPolarisContext() {
    return callContext.getPolarisCallContext();
  }

  @VisibleForTesting
  long getCatalogId() {
    // TODO: Properly handle initialization
    if (catalogId <= 0) {
      throw new RuntimeException(
          "Failed to initialize catalogId before using catalog with name: " + catalogName);
    }
    return catalogId;
  }

  private void renameTableLike(
      PolarisEntitySubType subType, TableIdentifier from, TableIdentifier to) {
    LOGGER.debug("Renaming tableLike from {} to {}", from, to);
    PolarisResolvedPathWrapper resolvedEntities = resolvedEntityView.getResolvedPath(from, subType);
    if (resolvedEntities == null) {
      if (subType == PolarisEntitySubType.VIEW) {
        throw new NoSuchViewException("Cannot rename %s to %s. View does not exist", from, to);
      } else {
        throw new NoSuchTableException("Cannot rename %s to %s. Table does not exist", from, to);
      }
    }
    List<PolarisEntity> catalogPath = resolvedEntities.getRawParentPath();
    PolarisEntity leafEntity = resolvedEntities.getRawLeafEntity();
    final TableLikeEntity toEntity;
    List<PolarisEntity> newCatalogPath = null;
    if (!from.namespace().equals(to.namespace())) {
      PolarisResolvedPathWrapper resolvedNewParentEntities =
          resolvedEntityView.getResolvedPath(to.namespace());
      if (resolvedNewParentEntities == null) {
        throw new NoSuchNamespaceException(
            "Cannot rename %s to %s. Namespace does not exist: %s", from, to, to.namespace());
      }
      newCatalogPath = resolvedNewParentEntities.getRawFullPath();

      // the "to" table has a new parent and a new name / namespace path
      toEntity =
          new TableLikeEntity.Builder(TableLikeEntity.of(leafEntity))
              .setTableIdentifier(to)
              .setParentId(resolvedNewParentEntities.getResolvedLeafEntity().getEntity().getId())
              .build();
    } else {
      // only the name of the entity is changed
      toEntity =
          new TableLikeEntity.Builder(TableLikeEntity.of(leafEntity))
              .setTableIdentifier(to)
              .build();
    }

    // rename the entity now
    PolarisMetaStoreManager.EntityResult returnedEntityResult =
        entityManager
            .getMetaStoreManager()
            .renameEntity(
                getCurrentPolarisContext(),
                PolarisEntity.toCoreList(catalogPath),
                leafEntity,
                PolarisEntity.toCoreList(newCatalogPath),
                toEntity);

    // handle error
    if (!returnedEntityResult.isSuccess()) {
      LOGGER.debug(
          "Rename error {} trying to rename {} to {}. Checking existing object.",
          returnedEntityResult.getReturnStatus(),
          from,
          to);
      switch (returnedEntityResult.getReturnStatus()) {
        case PolarisMetaStoreManager.ReturnStatus.ENTITY_ALREADY_EXISTS:
          {
            PolarisEntitySubType existingEntitySubType =
                returnedEntityResult.getAlreadyExistsEntitySubType();
            if (existingEntitySubType == null) {
              // this code path is unexpected
              throw new AlreadyExistsException(
                  "Cannot rename %s to %s. Object already exists", from, to);
            } else if (existingEntitySubType == PolarisEntitySubType.TABLE) {
              throw new AlreadyExistsException(
                  "Cannot rename %s to %s. Table already exists", from, to);
            } else if (existingEntitySubType == PolarisEntitySubType.VIEW) {
              throw new AlreadyExistsException(
                  "Cannot rename %s to %s. View already exists", from, to);
            }
            throw new IllegalStateException(
                String.format("Unexpected entity type '%s'", existingEntitySubType));
          }

        case PolarisMetaStoreManager.ReturnStatus.ENTITY_NOT_FOUND:
          throw new NotFoundException("Cannot rename %s to %s. %s does not exist", from, to, from);

          // this is temporary. Should throw a special error that will be caught and retried
        case PolarisMetaStoreManager.ReturnStatus.TARGET_ENTITY_CONCURRENTLY_MODIFIED:
        case PolarisMetaStoreManager.ReturnStatus.ENTITY_CANNOT_BE_RESOLVED:
          throw new RuntimeException("concurrent update detected, please retry");

          // some entities cannot be renamed
        case PolarisMetaStoreManager.ReturnStatus.ENTITY_CANNOT_BE_RENAMED:
          throw new BadRequestException("Cannot rename built-in object " + leafEntity.getName());

          // some entities cannot be renamed
        default:
          throw new IllegalStateException(
              "Unknown error status " + returnedEntityResult.getReturnStatus());
      }
    } else {
      TableLikeEntity returnedEntity = TableLikeEntity.of(returnedEntityResult.getEntity());
      if (!toEntity.getTableIdentifier().equals(returnedEntity.getTableIdentifier())) {
        // As long as there are older deployments which don't support the atomic update of the
        // internalProperties during rename, we can log and then patch it up explicitly
        // in a best-effort way.
        LOGGER
            .atError()
            .addKeyValue("toEntity.getTableIdentifier()", toEntity.getTableIdentifier())
            .addKeyValue("returnedEntity.getTableIdentifier()", returnedEntity.getTableIdentifier())
            .log("Returned entity identifier doesn't match toEntity identifier");
        entityManager
            .getMetaStoreManager()
            .updateEntityPropertiesIfNotChanged(
                getCurrentPolarisContext(),
                PolarisEntity.toCoreList(newCatalogPath),
                new TableLikeEntity.Builder(returnedEntity).setTableIdentifier(to).build());
      }
    }
  }

  /**
   * Caller must fill in all entity fields except parentId, since the caller may not want to
   * duplicate the logic to try to resolve parentIds before constructing the proposed entity. This
   * method will fill in the parentId if needed upon resolution.
   */
  private void createTableLike(TableIdentifier identifier, PolarisEntity entity) {
    PolarisResolvedPathWrapper resolvedParent =
        resolvedEntityView.getResolvedPath(identifier.namespace());
    if (resolvedParent == null) {
      // Illegal state because the namespace should've already been in the static resolution set.
      throw new IllegalStateException(
          String.format("Failed to fetch resolved parent for TableIdentifier '%s'", identifier));
    }

    createTableLike(identifier, entity, resolvedParent);
  }

  private void createTableLike(
      TableIdentifier identifier, PolarisEntity entity, PolarisResolvedPathWrapper resolvedParent) {
    // Make sure the metadata file is valid for our allowed locations.
    String metadataLocation = TableLikeEntity.of(entity).getMetadataLocation();
    validateLocationForTableLike(identifier, metadataLocation, resolvedParent);

    List<PolarisEntity> catalogPath = resolvedParent.getRawFullPath();

    if (entity.getParentId() <= 0) {
      // TODO: Validate catalogPath size is at least 1 for catalog entity?
      entity =
          new PolarisEntity.Builder(entity)
              .setParentId(resolvedParent.getRawLeafEntity().getId())
              .build();
    }
    entity =
        new PolarisEntity.Builder(entity).setCreateTimestamp(System.currentTimeMillis()).build();

    PolarisEntity returnedEntity =
        PolarisEntity.of(
            entityManager
                .getMetaStoreManager()
                .createEntityIfNotExists(
                    getCurrentPolarisContext(), PolarisEntity.toCoreList(catalogPath), entity));
    LOGGER.debug("Created TableLike entity {} with TableIdentifier {}", entity, identifier);
    if (returnedEntity == null) {
      // TODO: Error or retry?
    }
  }

  private static boolean isUnderParentLocation(URI childLocation, URI expectedParentLocation) {
    return !expectedParentLocation.relativize(childLocation).equals(childLocation);
  }

  private void updateTableLike(TableIdentifier identifier, PolarisEntity entity) {
    PolarisResolvedPathWrapper resolvedEntities =
        resolvedEntityView.getResolvedPath(identifier, entity.getSubType());
    if (resolvedEntities == null) {
      // Illegal state because the identifier should've already been in the static resolution set.
      throw new IllegalStateException(
          String.format("Failed to fetch resolved TableIdentifier '%s'", identifier));
    }

    // Make sure the metadata file is valid for our allowed locations.
    String metadataLocation = TableLikeEntity.of(entity).getMetadataLocation();
    validateLocationForTableLike(identifier, metadataLocation, resolvedEntities);

    List<PolarisEntity> catalogPath = resolvedEntities.getRawParentPath();
    PolarisEntity returnedEntity =
        Optional.ofNullable(
                entityManager
                    .getMetaStoreManager()
                    .updateEntityPropertiesIfNotChanged(
                        getCurrentPolarisContext(), PolarisEntity.toCoreList(catalogPath), entity)
                    .getEntity())
            .map(PolarisEntity::new)
            .orElse(null);
    if (returnedEntity == null) {
      // TODO: Error or retry?
    }
  }

  private @NotNull PolarisMetaStoreManager.DropEntityResult dropTableLike(
      PolarisEntitySubType subType,
      TableIdentifier identifier,
      Map<String, String> storageProperties,
      boolean purge) {
    PolarisResolvedPathWrapper resolvedEntities =
        resolvedEntityView.getResolvedPath(identifier, subType);
    if (resolvedEntities == null) {
      // TODO: Error?
      return new PolarisMetaStoreManager.DropEntityResult(
          PolarisMetaStoreManager.ReturnStatus.ENTITY_NOT_FOUND, null);
    }

    List<PolarisEntity> catalogPath = resolvedEntities.getRawParentPath();
    PolarisEntity leafEntity = resolvedEntities.getRawLeafEntity();
    return entityManager
        .getMetaStoreManager()
        .dropEntityIfExists(
            getCurrentPolarisContext(),
            PolarisEntity.toCoreList(catalogPath),
            leafEntity,
            storageProperties,
            purge);
  }

  private boolean sendNotificationForTableLike(
      PolarisEntitySubType subType, TableIdentifier tableIdentifier, NotificationRequest request) {
    LOGGER.debug(
        "Handling notification request {} for tableIdentifier {}", request, tableIdentifier);
    PolarisResolvedPathWrapper resolvedEntities =
        resolvedEntityView.getPassthroughResolvedPath(tableIdentifier, subType);

    NotificationType notificationType = request.getNotificationType();

    Preconditions.checkNotNull(notificationType, "Expected a valid notification type.");

    if (notificationType == NotificationType.DROP) {
      return dropTableLike(PolarisEntitySubType.TABLE, tableIdentifier, Map.of(), false /* purge */)
          .isSuccess();
    } else if (notificationType == NotificationType.CREATE
        || notificationType == NotificationType.UPDATE) {

      Namespace ns = tableIdentifier.namespace();
      createNonExistingNamespaces(ns);

      PolarisResolvedPathWrapper resolvedParent = resolvedEntityView.getPassthroughResolvedPath(ns);

      TableLikeEntity entity =
          TableLikeEntity.of(resolvedEntities == null ? null : resolvedEntities.getRawLeafEntity());

      String existingLocation;
      String newLocation = transformTableLikeLocation(request.getPayload().getMetadataLocation());
      if (null == entity) {
        existingLocation = null;
        entity =
            new TableLikeEntity.Builder(tableIdentifier, newLocation)
                .setCatalogId(getCatalogId())
                .setSubType(PolarisEntitySubType.TABLE)
                .setId(
                    entityManager
                        .getMetaStoreManager()
                        .generateNewEntityId(getCurrentPolarisContext())
                        .getId())
                .build();
      } else {
        existingLocation = entity.getMetadataLocation();
        entity = new TableLikeEntity.Builder(entity).setMetadataLocation(newLocation).build();
      }
      // first validate we can read the metadata file
      validateLocationForTableLike(tableIdentifier, newLocation);

      String locationDir = newLocation.substring(0, newLocation.lastIndexOf("/"));

      FileIO fileIO =
          refreshIOWithCredentials(
              tableIdentifier,
              Set.of(locationDir),
              resolvedParent,
              new HashMap<>(tableDefaultProperties),
              Set.of(PolarisStorageActions.READ, PolarisStorageActions.WRITE));
      TableMetadata tableMetadata = TableMetadataParser.read(fileIO, newLocation);

      // then validate that it points to a valid location for this table
      validateLocationForTableLike(tableIdentifier, tableMetadata.location());

      // finally, validate that the metadata file is within the table directory
      validateMetadataFileInTableDir(
          tableIdentifier,
          tableMetadata,
          CatalogEntity.of(resolvedParent.getRawFullPath().getFirst()));

      // TODO: These might fail due to concurrent update; we need to do a retry in those cases.
      if (null == existingLocation) {
        LOGGER.debug(
            "Creating table {} for notification with metadataLocation {}",
            tableIdentifier,
            newLocation);
        createTableLike(tableIdentifier, entity, resolvedParent);
      } else {
        LOGGER.debug(
            "Updating table {} for notification with metadataLocation {}",
            tableIdentifier,
            newLocation);

        updateTableLike(tableIdentifier, entity);
      }
    }
    return true;
  }

  private void createNonExistingNamespaces(Namespace namespace) {
    // Pre-create namespaces if they don't exist
    for (int i = 1; i <= namespace.length(); i++) {
      Namespace nsLevel =
          Namespace.of(Arrays.stream(namespace.levels()).limit(i).toArray(String[]::new));
      if (resolvedEntityView.getPassthroughResolvedPath(nsLevel) == null) {
        Namespace parentNamespace = PolarisCatalogHelpers.getParentNamespace(nsLevel);
        PolarisResolvedPathWrapper resolvedParent =
            resolvedEntityView.getPassthroughResolvedPath(parentNamespace);
        createNamespaceInternal(nsLevel, Collections.emptyMap(), resolvedParent);
      }
    }
  }

  private List<TableIdentifier> listTableLike(PolarisEntitySubType subType, Namespace namespace) {
    PolarisResolvedPathWrapper resolvedEntities = resolvedEntityView.getResolvedPath(namespace);
    if (resolvedEntities == null) {
      // Illegal state because the namespace should've already been in the static resolution set.
      throw new IllegalStateException(
          String.format("Failed to fetch resolved namespace '%s'", namespace));
    }

    List<PolarisEntity> catalogPath = resolvedEntities.getRawFullPath();
    List<PolarisEntity.NameAndId> entities =
        PolarisEntity.toNameAndIdList(
            entityManager
                .getMetaStoreManager()
                .listEntities(
                    getCurrentPolarisContext(),
                    PolarisEntity.toCoreList(catalogPath),
                    PolarisEntityType.TABLE_LIKE,
                    subType)
                .getEntities());
    return PolarisCatalogHelpers.nameAndIdToTableIdentifiers(catalogPath, entities);
  }

  /**
   * Load FileIO with provided impl and properties
   *
   * @param ioImpl full class name of a custom FileIO implementation
   * @param properties used to initialize the FileIO implementation
   * @return FileIO object
   */
  private FileIO loadFileIO(String ioImpl, Map<String, String> properties) {
    Map<String, String> propertiesWithS3CustomizedClientFactory = new HashMap<>(properties);
    propertiesWithS3CustomizedClientFactory.put(
        S3FileIOProperties.CLIENT_FACTORY, PolarisS3FileIOClientFactory.class.getName());
    return CatalogUtil.loadFileIO(
        ioImpl, propertiesWithS3CustomizedClientFactory, new Configuration());
  }

  private void blockedUserSpecifiedWriteLocation(Map<String, String> properties) {
    if (properties != null
        && (properties.containsKey(TableLikeEntity.USER_SPECIFIED_WRITE_DATA_LOCATION_KEY)
            || properties.containsKey(
                TableLikeEntity.USER_SPECIFIED_WRITE_METADATA_LOCATION_KEY))) {
      throw new ForbiddenException(
          "Delegate access to table with user-specified write location is temporarily not supported.");
    }
  }

  /** Helper to retrieve dynamic context-based configuration that has a boolean value. */
  private Boolean getBooleanContextConfiguration(String configKey, boolean defaultValue) {
    return callContext
        .getPolarisCallContext()
        .getConfigurationStore()
        .getConfiguration(callContext.getPolarisCallContext(), configKey, defaultValue);
  }

  /**
   * Check if the exception is retryable for the storage provider
   *
   * @param ex exception
   * @return true if the exception is retryable
   */
  private static boolean isStorageProviderRetryableException(Exception ex) {
    // For S3/Azure, the exception is not wrapped, while for GCP the exception is wrapped as a
    // RuntimeException
    Throwable rootCause = ExceptionUtils.getRootCause(ex);
    if (rootCause == null) {
      // no root cause, let it retry
      return true;
    }
    // only S3 SdkException has this retryable property
    if (rootCause instanceof SdkException && ((SdkException) rootCause).retryable()) {
      return true;
    }
    // add more cases here if needed
    // AccessDenied is not retryable
    return !isAccessDenied(rootCause.getMessage());
  }

  private static boolean isAccessDenied(String errorMsg) {
    // corresponding error messages for storage providers Aws/Azure/Gcp
    boolean isAccessDenied =
        errorMsg != null
            && (errorMsg.contains("Access Denied")
                || errorMsg.contains("This request is not authorized to perform this operation")
                || errorMsg.contains("Forbidden"));
    if (isAccessDenied) {
      LOGGER.debug("Access Denied or Forbidden error: {}", errorMsg);
      return true;
    }
    return false;
  }
}<|MERGE_RESOLUTION|>--- conflicted
+++ resolved
@@ -997,7 +997,6 @@
           // }
         },
         () -> {
-<<<<<<< HEAD
           List<String> allowedStorageTypes =
               callContext
                   .getPolarisCallContext()
@@ -1006,21 +1005,15 @@
                       callContext.getPolarisCallContext(),
                       PolarisConfiguration.SUPPORTED_CATALOG_STORAGE_TYPES);
           if (!allowedStorageTypes.contains(StorageConfigInfo.StorageTypeEnum.FILE.name())) {
-            if (location.startsWith("file:") || location.startsWith("http")) {
+            List<String> invalidLocations =
+                locations.stream()
+                    .filter(location -> location.startsWith("file:") || location.startsWith("http"))
+                    .collect(Collectors.toList());
+            if (!invalidLocations.isEmpty()) {
               throw new ForbiddenException(
-                  "Invalid location '%s' for identifier '%s': File locations are not allowed",
-                  location, identifier);
+                  "Invalid locations '%s' for identifier '%s': File locations are not allowed",
+                  invalidLocations, identifier);
             }
-=======
-          List<String> invalidLocations =
-              locations.stream()
-                  .filter(location -> location.startsWith("file:") || location.startsWith("http"))
-                  .collect(Collectors.toList());
-          if (!invalidLocations.isEmpty()) {
-            throw new ForbiddenException(
-                "Invalid locations '%s' for identifier '%s': File locations are not allowed",
-                invalidLocations, identifier);
->>>>>>> 53543334
           }
         });
   }
