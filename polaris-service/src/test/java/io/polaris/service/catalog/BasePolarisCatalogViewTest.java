--- conflicted
+++ resolved
@@ -108,32 +108,17 @@
             entityManager,
             authenticatedRoot,
             new PolarisAuthorizer(new PolarisConfigurationStore() {}));
-<<<<<<< HEAD
-    PolarisEntity catalogEntity =
-        adminService.createCatalog(
-            new CatalogEntity.Builder()
-                .setName(CATALOG_NAME)
-                .addProperty(PolarisConfiguration.ALLOW_EXTERNAL_TABLE_LOCATION.catalogConfig(), "true")
-                .addProperty(PolarisConfiguration.ALLOW_UNSTRUCTURED_TABLE_LOCATION.catalogConfig(), "true")
-                .setDefaultBaseLocation("file://tmp")
-                .setStorageConfigurationInfo(
-                    new FileStorageConfigInfo(
-                        StorageConfigInfo.StorageTypeEnum.FILE, List.of("file://", "/", "*")),
-                    "file://tmp")
-                .build());
-=======
     adminService.createCatalog(
         new CatalogEntity.Builder()
             .setName(CATALOG_NAME)
-            .addProperty(PolarisConfiguration.CATALOG_ALLOW_EXTERNAL_TABLE_LOCATION, "true")
-            .addProperty(PolarisConfiguration.CATALOG_ALLOW_UNSTRUCTURED_TABLE_LOCATION, "true")
+            .addProperty(PolarisConfiguration.ALLOW_EXTERNAL_TABLE_LOCATION.catalogConfig(), "true")
+            .addProperty(PolarisConfiguration.ALLOW_UNSTRUCTURED_TABLE_LOCATION.catalogConfig(), "true")
             .setDefaultBaseLocation("file://tmp")
             .setStorageConfigurationInfo(
                 new FileStorageConfigInfo(
                     StorageConfigInfo.StorageTypeEnum.FILE, List.of("file://", "/", "*")),
                 "file://tmp")
             .build());
->>>>>>> 353acea4
 
     PolarisPassthroughResolutionView passthroughView =
         new PolarisPassthroughResolutionView(
