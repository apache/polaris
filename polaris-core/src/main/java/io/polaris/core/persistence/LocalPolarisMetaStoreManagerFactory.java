--- conflicted
+++ resolved
@@ -51,11 +51,7 @@
 
   protected PolarisStorageIntegrationProvider storageIntegration;
 
-<<<<<<< HEAD
-  private Logger LOGGER =
-=======
-  private final Logger logger =
->>>>>>> 353acea4
+  private final Logger LOGGER =
       org.slf4j.LoggerFactory.getLogger(LocalPolarisMetaStoreManagerFactory.class);
 
   protected abstract StoreType createBackingStore(@NotNull PolarisDiagnostics diagnostics);
