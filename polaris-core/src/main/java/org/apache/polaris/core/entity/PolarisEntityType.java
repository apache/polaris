/*
 * Licensed to the Apache Software Foundation (ASF) under one
 * or more contributor license agreements.  See the NOTICE file
 * distributed with this work for additional information
 * regarding copyright ownership.  The ASF licenses this file
 * to you under the Apache License, Version 2.0 (the
 * "License"); you may not use this file except in compliance
 * with the License.  You may obtain a copy of the License at
 *
 *   http://www.apache.org/licenses/LICENSE-2.0
 *
 * Unless required by applicable law or agreed to in writing,
 * software distributed under the License is distributed on an
 * "AS IS" BASIS, WITHOUT WARRANTIES OR CONDITIONS OF ANY
 * KIND, either express or implied.  See the License for the
 * specific language governing permissions and limitations
 * under the License.
 */
package org.apache.polaris.core.entity;

import com.fasterxml.jackson.annotation.JsonCreator;
import com.fasterxml.jackson.annotation.JsonValue;
import jakarta.annotation.Nullable;

/** Types of entities with their id */
public enum PolarisEntityType {
  NULL_TYPE(0, null, false, false),
  ROOT(1, null, false, false),
  PRINCIPAL(2, ROOT, true, false),
  PRINCIPAL_ROLE(3, ROOT, true, false),
  CATALOG(4, ROOT, false, false),
  CATALOG_ROLE(5, CATALOG, true, false),
  NAMESPACE(6, CATALOG, false, true),
  // generic table is either a view or a real table
  ICEBERG_TABLE_LIKE(7, NAMESPACE, false, false),
  TASK(8, ROOT, false, false),
<<<<<<< HEAD
  FILE(9, ICEBERG_TABLE_LIKE, false, false),
  GENERIC_TABLE(10, NAMESPACE, false, false);
=======
  FILE(9, TABLE_LIKE, false, false),
  POLICY(10, NAMESPACE, false, false);
>>>>>>> b1f7c68b

  // to efficiently map a code to its corresponding entity type, use a reverse array which
  // is initialized below
  private static final PolarisEntityType[] REVERSE_MAPPING_ARRAY;

  static {
    // find max array size
    int maxId = 0;
    for (PolarisEntityType entityType : PolarisEntityType.values()) {
      if (maxId < entityType.code) {
        maxId = entityType.code;
      }
    }

    // allocate mapping array
    REVERSE_MAPPING_ARRAY = new PolarisEntityType[maxId + 1];

    // populate mapping array
    for (PolarisEntityType entityType : PolarisEntityType.values()) {
      REVERSE_MAPPING_ARRAY[entityType.code] = entityType;
    }
  }

  // unique id for an entity type
  private final int code;

  // true if this entity is a grantee, i.e. is an entity which can be on the receiving end of
  // a grant. Only roles and principals are grantees
  private final boolean isGrantee;

  // true if the parent entity type can also be the same type (e.g. namespaces)
  private final boolean parentSelfReference;

  // parent entity type, null for an ACCOUNT
  private final PolarisEntityType parentType;

  PolarisEntityType(int id, PolarisEntityType parentType, boolean isGrantee, boolean sefRef) {
    // remember the id of this entity
    this.code = id;
    this.isGrantee = isGrantee;
    this.parentType = parentType;
    this.parentSelfReference = sefRef;
  }

  /**
   * @return the code associated to the specified the entity type, will be stored in FDB
   */
  @JsonValue
  public int getCode() {
    return code;
  }

  /**
   * @return true if this entity is a grantee, i.e. an entity which can receive grants
   */
  public boolean isGrantee() {
    return this.isGrantee;
  }

  /**
   * @return true if this entity can be nested with itself (like a NAMESPACE)
   */
  public boolean isParentSelfReference() {
    return parentSelfReference;
  }

  /**
   * Given the code associated to the type of entity, return the subtype associated to it. Return
   * null if not found
   *
   * @param entityTypeCode code associated to the entity type
   * @return entity type corresponding to that code or null if mapping not found
   */
  @JsonCreator
  public static @Nullable PolarisEntityType fromCode(int entityTypeCode) {
    // ensure it is within bounds
    if (entityTypeCode >= REVERSE_MAPPING_ARRAY.length) {
      return null;
    }

    // get value
    return REVERSE_MAPPING_ARRAY[entityTypeCode];
  }

  /**
   * @return TRUE if this entity is top-level
   */
  public boolean isTopLevel() {
    return (this.parentType == ROOT || this == ROOT);
  }

  /**
   * @return the parent type of this type in the entity hierarchy
   */
  public PolarisEntityType getParentType() {
    return this.parentType;
  }
}<|MERGE_RESOLUTION|>--- conflicted
+++ resolved
@@ -34,13 +34,9 @@
   // generic table is either a view or a real table
   ICEBERG_TABLE_LIKE(7, NAMESPACE, false, false),
   TASK(8, ROOT, false, false),
-<<<<<<< HEAD
   FILE(9, ICEBERG_TABLE_LIKE, false, false),
+  POLICY(10, NAMESPACE, false, false),
   GENERIC_TABLE(10, NAMESPACE, false, false);
-=======
-  FILE(9, TABLE_LIKE, false, false),
-  POLICY(10, NAMESPACE, false, false);
->>>>>>> b1f7c68b
 
   // to efficiently map a code to its corresponding entity type, use a reverse array which
   // is initialized below
