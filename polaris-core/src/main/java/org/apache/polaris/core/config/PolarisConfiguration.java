--- conflicted
+++ resolved
@@ -22,11 +22,8 @@
 import java.util.List;
 import java.util.Optional;
 import java.util.function.Function;
-<<<<<<< HEAD
-=======
 import java.util.stream.Collectors;
 import java.util.stream.Stream;
->>>>>>> e4287a8a
 import org.apache.polaris.core.context.CallContext;
 import org.slf4j.Logger;
 import org.slf4j.LoggerFactory;
@@ -94,11 +91,8 @@
       String description,
       T defaultValue,
       Optional<String> catalogConfig,
-<<<<<<< HEAD
+      Optional<String> catalogConfigUnsafe,
       Optional<Function<T, Boolean>> validation) {
-=======
-      Optional<String> catalogConfigUnsafe) {
->>>>>>> e4287a8a
     this.key = key;
     this.description = description;
     this.defaultValue = defaultValue;
@@ -122,7 +116,6 @@
                 "Attempted to read a catalog config key from a configuration that doesn't have one."));
   }
 
-<<<<<<< HEAD
   T apply(Object value) {
     T result = this.typ.cast(value);
     validate(result);
@@ -137,7 +130,8 @@
                 String.format("Configuration %s has invalid value %s", key, defaultValue));
           }
         });
-=======
+  }
+
   public boolean hasCatalogConfigUnsafe() {
     return catalogConfigUnsafeImpl.isPresent();
   }
@@ -149,21 +143,13 @@
                 "Attempted to read an unsafe catalog config key from a configuration that doesn't have one."));
   }
 
-  T cast(Object value) {
-    return this.typ.cast(value);
->>>>>>> e4287a8a
-  }
-
   public static class Builder<T> {
     private String key;
     private String description;
     private T defaultValue;
     private Optional<String> catalogConfig = Optional.empty();
-<<<<<<< HEAD
+    private Optional<String> catalogConfigUnsafe = Optional.empty();
     private Optional<Function<T, Boolean>> validation = Optional.empty();
-=======
-    private Optional<String> catalogConfigUnsafe = Optional.empty();
->>>>>>> e4287a8a
 
     public Builder<T> key(String key) {
       this.key = key;
@@ -195,18 +181,11 @@
       return this;
     }
 
-<<<<<<< HEAD
     public Builder<T> validation(Function<T, Boolean> validation) {
       this.validation = Optional.of(validation);
       return this;
     }
 
-    public FeatureConfiguration<T> buildFeatureConfiguration() {
-      if (key == null || description == null || defaultValue == null) {
-        throw new IllegalArgumentException("key, description, and defaultValue are required");
-      }
-      return new FeatureConfiguration<>(key, description, defaultValue, catalogConfig, validation);
-=======
     /**
      * Used to support backwards compatability before there were reserved properties. Usage of this
      * method should be removed over time.
@@ -220,10 +199,9 @@
       }
       this.catalogConfigUnsafe = Optional.of(catalogConfig);
       return this;
->>>>>>> e4287a8a
-    }
-
-    private void validateOrThrow() {
+    }
+
+    private void validateFieldsOrThrow() {
       if (key == null || description == null || defaultValue == null) {
         throw new IllegalArgumentException("key, description, and defaultValue are required");
       }
@@ -233,30 +211,25 @@
     }
 
     public FeatureConfiguration<T> buildFeatureConfiguration() {
-      validateOrThrow();
+      validateFieldsOrThrow();
       FeatureConfiguration<T> config =
           new FeatureConfiguration<>(
-              key, description, defaultValue, catalogConfig, catalogConfigUnsafe);
+              key, description, defaultValue, catalogConfig, catalogConfigUnsafe, validation);
       PolarisConfiguration.registerConfiguration(config);
       return config;
     }
 
     public BehaviorChangeConfiguration<T> buildBehaviorChangeConfiguration() {
-      validateOrThrow();
+      validateFieldsOrThrow();
       if (catalogConfig.isPresent() || catalogConfigUnsafe.isPresent()) {
         throw new IllegalArgumentException(
             "catalog configs are not valid for behavior change configs");
       }
-<<<<<<< HEAD
-      return new BehaviorChangeConfiguration<>(
-          key, description, defaultValue, catalogConfig, validation);
-=======
       BehaviorChangeConfiguration<T> config =
           new BehaviorChangeConfiguration<>(
-              key, description, defaultValue, catalogConfig, catalogConfigUnsafe);
+              key, description, defaultValue, catalogConfig, catalogConfigUnsafe, validation);
       PolarisConfiguration.registerConfiguration(config);
       return config;
->>>>>>> e4287a8a
     }
   }
 
