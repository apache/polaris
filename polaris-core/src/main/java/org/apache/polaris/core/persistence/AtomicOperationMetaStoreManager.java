--- conflicted
+++ resolved
@@ -237,11 +237,7 @@
         ms.lookupEntities(callCtx, new ArrayList<>(entityIdsGrantChanged));
     for (PolarisBaseEntity originalEntity : entities) {
       PolarisBaseEntity entityGrantChanged =
-<<<<<<< HEAD
-          originalEntity.withGrantRecordsVersion(originalEntity.getEntityVersion() + 1);
-=======
           originalEntity.withGrantRecordsVersion(originalEntity.getGrantRecordsVersion() + 1);
->>>>>>> 8adad241
       ms.writeEntity(callCtx, entityGrantChanged, false, originalEntity);
     }
 
@@ -308,11 +304,7 @@
         .checkNotNull(granteeEntity, "grantee_not_found", "grantee={}", grantee);
     // grants have changed, we need to bump-up the grants version
     PolarisBaseEntity updatedGranteeEntity =
-<<<<<<< HEAD
-        granteeEntity.withGrantRecordsVersion(granteeEntity.getEntityVersion() + 1);
-=======
         granteeEntity.withGrantRecordsVersion(granteeEntity.getGrantRecordsVersion() + 1);
->>>>>>> 8adad241
     ms.writeEntity(callCtx, updatedGranteeEntity, false, granteeEntity);
 
     // we also need to invalidate the grants on that securable so that we can reload them.
@@ -325,11 +317,7 @@
         .checkNotNull(securableEntity, "securable_not_found", "securable={}", securable);
     // grants have changed, we need to bump-up the grants version
     PolarisBaseEntity updatedSecurableEntity =
-<<<<<<< HEAD
-        securableEntity.withGrantRecordsVersion(securable.getEntityVersion() + 1);
-=======
         securableEntity.withGrantRecordsVersion(securableEntity.getGrantRecordsVersion() + 1);
->>>>>>> 8adad241
     ms.writeEntity(callCtx, updatedSecurableEntity, false, securableEntity);
 
     // TODO: Reorder and/or expose bulk update of both grantRecordsVersions and grant records. In
@@ -399,11 +387,7 @@
             refreshGrantee, "missing_grantee", "grantRecord={} grantee={}", grantRecord, grantee);
     // grants have changed, we need to bump-up the grants version
     PolarisBaseEntity updatedRefreshGrantee =
-<<<<<<< HEAD
-        refreshGrantee.withGrantRecordsVersion(refreshGrantee.getEntityVersion() + 1);
-=======
         refreshGrantee.withGrantRecordsVersion(refreshGrantee.getGrantRecordsVersion() + 1);
->>>>>>> 8adad241
     ms.writeEntity(callCtx, updatedRefreshGrantee, false, refreshGrantee);
 
     // we also need to invalidate the grants on that securable so that we can reload them.
@@ -421,11 +405,7 @@
             securable);
     // grants have changed, we need to bump-up the grants version
     PolarisBaseEntity updatedRefreshSecurable =
-<<<<<<< HEAD
-        refreshSecurable.withGrantRecordsVersion(refreshSecurable.getEntityVersion() + 1);
-=======
         refreshSecurable.withGrantRecordsVersion(refreshSecurable.getGrantRecordsVersion() + 1);
->>>>>>> 8adad241
     ms.writeEntity(callCtx, updatedRefreshSecurable, false, refreshSecurable);
 
     // TODO: Reorder and/or expose bulk update of both grantRecordsVersions and grant records. In
