--- conflicted
+++ resolved
@@ -81,12 +81,7 @@
     return null;
   }
 
-<<<<<<< HEAD
   public static CatalogEntity fromCatalog(PolarisCallContext callContext, Catalog catalog) {
-
-=======
-  public static CatalogEntity fromCatalog(Catalog catalog) {
->>>>>>> 0da202f6
     Builder builder =
         new Builder()
             .setName(catalog.getName())
