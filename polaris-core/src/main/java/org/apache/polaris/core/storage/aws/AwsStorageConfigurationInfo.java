/*
 * Licensed to the Apache Software Foundation (ASF) under one
 * or more contributor license agreements.  See the NOTICE file
 * distributed with this work for additional information
 * regarding copyright ownership.  The ASF licenses this file
 * to you under the Apache License, Version 2.0 (the
 * "License"); you may not use this file except in compliance
 * with the License.  You may obtain a copy of the License at
 *
 *   http://www.apache.org/licenses/LICENSE-2.0
 *
 * Unless required by applicable law or agreed to in writing,
 * software distributed under the License is distributed on an
 * "AS IS" BASIS, WITHOUT WARRANTIES OR CONDITIONS OF ANY
 * KIND, either express or implied.  See the License for the
 * specific language governing permissions and limitations
 * under the License.
 */
package org.apache.polaris.core.storage.aws;

import com.fasterxml.jackson.annotation.JsonCreator;
import com.fasterxml.jackson.annotation.JsonIgnore;
import com.fasterxml.jackson.annotation.JsonProperty;
import com.google.common.base.MoreObjects;
import jakarta.annotation.Nonnull;
import jakarta.annotation.Nullable;
import java.util.List;
import java.util.regex.Pattern;
import org.apache.polaris.core.storage.PolarisStorageConfigurationInfo;

/** Aws Polaris Storage Configuration information */
public class AwsStorageConfigurationInfo extends PolarisStorageConfigurationInfo {

  // 5 is the approximate max allowed locations for the size of AccessPolicy when LIST is required
  // for allowed read and write locations for subscoping creds.
  @JsonIgnore private static final int MAX_ALLOWED_LOCATIONS = 5;

  // Technically, it should be ^arn:(aws|aws-cn|aws-us-gov):iam::\d{12}:role/.+$,
  @JsonIgnore public static final String ROLE_ARN_PATTERN = "^arn:aws:iam::\\d{12}:role/.+$";

  // AWS role to be assumed
  private final @Nonnull String roleARN;

  // AWS external ID, optional
  @JsonProperty(value = "externalId")
  private @Nullable String externalId = null;

  /** User ARN for the service principal */
  @JsonProperty(value = "userARN")
  private @Nullable String userARN = null;

  /** User ARN for the service principal */
  @JsonProperty(value = "region")
  private @Nullable String region = null;

  @JsonCreator
  public AwsStorageConfigurationInfo(
      @JsonProperty(value = "storageType", required = true) @Nonnull StorageType storageType,
      @JsonProperty(value = "allowedLocations", required = true) @Nonnull
          List<String> allowedLocations,
<<<<<<< HEAD
      @JsonProperty(value = "roleARN", required = true) @NotNull String roleARN,
      @JsonProperty(value = "region", required = false) @Nullable String region) {
    this(storageType, allowedLocations, roleARN, null, region);
  }

  public AwsStorageConfigurationInfo(
      @NotNull StorageType storageType,
      @NotNull List<String> allowedLocations,
      @NotNull String roleARN,
      @Nullable String externalId,
      @Nullable String region) {
=======
      @JsonProperty(value = "roleARN", required = true) @Nonnull String roleARN) {
    this(storageType, allowedLocations, roleARN, null);
  }

  public AwsStorageConfigurationInfo(
      @Nonnull StorageType storageType,
      @Nonnull List<String> allowedLocations,
      @Nonnull String roleARN,
      @Nullable String externalId) {
>>>>>>> 6a71d8e4
    super(storageType, allowedLocations);
    this.roleARN = roleARN;
    this.externalId = externalId;
    this.region = region;
    validateMaxAllowedLocations(MAX_ALLOWED_LOCATIONS);
  }

  @Override
  public String getFileIoImplClassName() {
    return "org.apache.iceberg.aws.s3.S3FileIO";
  }

  public void validateArn(String arn) {
    if (arn == null || arn.isEmpty()) {
      throw new IllegalArgumentException("ARN cannot be null or empty");
    }
    // specifically throw errors for China and Gov
    if (arn.contains("aws-cn") || arn.contains("aws-us-gov")) {
      throw new IllegalArgumentException("AWS China or Gov Cloud are temporarily not supported");
    }
    if (!Pattern.matches(ROLE_ARN_PATTERN, arn)) {
      throw new IllegalArgumentException("Invalid role ARN format");
    }
  }

  public @Nonnull String getRoleARN() {
    return roleARN;
  }

  public @Nullable String getExternalId() {
    return externalId;
  }

  public void setExternalId(@Nullable String externalId) {
    this.externalId = externalId;
  }

  public @Nullable String getUserARN() {
    return userARN;
  }

  public void setUserARN(@Nullable String userARN) {
    this.userARN = userARN;
  }

  public @Nullable String getRegion() {
    return region;
  }

  public void setRegion(@Nullable String region) {
    this.region = region;
  }

  @Override
  public String toString() {
    return MoreObjects.toStringHelper(this)
        .add("storageType", getStorageType())
        .add("storageType", getStorageType().name())
        .add("roleARN", roleARN)
        .add("userARN", userARN)
        .add("externalId", externalId)
        .add("allowedLocation", getAllowedLocations())
        .add("region", region)
        .toString();
  }
}<|MERGE_RESOLUTION|>--- conflicted
+++ resolved
@@ -58,29 +58,17 @@
       @JsonProperty(value = "storageType", required = true) @Nonnull StorageType storageType,
       @JsonProperty(value = "allowedLocations", required = true) @Nonnull
           List<String> allowedLocations,
-<<<<<<< HEAD
-      @JsonProperty(value = "roleARN", required = true) @NotNull String roleARN,
+      @JsonProperty(value = "roleARN", required = true) @Nonnull String roleARN,
       @JsonProperty(value = "region", required = false) @Nullable String region) {
     this(storageType, allowedLocations, roleARN, null, region);
-  }
-
-  public AwsStorageConfigurationInfo(
-      @NotNull StorageType storageType,
-      @NotNull List<String> allowedLocations,
-      @NotNull String roleARN,
-      @Nullable String externalId,
-      @Nullable String region) {
-=======
-      @JsonProperty(value = "roleARN", required = true) @Nonnull String roleARN) {
-    this(storageType, allowedLocations, roleARN, null);
   }
 
   public AwsStorageConfigurationInfo(
       @Nonnull StorageType storageType,
       @Nonnull List<String> allowedLocations,
       @Nonnull String roleARN,
-      @Nullable String externalId) {
->>>>>>> 6a71d8e4
+      @Nullable String externalId,
+      @Nullable String region) {
     super(storageType, allowedLocations);
     this.roleARN = roleARN;
     this.externalId = externalId;
