/*
 * Licensed to the Apache Software Foundation (ASF) under one
 * or more contributor license agreements.  See the NOTICE file
 * distributed with this work for additional information
 * regarding copyright ownership.  The ASF licenses this file
 * to you under the Apache License, Version 2.0 (the
 * "License"); you may not use this file except in compliance
 * with the License.  You may obtain a copy of the License at
 *
 *   http://www.apache.org/licenses/LICENSE-2.0
 *
 * Unless required by applicable law or agreed to in writing,
 * software distributed under the License is distributed on an
 * "AS IS" BASIS, WITHOUT WARRANTIES OR CONDITIONS OF ANY
 * KIND, either express or implied.  See the License for the
 * specific language governing permissions and limitations
 * under the License.
 */
package org.apache.polaris.core.storage.aws;

import static org.apache.polaris.core.config.FeatureConfiguration.KMS_SUPPORT_LEVEL_S3;
import static org.apache.polaris.core.config.FeatureConfiguration.STORAGE_CREDENTIAL_DURATION_SECONDS;

import jakarta.annotation.Nonnull;
import java.net.URI;
import java.util.HashMap;
import java.util.Map;
import java.util.Optional;
import java.util.Set;
import java.util.stream.Stream;
<<<<<<< HEAD
import org.apache.polaris.core.config.FeatureConfiguration;
import org.apache.polaris.core.context.CallContext;
=======
import org.apache.polaris.core.config.RealmConfig;
>>>>>>> d8602f60
import org.apache.polaris.core.storage.AccessConfig;
import org.apache.polaris.core.storage.InMemoryStorageIntegration;
import org.apache.polaris.core.storage.StorageAccessProperty;
import org.apache.polaris.core.storage.StorageUtil;
import org.apache.polaris.core.storage.aws.StsClientProvider.StsDestination;
import software.amazon.awssdk.auth.credentials.AwsCredentialsProvider;
import software.amazon.awssdk.policybuilder.iam.IamConditionOperator;
import software.amazon.awssdk.policybuilder.iam.IamEffect;
import software.amazon.awssdk.policybuilder.iam.IamPolicy;
import software.amazon.awssdk.policybuilder.iam.IamResource;
import software.amazon.awssdk.policybuilder.iam.IamStatement;
import software.amazon.awssdk.services.sts.StsClient;
import software.amazon.awssdk.services.sts.model.AssumeRoleRequest;
import software.amazon.awssdk.services.sts.model.AssumeRoleResponse;

/** Credential vendor that supports generating */
public class AwsCredentialsStorageIntegration
    extends InMemoryStorageIntegration<AwsStorageConfigurationInfo> {
  private final StsClientProvider stsClientProvider;
  private final Optional<AwsCredentialsProvider> credentialsProvider;

  public AwsCredentialsStorageIntegration(
      AwsStorageConfigurationInfo config, StsClient fixedClient) {
    this(config, (destination) -> fixedClient);
  }

  public AwsCredentialsStorageIntegration(
      AwsStorageConfigurationInfo config, StsClientProvider stsClientProvider) {
    this(config, stsClientProvider, Optional.empty());
  }

  public AwsCredentialsStorageIntegration(
      AwsStorageConfigurationInfo config,
      StsClientProvider stsClientProvider,
      Optional<AwsCredentialsProvider> credentialsProvider) {
    super(config, AwsCredentialsStorageIntegration.class.getName());
    this.stsClientProvider = stsClientProvider;
    this.credentialsProvider = credentialsProvider;
  }

  /** {@inheritDoc} */
  @Override
  public AccessConfig getSubscopedCreds(
      @Nonnull RealmConfig realmConfig,
      boolean allowListOperation,
      @Nonnull Set<String> allowedReadLocations,
      @Nonnull Set<String> allowedWriteLocations,
      Optional<String> refreshCredentialsEndpoint) {
    int storageCredentialDurationSeconds =
        realmConfig.getConfig(STORAGE_CREDENTIAL_DURATION_SECONDS);
    AwsStorageConfigurationInfo storageConfig = config();
    AssumeRoleRequest.Builder request =
        AssumeRoleRequest.builder()
            .externalId(storageConfig.getExternalId())
            .roleArn(storageConfig.getRoleARN())
            .roleSessionName("PolarisAwsCredentialsStorageIntegration")
            .policy(
                policyString(
<<<<<<< HEAD
                        storageConfig,
=======
                        storageConfig.getAwsPartition(),
>>>>>>> d8602f60
                        allowListOperation,
                        allowedReadLocations,
                        allowedWriteLocations,
                        callContext)
                    .toJson())
            .durationSeconds(storageCredentialDurationSeconds);
    credentialsProvider.ifPresent(
        cp -> request.overrideConfiguration(b -> b.credentialsProvider(cp)));

    String region = storageConfig.getRegion();
    @SuppressWarnings("resource")
    // Note: stsClientProvider returns "thin" clients that do not need closing
    StsClient stsClient =
        stsClientProvider.stsClient(StsDestination.of(storageConfig.getStsEndpointUri(), region));

    AssumeRoleResponse response = stsClient.assumeRole(request.build());
    AccessConfig.Builder accessConfig = AccessConfig.builder();
    accessConfig.put(StorageAccessProperty.AWS_KEY_ID, response.credentials().accessKeyId());
    accessConfig.put(
        StorageAccessProperty.AWS_SECRET_KEY, response.credentials().secretAccessKey());
    accessConfig.put(StorageAccessProperty.AWS_TOKEN, response.credentials().sessionToken());
    Optional.ofNullable(response.credentials().expiration())
        .ifPresent(
            i -> {
              accessConfig.put(
                  StorageAccessProperty.EXPIRATION_TIME, String.valueOf(i.toEpochMilli()));
              accessConfig.put(
                  StorageAccessProperty.AWS_SESSION_TOKEN_EXPIRES_AT_MS,
                  String.valueOf(i.toEpochMilli()));
            });

    if (region != null) {
      accessConfig.put(StorageAccessProperty.CLIENT_REGION, region);
    }

    refreshCredentialsEndpoint.ifPresent(
        endpoint -> {
          accessConfig.put(StorageAccessProperty.AWS_REFRESH_CREDENTIALS_ENDPOINT, endpoint);
        });

    URI endpointUri = storageConfig.getEndpointUri();
    if (endpointUri != null) {
      accessConfig.put(StorageAccessProperty.AWS_ENDPOINT, endpointUri.toString());
    }
    URI internalEndpointUri = storageConfig.getInternalEndpointUri();
    if (internalEndpointUri != null) {
      accessConfig.putInternalProperty(
          StorageAccessProperty.AWS_ENDPOINT.getPropertyName(), internalEndpointUri.toString());
    }

    if (Boolean.TRUE.equals(storageConfig.getPathStyleAccess())) {
      accessConfig.put(StorageAccessProperty.AWS_PATH_STYLE_ACCESS, Boolean.TRUE.toString());
    }

    if ("aws-us-gov".equals(storageConfig.getAwsPartition()) && region == null) {
      throw new IllegalArgumentException(
          String.format(
              "AWS region must be set when using partition %s", storageConfig.getAwsPartition()));
    }

    return accessConfig.build();
  }

  /**
   * generate an IamPolicy from the input readLocations and writeLocations, optionally with list
   * support. Credentials will be scoped to exactly the resources provided. If read and write
   * locations are empty, a non-empty policy will be generated that grants GetObject and optionally
   * ListBucket privileges with no resources. This prevents us from sending an empty policy to AWS
   * and just assuming the role with full privileges.
   */
  private IamPolicy policyString(
<<<<<<< HEAD
      AwsStorageConfigurationInfo awsStorageConfigurationInfo,
      boolean allowList,
      Set<String> readLocations,
      Set<String> writeLocations,
      CallContext callContext) {
=======
      String awsPartition,
      boolean allowList,
      Set<String> readLocations,
      Set<String> writeLocations) {
>>>>>>> d8602f60
    IamPolicy.Builder policyBuilder = IamPolicy.builder();
    IamStatement.Builder allowGetObjectStatementBuilder =
        IamStatement.builder()
            .effect(IamEffect.ALLOW)
            .addAction("s3:GetObject")
            .addAction("s3:GetObjectVersion");
    Map<String, IamStatement.Builder> bucketListStatementBuilder = new HashMap<>();
    Map<String, IamStatement.Builder> bucketGetLocationStatementBuilder = new HashMap<>();

<<<<<<< HEAD
    String roleARN = awsStorageConfigurationInfo.getRoleARN();
    String arnPrefix = getArnPrefixFor(roleARN);
    String region = awsStorageConfigurationInfo.getRegion();
    String awsAccountId = awsStorageConfigurationInfo.getAwsAccountId();
=======
    String arnPrefix = arnPrefixForPartition(awsPartition);
>>>>>>> d8602f60
    Stream.concat(readLocations.stream(), writeLocations.stream())
        .distinct()
        .forEach(
            location -> {
              URI uri = URI.create(location);
              allowGetObjectStatementBuilder.addResource(
                  IamResource.create(
                      arnPrefix + StorageUtil.concatFilePrefixes(parseS3Path(uri), "*", "/")));
              final var bucket = arnPrefix + StorageUtil.getBucket(uri);
              if (allowList) {
                bucketListStatementBuilder
                    .computeIfAbsent(
                        bucket,
                        (String key) ->
                            IamStatement.builder()
                                .effect(IamEffect.ALLOW)
                                .addAction("s3:ListBucket")
                                .addResource(key))
                    .addCondition(
                        IamConditionOperator.STRING_LIKE,
                        "s3:prefix",
                        StorageUtil.concatFilePrefixes(trimLeadingSlash(uri.getPath()), "*", "/"));
              }
              bucketGetLocationStatementBuilder.computeIfAbsent(
                  bucket,
                  key ->
                      IamStatement.builder()
                          .effect(IamEffect.ALLOW)
                          .addAction("s3:GetBucketLocation")
                          .addResource(key));
            });

    if (!writeLocations.isEmpty()) {
      IamStatement.Builder allowPutObjectStatementBuilder =
          IamStatement.builder()
              .effect(IamEffect.ALLOW)
              .addAction("s3:PutObject")
              .addAction("s3:DeleteObject");
      writeLocations.forEach(
          location -> {
            URI uri = URI.create(location);
            allowPutObjectStatementBuilder.addResource(
                IamResource.create(
                    arnPrefix + StorageUtil.concatFilePrefixes(parseS3Path(uri), "*", "/")));
          });
      policyBuilder.addStatement(allowPutObjectStatementBuilder.build());
    }
    if (!bucketListStatementBuilder.isEmpty()) {
      bucketListStatementBuilder
          .values()
          .forEach(statementBuilder -> policyBuilder.addStatement(statementBuilder.build()));
    } else if (allowList) {
      // add list privilege with 0 resources
      policyBuilder.addStatement(
          IamStatement.builder().effect(IamEffect.ALLOW).addAction("s3:ListBucket").build());
    }

    bucketGetLocationStatementBuilder
        .values()
        .forEach(statementBuilder -> policyBuilder.addStatement(statementBuilder.build()));

    policyBuilder.addStatement(allowGetObjectStatementBuilder.build());

    if (isKMSSupported(callContext)) {
      policyBuilder.addStatement(
          IamStatement.builder()
              .effect(IamEffect.ALLOW)
              .addAction("kms:GenerateDataKey")
              .addAction("kms:Decrypt")
              .addAction("kms:DescribeKey")
              .addResource(getKMSArnPrefix(roleARN) + region + ":" + awsAccountId + ":key/*")
              .addCondition(IamConditionOperator.STRING_EQUALS, "aws:PrincipalArn", roleARN)
              .addCondition(
                  IamConditionOperator.STRING_LIKE,
                  "kms:EncryptionContext:aws:s3:arn",
                  getArnPrefixFor(roleARN)
                      + StorageUtil.getBucket(
                          URI.create(awsStorageConfigurationInfo.getAllowedLocations().get(0)))
                      + "/*")
              .addCondition(
                  IamConditionOperator.STRING_EQUALS,
                  "kms:ViaService",
                  getS3Endpoint(roleARN, region))
              .build());
    }
    return policyBuilder.build();
  }

  private static String arnPrefixForPartition(String awsPartition) {
    return String.format("arn:%s:s3:::", awsPartition != null ? awsPartition : "aws");
  }

  private static String getKMSArnPrefix(String roleArn) {
    if (roleArn.contains("aws-cn")) {
      return "arn:aws-cn:kms:";
    } else if (roleArn.contains("aws-us-gov")) {
      return "arn:aws-us-gov:kms:";
    } else {
      return "arn:aws:kms:";
    }
  }

  private static String getS3Endpoint(String roleArn, String region) {
    if (roleArn.contains("aws-cn")) {
      return "s3." + region + ".amazonaws.com.cn";
    } else {
      return "s3." + region + ".amazonaws.com";
    }
  }

  private static @Nonnull String parseS3Path(URI uri) {
    String bucket = StorageUtil.getBucket(uri);
    String path = trimLeadingSlash(uri.getPath());
    return String.join("/", bucket, path);
  }

  private static @Nonnull String trimLeadingSlash(String path) {
    if (path.startsWith("/")) {
      path = path.substring(1);
    }
    return path;
  }

  private boolean isKMSSupported(CallContext callContext) {
    return !callContext
        .getRealmConfig()
        .getConfig(KMS_SUPPORT_LEVEL_S3)
        .equals(FeatureConfiguration.KmsSupportLevel.NONE);
  }
}<|MERGE_RESOLUTION|>--- conflicted
+++ resolved
@@ -28,12 +28,8 @@
 import java.util.Optional;
 import java.util.Set;
 import java.util.stream.Stream;
-<<<<<<< HEAD
 import org.apache.polaris.core.config.FeatureConfiguration;
-import org.apache.polaris.core.context.CallContext;
-=======
 import org.apache.polaris.core.config.RealmConfig;
->>>>>>> d8602f60
 import org.apache.polaris.core.storage.AccessConfig;
 import org.apache.polaris.core.storage.InMemoryStorageIntegration;
 import org.apache.polaris.core.storage.StorageAccessProperty;
@@ -92,15 +88,10 @@
             .roleSessionName("PolarisAwsCredentialsStorageIntegration")
             .policy(
                 policyString(
-<<<<<<< HEAD
                         storageConfig,
-=======
-                        storageConfig.getAwsPartition(),
->>>>>>> d8602f60
                         allowListOperation,
                         allowedReadLocations,
-                        allowedWriteLocations,
-                        callContext)
+                        allowedWriteLocations,realmConfig)
                     .toJson())
             .durationSeconds(storageCredentialDurationSeconds);
     credentialsProvider.ifPresent(
@@ -167,19 +158,12 @@
    * ListBucket privileges with no resources. This prevents us from sending an empty policy to AWS
    * and just assuming the role with full privileges.
    */
+  // TODO - add KMS key access
   private IamPolicy policyString(
-<<<<<<< HEAD
       AwsStorageConfigurationInfo awsStorageConfigurationInfo,
       boolean allowList,
       Set<String> readLocations,
-      Set<String> writeLocations,
-      CallContext callContext) {
-=======
-      String awsPartition,
-      boolean allowList,
-      Set<String> readLocations,
-      Set<String> writeLocations) {
->>>>>>> d8602f60
+      Set<String> writeLocations,RealmConfig realmConfig) {
     IamPolicy.Builder policyBuilder = IamPolicy.builder();
     IamStatement.Builder allowGetObjectStatementBuilder =
         IamStatement.builder()
@@ -189,14 +173,10 @@
     Map<String, IamStatement.Builder> bucketListStatementBuilder = new HashMap<>();
     Map<String, IamStatement.Builder> bucketGetLocationStatementBuilder = new HashMap<>();
 
-<<<<<<< HEAD
+    String arnPrefix = arnPrefixForPartition(awsStorageConfigurationInfo.getAwsPartition());
     String roleARN = awsStorageConfigurationInfo.getRoleARN();
-    String arnPrefix = getArnPrefixFor(roleARN);
     String region = awsStorageConfigurationInfo.getRegion();
     String awsAccountId = awsStorageConfigurationInfo.getAwsAccountId();
-=======
-    String arnPrefix = arnPrefixForPartition(awsPartition);
->>>>>>> d8602f60
     Stream.concat(readLocations.stream(), writeLocations.stream())
         .distinct()
         .forEach(
@@ -260,7 +240,7 @@
 
     policyBuilder.addStatement(allowGetObjectStatementBuilder.build());
 
-    if (isKMSSupported(callContext)) {
+    if (isKMSSupported(realmConfig)) {
       policyBuilder.addStatement(
           IamStatement.builder()
               .effect(IamEffect.ALLOW)
@@ -272,7 +252,7 @@
               .addCondition(
                   IamConditionOperator.STRING_LIKE,
                   "kms:EncryptionContext:aws:s3:arn",
-                  getArnPrefixFor(roleARN)
+                  arnPrefix
                       + StorageUtil.getBucket(
                           URI.create(awsStorageConfigurationInfo.getAllowedLocations().get(0)))
                       + "/*")
@@ -320,9 +300,8 @@
     return path;
   }
 
-  private boolean isKMSSupported(CallContext callContext) {
-    return !callContext
-        .getRealmConfig()
+  private boolean isKMSSupported(RealmConfig realmConfig) {
+    return !realmConfig
         .getConfig(KMS_SUPPORT_LEVEL_S3)
         .equals(FeatureConfiguration.KmsSupportLevel.NONE);
   }
