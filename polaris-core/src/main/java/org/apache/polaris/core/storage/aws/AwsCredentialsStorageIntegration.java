/*
 * Licensed to the Apache Software Foundation (ASF) under one
 * or more contributor license agreements.  See the NOTICE file
 * distributed with this work for additional information
 * regarding copyright ownership.  The ASF licenses this file
 * to you under the Apache License, Version 2.0 (the
 * "License"); you may not use this file except in compliance
 * with the License.  You may obtain a copy of the License at
 *
 *   http://www.apache.org/licenses/LICENSE-2.0
 *
 * Unless required by applicable law or agreed to in writing,
 * software distributed under the License is distributed on an
 * "AS IS" BASIS, WITHOUT WARRANTIES OR CONDITIONS OF ANY
 * KIND, either express or implied.  See the License for the
 * specific language governing permissions and limitations
 * under the License.
 */
package org.apache.polaris.core.storage.aws;

import static org.apache.polaris.core.config.FeatureConfiguration.STORAGE_CREDENTIAL_DURATION_SECONDS;

import io.quarkus.security.identity.SecurityIdentity;
import jakarta.annotation.Nonnull;
import java.net.URI;
import java.util.HashMap;
import java.util.List;
import java.util.Map;
import java.util.Optional;
import java.util.Set;
import java.util.stream.Stream;
import org.apache.polaris.core.auth.PolarisCredential;
import org.apache.polaris.core.config.RealmConfig;
import org.apache.polaris.core.storage.InMemoryStorageIntegration;
import org.apache.polaris.core.storage.StorageAccessConfig;
import org.apache.polaris.core.storage.StorageAccessProperty;
import org.apache.polaris.core.storage.StorageUtil;
import org.apache.polaris.core.storage.aws.StsClientProvider.StsDestination;
import org.slf4j.Logger;
import org.slf4j.LoggerFactory;
import software.amazon.awssdk.auth.credentials.AwsCredentialsProvider;
import software.amazon.awssdk.policybuilder.iam.IamConditionOperator;
import software.amazon.awssdk.policybuilder.iam.IamEffect;
import software.amazon.awssdk.policybuilder.iam.IamPolicy;
import software.amazon.awssdk.policybuilder.iam.IamResource;
import software.amazon.awssdk.policybuilder.iam.IamStatement;
import software.amazon.awssdk.services.sts.StsClient;
import software.amazon.awssdk.services.sts.model.AssumeRoleRequest;
import software.amazon.awssdk.services.sts.model.AssumeRoleWithWebIdentityRequest;
import software.amazon.awssdk.services.sts.model.Credentials;

/** Credential vendor that supports generating */
public class AwsCredentialsStorageIntegration
    extends InMemoryStorageIntegration<AwsStorageConfigurationInfo> {
  private final StsClientProvider stsClientProvider;
  private final Optional<AwsCredentialsProvider> credentialsProvider;
  private final SecurityIdentity securityIdentity;

  private static final Logger LOGGER =
      LoggerFactory.getLogger(AwsCredentialsStorageIntegration.class);

  public AwsCredentialsStorageIntegration(
      AwsStorageConfigurationInfo config, StsClient fixedClient) {
    this(config, (destination) -> fixedClient);
  }

  public AwsCredentialsStorageIntegration(
      AwsStorageConfigurationInfo config, StsClientProvider stsClientProvider) {
    this(config, stsClientProvider, Optional.empty(), null);
  }

  public AwsCredentialsStorageIntegration(
      AwsStorageConfigurationInfo config,
      StsClientProvider stsClientProvider,
      Optional<AwsCredentialsProvider> credentialsProvider,
      SecurityIdentity securityIdentity) {
    super(config, AwsCredentialsStorageIntegration.class.getName());
    this.stsClientProvider = stsClientProvider;
    this.credentialsProvider = credentialsProvider;
    this.securityIdentity = securityIdentity;
  }

  /** {@inheritDoc} */
  @Override
  public StorageAccessConfig getSubscopedCreds(
      @Nonnull RealmConfig realmConfig,
      boolean allowListOperation,
      @Nonnull Set<String> allowedReadLocations,
      @Nonnull Set<String> allowedWriteLocations,
      Optional<String> refreshCredentialsEndpoint) {
    int storageCredentialDurationSeconds =
        realmConfig.getConfig(STORAGE_CREDENTIAL_DURATION_SECONDS);
    AwsStorageConfigurationInfo storageConfig = config();
    String region = storageConfig.getRegion();
<<<<<<< HEAD
    AccessConfig.Builder accessConfig = AccessConfig.builder();
    if (shouldUseSts(storageConfig)) {
=======
    String accountId = storageConfig.getAwsAccountId();
    StorageAccessConfig.Builder accessConfig = StorageAccessConfig.builder();

    if (shouldUseSts(storageConfig)) {
      AssumeRoleRequest.Builder request =
          AssumeRoleRequest.builder()
              .externalId(storageConfig.getExternalId())
              .roleArn(storageConfig.getRoleARN())
              .roleSessionName("PolarisAwsCredentialsStorageIntegration")
              .policy(
                  policyString(
                          storageConfig,
                          allowListOperation,
                          allowedReadLocations,
                          allowedWriteLocations,
                          region,
                          accountId)
                      .toJson())
              .durationSeconds(storageCredentialDurationSeconds);
      credentialsProvider.ifPresent(
          cp -> request.overrideConfiguration(b -> b.credentialsProvider(cp)));

>>>>>>> ddae40e0
      @SuppressWarnings("resource")
      // Note: stsClientProvider returns "thin" clients that do not need closing
      StsClient stsClient =
          stsClientProvider.stsClient(StsDestination.of(storageConfig.getStsEndpointUri(), region));
      Credentials credentials;
      if (storageConfig.getUserTokenSTS()) {
        AssumeRoleWithWebIdentityRequest.Builder request =
            AssumeRoleWithWebIdentityRequest.builder()
                .webIdentityToken(
                    securityIdentity.getCredential(PolarisCredential.class).getToken())
                .roleArn(storageConfig.getRoleARN())
                .roleSessionName("PolarisAwsCredentialsStorageIntegration")
                .durationSeconds(storageCredentialDurationSeconds);

        credentials = stsClient.assumeRoleWithWebIdentity(request.build()).credentials();
      } else {
        AssumeRoleRequest.Builder request =
            AssumeRoleRequest.builder()
                .externalId(storageConfig.getExternalId())
                .roleArn(storageConfig.getRoleARN())
                .roleSessionName("PolarisAwsCredentialsStorageIntegration")
                .policy(
                    policyString(
                            storageConfig.getAwsPartition(),
                            allowListOperation,
                            allowedReadLocations,
                            allowedWriteLocations)
                        .toJson())
                .durationSeconds(storageCredentialDurationSeconds);
        credentialsProvider.ifPresent(
            cp -> request.overrideConfiguration(b -> b.credentialsProvider(cp)));
        credentials = stsClient.assumeRole(request.build()).credentials();
      }
      accessConfig.put(StorageAccessProperty.AWS_KEY_ID, credentials.accessKeyId());
      accessConfig.put(StorageAccessProperty.AWS_SECRET_KEY, credentials.secretAccessKey());
      accessConfig.put(StorageAccessProperty.AWS_TOKEN, credentials.sessionToken());
      Optional.ofNullable(credentials.expiration())
          .ifPresent(
              i -> {
                accessConfig.put(
                    StorageAccessProperty.EXPIRATION_TIME, String.valueOf(i.toEpochMilli()));
                accessConfig.put(
                    StorageAccessProperty.AWS_SESSION_TOKEN_EXPIRES_AT_MS,
                    String.valueOf(i.toEpochMilli()));
              });
    }

    if (region != null) {
      accessConfig.put(StorageAccessProperty.CLIENT_REGION, region);
    }

    refreshCredentialsEndpoint.ifPresent(
        endpoint -> {
          accessConfig.put(StorageAccessProperty.AWS_REFRESH_CREDENTIALS_ENDPOINT, endpoint);
        });

    URI endpointUri = storageConfig.getEndpointUri();
    if (endpointUri != null) {
      accessConfig.put(StorageAccessProperty.AWS_ENDPOINT, endpointUri.toString());
    }
    URI internalEndpointUri = storageConfig.getInternalEndpointUri();
    if (internalEndpointUri != null) {
      accessConfig.putInternalProperty(
          StorageAccessProperty.AWS_ENDPOINT.getPropertyName(), internalEndpointUri.toString());
    }

    if (Boolean.TRUE.equals(storageConfig.getPathStyleAccess())) {
      accessConfig.put(StorageAccessProperty.AWS_PATH_STYLE_ACCESS, Boolean.TRUE.toString());
    }

    if ("aws-us-gov".equals(storageConfig.getAwsPartition()) && region == null) {
      throw new IllegalArgumentException(
          String.format(
              "AWS region must be set when using partition %s", storageConfig.getAwsPartition()));
    }

    return accessConfig.build();
  }

  private boolean shouldUseSts(AwsStorageConfigurationInfo storageConfig) {
    return !Boolean.TRUE.equals(storageConfig.getStsUnavailable());
  }

  /**
   * generate an IamPolicy from the input readLocations and writeLocations, optionally with list
   * support. Credentials will be scoped to exactly the resources provided. If read and write
   * locations are empty, a non-empty policy will be generated that grants GetObject and optionally
   * ListBucket privileges with no resources. This prevents us from sending an empty policy to AWS
   * and just assuming the role with full privileges.
   */
  private IamPolicy policyString(
      AwsStorageConfigurationInfo storageConfigurationInfo,
      boolean allowList,
      Set<String> readLocations,
      Set<String> writeLocations,
      String region,
      String accountId) {
    IamPolicy.Builder policyBuilder = IamPolicy.builder();
    IamStatement.Builder allowGetObjectStatementBuilder =
        IamStatement.builder()
            .effect(IamEffect.ALLOW)
            .addAction("s3:GetObject")
            .addAction("s3:GetObjectVersion");
    Map<String, IamStatement.Builder> bucketListStatementBuilder = new HashMap<>();
    Map<String, IamStatement.Builder> bucketGetLocationStatementBuilder = new HashMap<>();

    String arnPrefix = arnPrefixForPartition(storageConfigurationInfo.getAwsPartition());
    String currentKmsKey = storageConfigurationInfo.getCurrentKmsKey();
    List<String> allowedKmsKeys = storageConfigurationInfo.getAllowedKmsKeys();
    Stream.concat(readLocations.stream(), writeLocations.stream())
        .distinct()
        .forEach(
            location -> {
              URI uri = URI.create(location);
              allowGetObjectStatementBuilder.addResource(
                  IamResource.create(
                      arnPrefix + StorageUtil.concatFilePrefixes(parseS3Path(uri), "*", "/")));
              final var bucket = arnPrefix + StorageUtil.getBucket(uri);
              if (allowList) {
                bucketListStatementBuilder
                    .computeIfAbsent(
                        bucket,
                        (String key) ->
                            IamStatement.builder()
                                .effect(IamEffect.ALLOW)
                                .addAction("s3:ListBucket")
                                .addResource(key))
                    .addCondition(
                        IamConditionOperator.STRING_LIKE,
                        "s3:prefix",
                        StorageUtil.concatFilePrefixes(trimLeadingSlash(uri.getPath()), "*", "/"));
              }
              bucketGetLocationStatementBuilder.computeIfAbsent(
                  bucket,
                  key ->
                      IamStatement.builder()
                          .effect(IamEffect.ALLOW)
                          .addAction("s3:GetBucketLocation")
                          .addResource(key));
            });

    if (!writeLocations.isEmpty()) {
      IamStatement.Builder allowPutObjectStatementBuilder =
          IamStatement.builder()
              .effect(IamEffect.ALLOW)
              .addAction("s3:PutObject")
              .addAction("s3:DeleteObject");
      writeLocations.forEach(
          location -> {
            URI uri = URI.create(location);
            allowPutObjectStatementBuilder.addResource(
                IamResource.create(
                    arnPrefix + StorageUtil.concatFilePrefixes(parseS3Path(uri), "*", "/")));
          });
      policyBuilder.addStatement(allowPutObjectStatementBuilder.build());
      addKmsKeyPolicy(currentKmsKey, allowedKmsKeys, policyBuilder, true, region, accountId);
    } else {
      addKmsKeyPolicy(currentKmsKey, allowedKmsKeys, policyBuilder, false, region, accountId);
    }
    if (!bucketListStatementBuilder.isEmpty()) {
      bucketListStatementBuilder
          .values()
          .forEach(statementBuilder -> policyBuilder.addStatement(statementBuilder.build()));
    } else if (allowList) {
      // add list privilege with 0 resources
      policyBuilder.addStatement(
          IamStatement.builder().effect(IamEffect.ALLOW).addAction("s3:ListBucket").build());
    }

    bucketGetLocationStatementBuilder
        .values()
        .forEach(statementBuilder -> policyBuilder.addStatement(statementBuilder.build()));
    return policyBuilder.addStatement(allowGetObjectStatementBuilder.build()).build();
  }

  private static void addKmsKeyPolicy(
      String kmsKeyArn,
      List<String> allowedKmsKeys,
      IamPolicy.Builder policyBuilder,
      boolean canWrite,
      String region,
      String accountId) {

    IamStatement.Builder allowKms = buildBaseKmsStatement(canWrite);
    boolean hasCurrentKey = kmsKeyArn != null;
    boolean hasAllowedKeys = hasAllowedKmsKeys(allowedKmsKeys);

    if (hasCurrentKey) {
      addKmsKeyResource(kmsKeyArn, allowKms);
    }

    if (hasAllowedKeys) {
      addAllowedKmsKeyResources(allowedKmsKeys, allowKms);
    }

    // Add KMS statement if we have any KMS key configuration
    if (hasCurrentKey || hasAllowedKeys) {
      policyBuilder.addStatement(allowKms.build());
    } else if (!canWrite) {
      // Only add wildcard KMS access for read-only operations when no specific keys are configured
      // this check is for minio because it doesn't have region or account id
      if (region != null && accountId != null) {
        addAllKeysResource(region, accountId, allowKms);
        policyBuilder.addStatement(allowKms.build());
      }
    }
  }

  private static IamStatement.Builder buildBaseKmsStatement(boolean canEncrypt) {
    IamStatement.Builder allowKms =
        IamStatement.builder()
            .effect(IamEffect.ALLOW)
            .addAction("kms:GenerateDataKeyWithoutPlaintext")
            .addAction("kms:DescribeKey")
            .addAction("kms:Decrypt")
            .addAction("kms:GenerateDataKey");

    if (canEncrypt) {
      allowKms.addAction("kms:Encrypt");
    }

    return allowKms;
  }

  private static void addKmsKeyResource(String kmsKeyArn, IamStatement.Builder allowKms) {
    if (kmsKeyArn != null) {
      LOGGER.debug("Adding KMS key policy for key {}", kmsKeyArn);
      allowKms.addResource(IamResource.create(kmsKeyArn));
    }
  }

  private static boolean hasAllowedKmsKeys(List<String> allowedKmsKeys) {
    return allowedKmsKeys != null && !allowedKmsKeys.isEmpty();
  }

  private static void addAllowedKmsKeyResources(
      List<String> allowedKmsKeys, IamStatement.Builder allowKms) {
    allowedKmsKeys.forEach(
        keyArn -> {
          LOGGER.debug("Adding allowed KMS key policy for key {}", keyArn);
          allowKms.addResource(IamResource.create(keyArn));
        });
  }

  private static void addAllKeysResource(
      String region, String accountId, IamStatement.Builder allowKms) {
    String allKeysArn = arnKeyAll(region, accountId);
    allowKms.addResource(IamResource.create(allKeysArn));
    LOGGER.debug("Adding KMS key policy for all keys in account {}", accountId);
  }

  private static String arnKeyAll(String region, String accountId) {
    return String.format("arn:aws:kms:%s:%s:key/*", region, accountId);
  }

  private static String arnPrefixForPartition(String awsPartition) {
    return String.format("arn:%s:s3:::", awsPartition != null ? awsPartition : "aws");
  }

  private static @Nonnull String parseS3Path(URI uri) {
    String bucket = StorageUtil.getBucket(uri);
    String path = trimLeadingSlash(uri.getPath());
    return String.join("/", bucket, path);
  }

  private static @Nonnull String trimLeadingSlash(String path) {
    if (path.startsWith("/")) {
      path = path.substring(1);
    }
    return path;
  }
}<|MERGE_RESOLUTION|>--- conflicted
+++ resolved
@@ -92,15 +92,28 @@
         realmConfig.getConfig(STORAGE_CREDENTIAL_DURATION_SECONDS);
     AwsStorageConfigurationInfo storageConfig = config();
     String region = storageConfig.getRegion();
-<<<<<<< HEAD
-    AccessConfig.Builder accessConfig = AccessConfig.builder();
-    if (shouldUseSts(storageConfig)) {
-=======
     String accountId = storageConfig.getAwsAccountId();
     StorageAccessConfig.Builder accessConfig = StorageAccessConfig.builder();
 
     if (shouldUseSts(storageConfig)) {
-      AssumeRoleRequest.Builder request =
+
+      @SuppressWarnings("resource")
+      // Note: stsClientProvider returns "thin" clients that do not need closing
+      StsClient stsClient =
+          stsClientProvider.stsClient(StsDestination.of(storageConfig.getStsEndpointUri(), region));
+      Credentials credentials;
+      if (storageConfig.getUserTokenSTS()) {
+        AssumeRoleWithWebIdentityRequest.Builder request =
+            AssumeRoleWithWebIdentityRequest.builder()
+                .webIdentityToken(
+                    securityIdentity.getCredential(PolarisCredential.class).getToken())
+                .roleArn(storageConfig.getRoleARN())
+                .roleSessionName("PolarisAwsCredentialsStorageIntegration")
+                .durationSeconds(storageCredentialDurationSeconds);
+
+        credentials = stsClient.assumeRoleWithWebIdentity(request.build()).credentials();
+      } else {
+        AssumeRoleRequest.Builder request =
           AssumeRoleRequest.builder()
               .externalId(storageConfig.getExternalId())
               .roleArn(storageConfig.getRoleARN())
@@ -117,39 +130,6 @@
               .durationSeconds(storageCredentialDurationSeconds);
       credentialsProvider.ifPresent(
           cp -> request.overrideConfiguration(b -> b.credentialsProvider(cp)));
-
->>>>>>> ddae40e0
-      @SuppressWarnings("resource")
-      // Note: stsClientProvider returns "thin" clients that do not need closing
-      StsClient stsClient =
-          stsClientProvider.stsClient(StsDestination.of(storageConfig.getStsEndpointUri(), region));
-      Credentials credentials;
-      if (storageConfig.getUserTokenSTS()) {
-        AssumeRoleWithWebIdentityRequest.Builder request =
-            AssumeRoleWithWebIdentityRequest.builder()
-                .webIdentityToken(
-                    securityIdentity.getCredential(PolarisCredential.class).getToken())
-                .roleArn(storageConfig.getRoleARN())
-                .roleSessionName("PolarisAwsCredentialsStorageIntegration")
-                .durationSeconds(storageCredentialDurationSeconds);
-
-        credentials = stsClient.assumeRoleWithWebIdentity(request.build()).credentials();
-      } else {
-        AssumeRoleRequest.Builder request =
-            AssumeRoleRequest.builder()
-                .externalId(storageConfig.getExternalId())
-                .roleArn(storageConfig.getRoleARN())
-                .roleSessionName("PolarisAwsCredentialsStorageIntegration")
-                .policy(
-                    policyString(
-                            storageConfig.getAwsPartition(),
-                            allowListOperation,
-                            allowedReadLocations,
-                            allowedWriteLocations)
-                        .toJson())
-                .durationSeconds(storageCredentialDurationSeconds);
-        credentialsProvider.ifPresent(
-            cp -> request.overrideConfiguration(b -> b.credentialsProvider(cp)));
         credentials = stsClient.assumeRole(request.build()).credentials();
       }
       accessConfig.put(StorageAccessProperty.AWS_KEY_ID, credentials.accessKeyId());
