/*
 * Licensed to the Apache Software Foundation (ASF) under one
 * or more contributor license agreements.  See the NOTICE file
 * distributed with this work for additional information
 * regarding copyright ownership.  The ASF licenses this file
 * to you under the Apache License, Version 2.0 (the
 * "License"); you may not use this file except in compliance
 * with the License.  You may obtain a copy of the License at
 *
 *   http://www.apache.org/licenses/LICENSE-2.0
 *
 * Unless required by applicable law or agreed to in writing,
 * software distributed under the License is distributed on an
 * "AS IS" BASIS, WITHOUT WARRANTIES OR CONDITIONS OF ANY
 * KIND, either express or implied.  See the License for the
 * specific language governing permissions and limitations
 * under the License.
 */
package org.apache.polaris.core.config;

import java.util.List;
import java.util.Optional;
import org.apache.polaris.core.admin.model.StorageConfigInfo;
import org.apache.polaris.core.connection.ConnectionType;
import org.apache.polaris.core.context.CallContext;
import org.apache.polaris.core.persistence.cache.EntityWeigher;

/**
 * Configurations for features within Polaris. These configurations are intended to be customized
 * and many expose user-facing catalog-level configurations. These configurations are stable over
 * time.
 *
 * @param <T>
 */
public class FeatureConfiguration<T> extends PolarisConfiguration<T> {
  protected FeatureConfiguration(
      String key,
      String description,
      T defaultValue,
      Optional<String> catalogConfig,
      Optional<String> catalogConfigUnsafe) {
    super(key, description, defaultValue, catalogConfig, catalogConfigUnsafe);
  }

  /**
   * Helper for the common scenario of gating a feature with a boolean FeatureConfiguration, where
   * we want to throw an UnsupportedOperationException if it's not enabled.
   */
  public static void enforceFeatureEnabledOrThrow(
      CallContext callContext, FeatureConfiguration<Boolean> featureConfig) {
    boolean enabled =
        callContext
            .getPolarisCallContext()
            .getConfigurationStore()
            .getConfiguration(callContext.getRealmContext(), featureConfig);
    if (!enabled) {
      throw new UnsupportedOperationException("Feature not enabled: " + featureConfig.key);
    }
  }

  public static final FeatureConfiguration<Boolean>
      ENFORCE_PRINCIPAL_CREDENTIAL_ROTATION_REQUIRED_CHECKING =
          PolarisConfiguration.<Boolean>builder()
              .key("ENFORCE_PRINCIPAL_CREDENTIAL_ROTATION_REQUIRED_CHECKING")
              .description(
                  "If set to true, require that principals must rotate their credentials before being used "
                      + "for anything else.")
              .defaultValue(false)
              .buildFeatureConfiguration();

  public static final FeatureConfiguration<Boolean> SKIP_CREDENTIAL_SUBSCOPING_INDIRECTION =
      PolarisConfiguration.<Boolean>builder()
          .key("SKIP_CREDENTIAL_SUBSCOPING_INDIRECTION")
          .description(
              "If set to true, skip credential-subscoping indirection entirely whenever trying\n"
                  + "   to obtain storage credentials for instantiating a FileIO. If 'true', no attempt is made\n"
                  + "   to use StorageConfigs to generate table-specific storage credentials, but instead the default\n"
                  + "   fallthrough of table-level credential properties or else provider-specific APPLICATION_DEFAULT\n"
                  + "   credential-loading will be used for the FileIO.\n"
                  + "   Typically this setting is used in single-tenant server deployments that don't rely on\n"
                  + "   \"credential-vending\" and can use server-default environment variables or credential config\n"
                  + "   files for all storage access, or in test/dev scenarios.")
          .defaultValue(false)
          .buildFeatureConfiguration();

  public static final FeatureConfiguration<Boolean> ALLOW_TABLE_LOCATION_OVERLAP =
      PolarisConfiguration.<Boolean>builder()
          .key("ALLOW_TABLE_LOCATION_OVERLAP")
          .catalogConfig("polaris.config.allow.overlapping.table.location")
          .catalogConfigUnsafe("allow.overlapping.table.location")
          .description(
              "If set to true, allow one table's location to reside within another table's location. "
                  + "This is only enforced within a given namespace.")
          .defaultValue(false)
          .buildFeatureConfiguration();

  public static final FeatureConfiguration<Boolean> ALLOW_NAMESPACE_LOCATION_OVERLAP =
      PolarisConfiguration.<Boolean>builder()
          .key("ALLOW_NAMESPACE_LOCATION_OVERLAP")
          .description(
              "If set to true, allow one namespace's location to reside within another namespace's location. "
                  + "This is only enforced within a parent catalog or namespace.")
          .defaultValue(false)
          .buildFeatureConfiguration();

  public static final FeatureConfiguration<Boolean> ALLOW_EXTERNAL_METADATA_FILE_LOCATION =
      PolarisConfiguration.<Boolean>builder()
          .key("ALLOW_EXTERNAL_METADATA_FILE_LOCATION")
          .description(
              "If set to true, allows metadata files to be located outside the default metadata directory.")
          .defaultValue(false)
          .buildFeatureConfiguration();

  public static final FeatureConfiguration<Boolean> ALLOW_OVERLAPPING_CATALOG_URLS =
      PolarisConfiguration.<Boolean>builder()
          .key("ALLOW_OVERLAPPING_CATALOG_URLS")
          .description("If set to true, allows catalog URLs to overlap.")
          .defaultValue(false)
          .buildFeatureConfiguration();

  public static final FeatureConfiguration<Boolean> ALLOW_UNSTRUCTURED_TABLE_LOCATION =
      PolarisConfiguration.<Boolean>builder()
          .key("ALLOW_UNSTRUCTURED_TABLE_LOCATION")
          .catalogConfig("polaris.config.allow.unstructured.table.location")
          .catalogConfigUnsafe("allow.unstructured.table.location")
          .description("If set to true, allows unstructured table locations.")
          .defaultValue(false)
          .buildFeatureConfiguration();

  public static final FeatureConfiguration<Boolean> ALLOW_EXTERNAL_TABLE_LOCATION =
      PolarisConfiguration.<Boolean>builder()
          .key("ALLOW_EXTERNAL_TABLE_LOCATION")
          .catalogConfig("polaris.config.allow.external.table.location")
          .catalogConfigUnsafe("allow.external.table.location")
          .description(
              "If set to true, allows tables to have external locations outside the default structure.")
          .defaultValue(false)
          .buildFeatureConfiguration();

  public static final FeatureConfiguration<Boolean> ALLOW_EXTERNAL_CATALOG_CREDENTIAL_VENDING =
      PolarisConfiguration.<Boolean>builder()
          .key("ALLOW_EXTERNAL_CATALOG_CREDENTIAL_VENDING")
          .catalogConfig("polaris.config.enable.credential.vending")
          .catalogConfigUnsafe("enable.credential.vending")
          .description("If set to true, allow credential vending for external catalogs.")
          .defaultValue(true)
          .buildFeatureConfiguration();

  public static final FeatureConfiguration<List<String>> SUPPORTED_CATALOG_STORAGE_TYPES =
      PolarisConfiguration.<List<String>>builder()
          .key("SUPPORTED_CATALOG_STORAGE_TYPES")
          .catalogConfig("polaris.config.supported.storage.types")
          .catalogConfigUnsafe("supported.storage.types")
          .description("The list of supported storage types for a catalog")
          .defaultValue(
              List.of(
                  StorageConfigInfo.StorageTypeEnum.S3.name(),
                  StorageConfigInfo.StorageTypeEnum.AZURE.name(),
                  StorageConfigInfo.StorageTypeEnum.GCS.name()))
          .buildFeatureConfiguration();

  public static final FeatureConfiguration<Boolean> CLEANUP_ON_NAMESPACE_DROP =
      PolarisConfiguration.<Boolean>builder()
          .key("CLEANUP_ON_NAMESPACE_DROP")
          .catalogConfig("polaris.config.cleanup.on.namespace.drop")
          .catalogConfigUnsafe("cleanup.on.namespace.drop")
          .description("If set to true, clean up data when a namespace is dropped")
          .defaultValue(false)
          .buildFeatureConfiguration();

  public static final FeatureConfiguration<Boolean> CLEANUP_ON_CATALOG_DROP =
      PolarisConfiguration.<Boolean>builder()
          .key("CLEANUP_ON_CATALOG_DROP")
          .catalogConfig("polaris.config.cleanup.on.catalog.drop")
          .catalogConfigUnsafe("cleanup.on.catalog.drop")
          .description("If set to true, clean up data when a catalog is dropped")
          .defaultValue(false)
          .buildFeatureConfiguration();

  public static final FeatureConfiguration<Boolean> DROP_WITH_PURGE_ENABLED =
      PolarisConfiguration.<Boolean>builder()
          .key("DROP_WITH_PURGE_ENABLED")
          .catalogConfig("polaris.config.drop-with-purge.enabled")
          .catalogConfigUnsafe("drop-with-purge.enabled")
          .description(
              "If set to true, allows tables to be dropped with the purge parameter set to true.")
          .defaultValue(false)
          .buildFeatureConfiguration();

  public static final FeatureConfiguration<Integer> STORAGE_CREDENTIAL_DURATION_SECONDS =
      PolarisConfiguration.<Integer>builder()
          .key("STORAGE_CREDENTIAL_DURATION_SECONDS")
          .description(
              "The duration of time that vended storage credentials are valid for. Support for"
                  + " longer (or shorter) durations is dependent on the storage provider. GCS"
                  + " current does not respect this value.")
          .defaultValue(60 * 60) // 1 hour
          .buildFeatureConfiguration();

  public static final FeatureConfiguration<Integer> STORAGE_CREDENTIAL_CACHE_DURATION_SECONDS =
      PolarisConfiguration.<Integer>builder()
          .key("STORAGE_CREDENTIAL_CACHE_DURATION_SECONDS")
          .description(
              "How long to store storage credentials in the local cache. This should be less than "
                  + STORAGE_CREDENTIAL_DURATION_SECONDS.key)
          .defaultValue(30 * 60) // 30 minutes
          .buildFeatureConfiguration();

  public static final FeatureConfiguration<Integer> MAX_METADATA_REFRESH_RETRIES =
      PolarisConfiguration.<Integer>builder()
          .key("MAX_METADATA_REFRESH_RETRIES")
          .description(
              "How many times to retry refreshing metadata when the previous error was retryable")
          .defaultValue(2)
          .buildFeatureConfiguration();

  public static final PolarisConfiguration<Boolean> LIST_PAGINATION_ENABLED =
      PolarisConfiguration.<Boolean>builder()
          .key("LIST_PAGINATION_ENABLED")
          .description("If set to true, pagination for APIs like listTables is enabled.")
          .defaultValue(false)
          .buildFeatureConfiguration();

  public static final FeatureConfiguration<Boolean> ENABLE_GENERIC_TABLES =
      PolarisConfiguration.<Boolean>builder()
          .key("ENABLE_GENERIC_TABLES")
          .description("If true, the generic-tables endpoints are enabled")
          .defaultValue(true)
          .buildFeatureConfiguration();

  public static final FeatureConfiguration<Long> ENTITY_CACHE_WEIGHER_TARGET =
      PolarisConfiguration.<Long>builder()
          .key("ENTITY_CACHE_WEIGHER_TARGET")
          .description(
              "The maximum weight for the entity cache. This is a heuristic value without any particular"
                  + " unit of measurement. It roughly correlates with the total heap size of cached values. Fine-tuning"
                  + " requires experimentation in the specific deployment environment")
          .defaultValue(100 * EntityWeigher.WEIGHT_PER_MB)
          .buildFeatureConfiguration();

  public static final FeatureConfiguration<Boolean> ENABLE_CATALOG_FEDERATION =
      PolarisConfiguration.<Boolean>builder()
          .key("ENABLE_CATALOG_FEDERATION")
          .description(
              "If true, allows creating and using ExternalCatalogs containing ConnectionConfigInfos"
                  + " to perform federation to remote catalogs.")
          .defaultValue(false)
          .buildFeatureConfiguration();

  public static final FeatureConfiguration<Boolean> ENABLE_POLICY_STORE =
      PolarisConfiguration.<Boolean>builder()
          .key("ENABLE_POLICY_STORE")
          .description("If true, the policy-store endpoints are enabled")
          .defaultValue(true)
          .buildFeatureConfiguration();

  public static final FeatureConfiguration<List<String>> SUPPORTED_CATALOG_CONNECTION_TYPES =
      PolarisConfiguration.<List<String>>builder()
          .key("SUPPORTED_CATALOG_CONNECTION_TYPES")
          .description("The list of supported catalog connection types for federation")
          .defaultValue(List.of(ConnectionType.ICEBERG_REST.name()))
          .buildFeatureConfiguration();

  public static final FeatureConfiguration<Integer> ICEBERG_COMMIT_MAX_RETRIES =
      PolarisConfiguration.<Integer>builder()
          .key("ICEBERG_COMMIT_MAX_RETRIES")
          .catalogConfig("polaris.config.iceberg-commit-max-retries")
          .description("The max number of times to try committing to an Iceberg table")
          .defaultValue(4)
          .buildFeatureConfiguration();

  public static final FeatureConfiguration<Boolean> ALLOW_SPECIFYING_FILE_IO_IMPL =
      PolarisConfiguration.<Boolean>builder()
          .key("ALLOW_SPECIFYING_FILE_IO_IMPL")
          .description(
              "Config key for whether to allow setting the FILE_IO_IMPL using catalog properties. "
                  + "Must only be enabled in dev/test environments, should not be in production systems.")
          .defaultValue(false)
          .buildFeatureConfiguration();

  public static final FeatureConfiguration<Boolean> ALLOW_INSECURE_STORAGE_TYPES =
      PolarisConfiguration.<Boolean>builder()
          .key("ALLOW_INSECURE_STORAGE_TYPES")
          .description(
              "Allow usage of FileIO implementations that are considered insecure. "
                  + "Enabling this setting may expose the service to possibly severe security risks! "
                  + "This should only be set to 'true' for tests!")
          .defaultValue(false)
          .buildFeatureConfiguration();

<<<<<<< HEAD
  public static final FeatureConfiguration<Boolean> ADD_TRAILING_SLASH_TO_LOCATION =
      PolarisConfiguration.<Boolean>builder()
          .key("ADD_TRAILING_SLASH_TO_LOCATION")
          .catalogConfig("polaris.config.add-trailing-slash-to-location")
          .description(
              "When set, the base location for a table or namespace will have `/` appended to it")
          .defaultValue(true)
          .buildFeatureConfiguration();

  public static final FeatureConfiguration<Boolean> OPTIMIZED_SIBLING_CHECK =
      PolarisConfiguration.<Boolean>builder()
          .key("OPTIMIZED_SIBLING_CHECK")
          .description(
              "When set, an index is used to perform the sibling check between tables, views, and namespaces. New "
                  + "locations will be checked against previous ones based on components, so the new location "
                  + "/foo/bar/ will check for a sibling at /, /foo/ and /foo/bar/%. In order for this check to "
                  + "be correct, locations should end with a slash. See ADD_TRAILING_SLASH_TO_LOCATION for a way "
                  + "to enforce this when new locations are added. Only supported by the JDBC metastore.")
=======
  public static final FeatureConfiguration<Boolean> ICEBERG_ROLLBACK_COMPACTION_ON_CONFLICTS =
      PolarisConfiguration.<Boolean>builder()
          .key("ICEBERG_ROLLBACK_COMPACTION_ON_CONFLICTS")
          .catalogConfig("polaris.config.rollback.compaction.on-conflicts.enabled")
          .description(
              "Rollback replace snapshots created by compaction which have "
                  + "polaris.internal.conflict-resolution.by-operation-type.replace property set to rollback "
                  + "in their snapshot summary")
>>>>>>> 9b5325b3
          .defaultValue(false)
          .buildFeatureConfiguration();
}<|MERGE_RESOLUTION|>--- conflicted
+++ resolved
@@ -288,26 +288,6 @@
           .defaultValue(false)
           .buildFeatureConfiguration();
 
-<<<<<<< HEAD
-  public static final FeatureConfiguration<Boolean> ADD_TRAILING_SLASH_TO_LOCATION =
-      PolarisConfiguration.<Boolean>builder()
-          .key("ADD_TRAILING_SLASH_TO_LOCATION")
-          .catalogConfig("polaris.config.add-trailing-slash-to-location")
-          .description(
-              "When set, the base location for a table or namespace will have `/` appended to it")
-          .defaultValue(true)
-          .buildFeatureConfiguration();
-
-  public static final FeatureConfiguration<Boolean> OPTIMIZED_SIBLING_CHECK =
-      PolarisConfiguration.<Boolean>builder()
-          .key("OPTIMIZED_SIBLING_CHECK")
-          .description(
-              "When set, an index is used to perform the sibling check between tables, views, and namespaces. New "
-                  + "locations will be checked against previous ones based on components, so the new location "
-                  + "/foo/bar/ will check for a sibling at /, /foo/ and /foo/bar/%. In order for this check to "
-                  + "be correct, locations should end with a slash. See ADD_TRAILING_SLASH_TO_LOCATION for a way "
-                  + "to enforce this when new locations are added. Only supported by the JDBC metastore.")
-=======
   public static final FeatureConfiguration<Boolean> ICEBERG_ROLLBACK_COMPACTION_ON_CONFLICTS =
       PolarisConfiguration.<Boolean>builder()
           .key("ICEBERG_ROLLBACK_COMPACTION_ON_CONFLICTS")
@@ -316,7 +296,27 @@
               "Rollback replace snapshots created by compaction which have "
                   + "polaris.internal.conflict-resolution.by-operation-type.replace property set to rollback "
                   + "in their snapshot summary")
->>>>>>> 9b5325b3
-          .defaultValue(false)
-          .buildFeatureConfiguration();
+          .defaultValue(false)
+          .buildFeatureConfiguration();
+
+  public static final FeatureConfiguration<Boolean> ADD_TRAILING_SLASH_TO_LOCATION =
+    PolarisConfiguration.<Boolean>builder()
+      .key("ADD_TRAILING_SLASH_TO_LOCATION")
+      .catalogConfig("polaris.config.add-trailing-slash-to-location")
+      .description(
+        "When set, the base location for a table or namespace will have `/` added as a suffix if not present")
+      .defaultValue(true)
+      .buildFeatureConfiguration();
+
+  public static final FeatureConfiguration<Boolean> OPTIMIZED_SIBLING_CHECK =
+    PolarisConfiguration.<Boolean>builder()
+      .key("OPTIMIZED_SIBLING_CHECK")
+      .description(
+        "When set, an index is used to perform the sibling check between tables, views, and namespaces. New "
+          + "locations will be checked against previous ones based on components, so the new location "
+          + "/foo/bar/ will check for a sibling at /, /foo/ and /foo/bar/%. In order for this check to "
+          + "be correct, locations should end with a slash. See ADD_TRAILING_SLASH_TO_LOCATION for a way "
+          + "to enforce this when new locations are added. Only supported by the JDBC metastore.")
+      .defaultValue(false)
+      .buildFeatureConfiguration();
 }