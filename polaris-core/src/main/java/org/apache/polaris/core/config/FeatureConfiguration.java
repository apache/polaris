--- conflicted
+++ resolved
@@ -229,18 +229,17 @@
           .defaultValue(false)
           .buildFeatureConfiguration();
 
-<<<<<<< HEAD
+  public static final FeatureConfiguration<Boolean> ENABLE_POLICY_STORE =
+      PolarisConfiguration.<Boolean>builder()
+          .key("ENABLE_POLICY_STORE")
+          .description("If true, the policy-store endpoints are enabled")
+          .defaultValue(true)
+          .buildFeatureConfiguration();
+
   public static final FeatureConfiguration<List<String>> SUPPORTED_CATALOG_CONNECTION_TYPES =
       PolarisConfiguration.<List<String>>builder()
           .key("SUPPORTED_CATALOG_CONNECTION_TYPES")
           .description("The list of supported catalog connection types for federation")
           .defaultValue(List.of(ConnectionType.ICEBERG_REST.name(), ConnectionType.HADOOP.name()))
-=======
-  public static final FeatureConfiguration<Boolean> ENABLE_POLICY_STORE =
-      PolarisConfiguration.<Boolean>builder()
-          .key("ENABLE_POLICY_STORE")
-          .description("If true, the policy-store endpoints are enabled")
-          .defaultValue(true)
->>>>>>> ec1cb9d3
           .buildFeatureConfiguration();
 }