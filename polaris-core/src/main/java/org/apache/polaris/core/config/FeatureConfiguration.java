--- conflicted
+++ resolved
@@ -276,7 +276,25 @@
           .defaultValue(4)
           .buildFeatureConfiguration();
 
-<<<<<<< HEAD
+  public static final FeatureConfiguration<Boolean> ALLOW_SPECIFYING_FILE_IO_IMPL =
+      PolarisConfiguration.<Boolean>builder()
+          .key("ALLOW_SPECIFYING_FILE_IO_IMPL")
+          .description(
+              "Config key for whether to allow setting the FILE_IO_IMPL using catalog properties. "
+                  + "Must only be enabled in dev/test environments, should not be in production systems.")
+          .defaultValue(false)
+          .buildFeatureConfiguration();
+
+  public static final FeatureConfiguration<Boolean> ALLOW_INSECURE_STORAGE_TYPES =
+      PolarisConfiguration.<Boolean>builder()
+          .key("ALLOW_INSECURE_STORAGE_TYPES")
+          .description(
+              "Allow usage of FileIO implementations that are considered insecure. "
+                  + "Enabling this setting may expose the service to possibly severe security risks!"
+                  + "This should only be set to 'true' for tests!")
+          .defaultValue(false)
+          .buildFeatureConfiguration();
+
   public static final PolarisConfiguration<Integer> METADATA_CACHE_MAX_BYTES =
       PolarisConfiguration.<Integer>builder()
           .key("METADATA_CACHE_MAX_BYTES")
@@ -296,24 +314,5 @@
               "If set, Polaris will always attempt to filter snapshots from a LoadTableResponse even when "
                   + "doing so requires additional serialization of the TableMetadata")
           .defaultValue(true)
-=======
-  public static final FeatureConfiguration<Boolean> ALLOW_SPECIFYING_FILE_IO_IMPL =
-      PolarisConfiguration.<Boolean>builder()
-          .key("ALLOW_SPECIFYING_FILE_IO_IMPL")
-          .description(
-              "Config key for whether to allow setting the FILE_IO_IMPL using catalog properties. "
-                  + "Must only be enabled in dev/test environments, should not be in production systems.")
-          .defaultValue(false)
-          .buildFeatureConfiguration();
-
-  public static final FeatureConfiguration<Boolean> ALLOW_INSECURE_STORAGE_TYPES =
-      PolarisConfiguration.<Boolean>builder()
-          .key("ALLOW_INSECURE_STORAGE_TYPES")
-          .description(
-              "Allow usage of FileIO implementations that are considered insecure. "
-                  + "Enabling this setting may expose the service to possibly severe security risks!"
-                  + "This should only be set to 'true' for tests!")
-          .defaultValue(false)
->>>>>>> a106f4e1
           .buildFeatureConfiguration();
 }