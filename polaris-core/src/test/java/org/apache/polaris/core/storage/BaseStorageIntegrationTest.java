/*
 * Licensed to the Apache Software Foundation (ASF) under one
 * or more contributor license agreements.  See the NOTICE file
 * distributed with this work for additional information
 * regarding copyright ownership.  The ASF licenses this file
 * to you under the Apache License, Version 2.0 (the
 * "License"); you may not use this file except in compliance
 * with the License.  You may obtain a copy of the License at
 *
 *   http://www.apache.org/licenses/LICENSE-2.0
 *
 * Unless required by applicable law or agreed to in writing,
 * software distributed under the License is distributed on an
 * "AS IS" BASIS, WITHOUT WARRANTIES OR CONDITIONS OF ANY
 * KIND, either express or implied.  See the License for the
 * specific language governing permissions and limitations
 * under the License.
 */

package org.apache.polaris.core.storage;

<<<<<<< HEAD
import jakarta.annotation.Nonnull;
import jakarta.annotation.Nullable;
import java.time.Clock;
import org.apache.polaris.core.PolarisCallContext;
import org.apache.polaris.core.PolarisDiagnostics;
import org.apache.polaris.core.config.FeatureConfiguration;
import org.apache.polaris.core.config.PolarisConfigurationStore;
import org.apache.polaris.core.context.CallContext;
import org.apache.polaris.core.context.RealmContext;
import org.apache.polaris.core.persistence.BasePersistence;
import org.mockito.Mockito;

public abstract class BaseStorageIntegrationTest {
  protected CallContext newCallContext() {
    PolarisConfigurationStore configStore =
        new PolarisConfigurationStore() {
          @Override
          public <T> @Nullable T getConfiguration(
              @Nonnull RealmContext realmContext, String configName) {
            if (FeatureConfiguration.KMS_SUPPORT_LEVEL_S3.key().equals(configName)) {
              return (T) FeatureConfiguration.KmsSupportLevel.CATALOG;
            }
            return PolarisConfigurationStore.super.getConfiguration(realmContext, configName);
          }
        };

    return new PolarisCallContext(
        () -> "realm",
        Mockito.mock(BasePersistence.class),
        Mockito.mock(PolarisDiagnostics.class),
        configStore,
        Clock.systemDefaultZone());
  }
=======
import org.apache.polaris.core.config.PolarisConfigurationStore;
import org.apache.polaris.core.config.RealmConfigImpl;

public abstract class BaseStorageIntegrationTest {

  protected static final RealmConfigImpl EMPTY_REALM_CONFIG =
      new RealmConfigImpl(new PolarisConfigurationStore() {}, () -> "realm");
>>>>>>> d8602f60
}<|MERGE_RESOLUTION|>--- conflicted
+++ resolved
@@ -19,7 +19,8 @@
 
 package org.apache.polaris.core.storage;
 
-<<<<<<< HEAD
+import org.apache.polaris.core.config.PolarisConfigurationStore;
+import org.apache.polaris.core.config.RealmConfigImpl;
 import jakarta.annotation.Nonnull;
 import jakarta.annotation.Nullable;
 import java.time.Clock;
@@ -33,33 +34,7 @@
 import org.mockito.Mockito;
 
 public abstract class BaseStorageIntegrationTest {
-  protected CallContext newCallContext() {
-    PolarisConfigurationStore configStore =
-        new PolarisConfigurationStore() {
-          @Override
-          public <T> @Nullable T getConfiguration(
-              @Nonnull RealmContext realmContext, String configName) {
-            if (FeatureConfiguration.KMS_SUPPORT_LEVEL_S3.key().equals(configName)) {
-              return (T) FeatureConfiguration.KmsSupportLevel.CATALOG;
-            }
-            return PolarisConfigurationStore.super.getConfiguration(realmContext, configName);
-          }
-        };
-
-    return new PolarisCallContext(
-        () -> "realm",
-        Mockito.mock(BasePersistence.class),
-        Mockito.mock(PolarisDiagnostics.class),
-        configStore,
-        Clock.systemDefaultZone());
-  }
-=======
-import org.apache.polaris.core.config.PolarisConfigurationStore;
-import org.apache.polaris.core.config.RealmConfigImpl;
-
-public abstract class BaseStorageIntegrationTest {
 
   protected static final RealmConfigImpl EMPTY_REALM_CONFIG =
       new RealmConfigImpl(new PolarisConfigurationStore() {}, () -> "realm");
->>>>>>> d8602f60
 }