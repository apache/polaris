--- conflicted
+++ resolved
@@ -468,11 +468,7 @@
 
     // create a new cache if needs be
     if (cache == null) {
-<<<<<<< HEAD
-      this.cache = new EntityCache(metaStoreManager(), callCtx());
-=======
-      this.cache = new InMemoryEntityCache(metaStoreManager());
->>>>>>> 0da202f6
+      this.cache = new InMemoryEntityCache(metaStoreManager(), callCtx());
     }
     boolean allRoles = principalRolesScope == null;
     Optional<List<PrincipalRoleEntity>> roleEntities =
